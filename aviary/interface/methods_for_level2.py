from dymos.transcriptions.transcription_base import TranscriptionBase
import csv
import warnings
import inspect
from pathlib import Path
from datetime import datetime
import importlib.util
import sys
import json
import enum
import os

import numpy as np

import dymos as dm
from dymos.utils.misc import _unspecified

import openmdao.api as om
from openmdao.core.component import Component
from openmdao.utils.mpi import MPI
from openmdao.utils.reports_system import _default_reports

from aviary.constants import GRAV_ENGLISH_LBM, RHO_SEA_LEVEL_ENGLISH
from aviary.interface.default_phase_info.two_dof_fiti import add_default_sgm_args
from aviary.interface.utils.check_phase_info import check_phase_info
from aviary.mission.flops_based.phases.energy_phase import EnergyPhase
from aviary.mission.flops_based.phases.build_landing import Landing
from aviary.mission.flops_based.phases.build_takeoff import Takeoff
<<<<<<< HEAD
from aviary.mission.twodof_phase import TwoDOFPhase
from aviary.mission.gasp_based.idle_descent_estimation import (
    add_descent_estimation_as_submodel,
)
=======
from aviary.mission.gasp_based.phases.twodof_phase import TwoDOFPhase
from aviary.mission.gasp_based.idle_descent_estimation import add_descent_estimation_as_submodel
>>>>>>> 562e5ae7
from aviary.mission.gasp_based.ode.params import ParamPort
from aviary.mission.gasp_based.phases.time_integration_traj import FlexibleTraj
from aviary.mission.gasp_based.phases.groundroll_phase import GroundrollPhase
from aviary.mission.flops_based.phases.groundroll_phase import (
    GroundrollPhase as GroundrollPhaseVelocityIntegrated,
)
from aviary.mission.gasp_based.phases.rotation_phase import RotationPhase
from aviary.mission.gasp_based.phases.climb_phase import ClimbPhase
from aviary.mission.gasp_based.phases.cruise_phase import CruisePhase
from aviary.mission.gasp_based.phases.accel_phase import AccelPhase
from aviary.mission.gasp_based.phases.ascent_phase import AscentPhase
from aviary.mission.gasp_based.phases.descent_phase import DescentPhase
from aviary.mission.gasp_based.ode.landing_ode import LandingSegment
from aviary.mission.gasp_based.ode.taxi_ode import TaxiSegment
from aviary.mission.gasp_based.ode.v_rotate_comp import VRotateComp
from aviary.mission.gasp_based.polynomial_fit import PolynomialFit
from aviary.mission.phase_builder_base import PhaseBuilderBase

from aviary.subsystems.aerodynamics.aerodynamics_builder import CoreAerodynamicsBuilder
from aviary.subsystems.geometry.geometry_builder import CoreGeometryBuilder
from aviary.subsystems.mass.mass_builder import CoreMassBuilder
from aviary.subsystems.premission import CorePreMission
from aviary.subsystems.propulsion.utils import build_engine_deck
from aviary.subsystems.propulsion.propulsion_builder import CorePropulsionBuilder

from aviary.utils.aviary_values import AviaryValues
from aviary.utils.functions import (
    create_opts2vals,
    add_opts2vals,
    promote_aircraft_and_mission_vars,
    wrapped_convert_units,
)
from aviary.utils.functions import convert_strings_to_data, set_value
from aviary.utils.merge_variable_metadata import merge_meta_data
from aviary.utils.preprocessors import preprocess_options
from aviary.utils.process_input_decks import (
    create_vehicle,
    update_GASP_options,
    initialization_guessing,
)

from aviary.variable_info.enums import (
    AnalysisScheme,
    ProblemType,
    EquationsOfMotion,
    LegacyCode,
    Verbosity,
)
from aviary.variable_info.functions import (
    setup_trajectory_params,
    override_aviary_vars,
    setup_model_options,
)
from aviary.variable_info.variables import Aircraft, Mission, Dynamic, Settings
from aviary.variable_info.variable_meta_data import _MetaData as BaseMetaData

FLOPS = LegacyCode.FLOPS
GASP = LegacyCode.GASP

TWO_DEGREES_OF_FREEDOM = EquationsOfMotion.TWO_DEGREES_OF_FREEDOM
HEIGHT_ENERGY = EquationsOfMotion.HEIGHT_ENERGY
SOLVED_2DOF = EquationsOfMotion.SOLVED_2DOF

if hasattr(TranscriptionBase, 'setup_polynomial_controls'):
    use_new_dymos_syntax = False
else:
    use_new_dymos_syntax = True


class PreMissionGroup(om.Group):
    """OpenMDAO group that holds all pre-mission systems"""

    def configure(self):
        """
        Configure this group for pre-mission.
        Promote aircraft and mission variables.
        Override output aviary variables.
        """
        external_outputs = promote_aircraft_and_mission_vars(self)

        pre_mission = self.core_subsystems
        override_aviary_vars(
            pre_mission,
            pre_mission.options["aviary_options"],
            external_overrides=external_outputs,
            manual_overrides=pre_mission.manual_overrides,
        )


class PostMissionGroup(om.Group):
    """OpenMDAO group that holds all post-mission systems"""

    def configure(self):
        """
        Congigure this group for post-mission.
        Promote aircraft and mission variables.
        """
        promote_aircraft_and_mission_vars(self)


class AviaryGroup(om.Group):
    """
    A standard OpenMDAO group that handles Aviary's promotions in the configure
    method. This assures that we only call set_input_defaults on variables
    that are present in the model.
    """

    def initialize(self):
        """declare options"""
        self.options.declare(
            'aviary_options',
            types=AviaryValues,
            desc='collection of Aircraft/Mission specific options',
        )
        self.options.declare(
            'aviary_metadata',
            types=dict,
            desc='metadata dictionary of the full aviary problem.',
        )
        self.options.declare('phase_info', types=dict, desc='phase-specific settings.')

    def configure(self):
        """
        Configure the Aviary group
        """
        aviary_options = self.options['aviary_options']
        aviary_metadata = self.options['aviary_metadata']

        # Find promoted name of every input in the model.
        all_prom_inputs = []

        # We can call list_inputs on the subsystems.
        for system in self.system_iter(recurse=False):
            var_abs = system.list_inputs(out_stream=None, val=False)
            var_prom = [v['prom_name'] for k, v in var_abs]
            all_prom_inputs.extend(var_prom)

            # Calls to promotes aren't handled until this group resolves.
            # Here, we address anything promoted with an alias in AviaryProblem.
            input_meta = system._var_promotes['input']
            var_prom = [v[0][1] for v in input_meta if isinstance(v[0], tuple)]
            all_prom_inputs.extend(var_prom)
            var_prom = [v[0] for v in input_meta if not isinstance(v[0], tuple)]
            all_prom_inputs.extend(var_prom)

        if MPI and self.comm.size > 1:
            # Under MPI, promotion info only lives on rank 0, so broadcast.
            all_prom_inputs = self.comm.bcast(all_prom_inputs, root=0)

        for key in aviary_metadata:

            if ':' not in key or key.startswith('dynamic:'):
                continue

            if aviary_metadata[key]['option']:
                continue

            # Skip anything that is not presently an input.
            if key not in all_prom_inputs:
                continue

            if key in aviary_options:
                val, units = aviary_options.get_item(key)
            else:
                val = aviary_metadata[key]['default_value']
                units = aviary_metadata[key]['units']

                if val is None:
                    # optional, but no default value
                    continue

            self.set_input_defaults(key, val=val, units=units)

        # The section below this contains some manipulations of the dymos solver
        # structure for height energy.
        if aviary_options.get_val(Settings.EQUATIONS_OF_MOTION) is not HEIGHT_ENERGY:
            return

        phase_info = self.options['phase_info']

        # Set a more appropriate solver for dymos when the phases are linked.
        if MPI and isinstance(self.traj.phases.linear_solver, om.PETScKrylov):

            # When any phase is connected with input_initial = True, dymos puts
            # a jacobi solver in the phases group. This is necessary in case
            # the phases are cyclic. However, this causes some problems
            # with the newton solvers in Aviary, exacerbating issues with
            # solver tolerances at multiple levels. Since Aviary's phases
            # are basically in series, the jacobi solver is a much better
            # choice and should be able to handle it in a couple of
            # iterations.
            self.traj.phases.linear_solver = om.LinearBlockJac(maxiter=5)

        # Due to recent changes in dymos, there is now a solver in any phase
        # that has connected initial states. It is not clear that this solver
        # is necessary except in certain corner cases that do not apply to the
        # Aviary trajectory. In our case, this solver merely addresses a lag
        # in the state input component. Since this solver can cause some
        # numerical problems, and can slow things down, we need to move it down
        # into the state interp component.
        # TODO: Future updates to dymos may make this unneccesary.
        for phase in self.traj.phases.system_iter(recurse=False):

            # Don't move the solvers if we are using solve segements.
            if phase_info[phase.name]['user_options'].get('solve_for_distance'):
                continue

            phase.nonlinear_solver = om.NonlinearRunOnce()
            phase.linear_solver = om.LinearRunOnce()
            if isinstance(phase.indep_states, om.ImplicitComponent):
                phase.indep_states.nonlinear_solver = om.NewtonSolver(
                    solve_subsystems=True
                )
                phase.indep_states.linear_solver = om.DirectSolver(rhs_checking=True)


class AviaryProblem(om.Problem):
    """
    Main class for instantiating, formulating, and solving Aviary problems.

    On a basic level, this problem object is all the conventional user needs
    to interact with. Looking at the three "levels" of use cases, from simplest
    to most complicated, we have:

    Level 1: users interact with Aviary through input files (.csv or .yaml, TBD)
    Level 2: users interact with Aviary through a Python interface
    Level 3: users can modify Aviary's workings through Python and OpenMDAO

    This Problem object is simply a specialized OpenMDAO Problem that has
    additional methods to help users create and solve Aviary problems.
    """

    def __init__(
        self, analysis_scheme=AnalysisScheme.COLLOCATION, verbosity=None, **kwargs
    ):
        # Modify OpenMDAO's default_reports for this session.
        new_reports = ['subsystems', 'mission', 'timeseries_csv', 'run_status']
        for report in new_reports:
            if report not in _default_reports:
                _default_reports.append(report)

        super().__init__(**kwargs)

        self.timestamp = datetime.now()
        self.verbosity = verbosity

        self.model = AviaryGroup()
        self.pre_mission = PreMissionGroup()
        self.post_mission = PostMissionGroup()

        self.aviary_inputs = None

        self.traj = None

        self.analysis_scheme = analysis_scheme

        self.regular_phases = []
        self.reserve_phases = []

    def load_inputs(
        self,
        aircraft_data,
        phase_info=None,
        engine_builders=None,
        meta_data=BaseMetaData,
        verbosity=None,
    ):
        """
        This method loads the aviary_values inputs and options that the
        user specifies. They could specify files to load and values to
        replace here as well.
        Phase info is also loaded if provided by the user. If phase_info is None,
        the appropriate default phase_info based on mission analysis method is used.

        This method is not strictly necessary; a user could also supply
        an AviaryValues object and/or phase_info dict of their own.
        """
        # We haven't read the input data yet, we don't know what desired run verbosity is
        # `self.verbosity` is "true" verbosity for entire run. `verbosity` is verbosity
        # override for just this method
        if verbosity is not None:
            # compatibility with being passed int for verbosity
            verbosity = Verbosity(verbosity)
        else:
            verbosity = self.verbosity  # usually None

        ## LOAD INPUT FILE ###
        # Create AviaryValues object from file (or process existing AviaryValues object
        # with default values from metadata) and generate initial guesses
        aviary_inputs, initialization_guesses = create_vehicle(
            aircraft_data, meta_data=meta_data, verbosity=verbosity
        )

        # update verbosity now that we have read the input data
        self.verbosity = aviary_inputs.get_val(Settings.VERBOSITY)
        # if user did not ask for verbosity override for this method, use value from data
        if verbosity is None:
            verbosity = aviary_inputs.get_val(Settings.VERBOSITY)

        # Now that the input file has been read, we have the desired verbosity for this
        # run stored in aviary_inputs. Save this to self.

        # pull which methods will be used for subsystems and mission
        self.mission_method = mission_method = aviary_inputs.get_val(
            Settings.EQUATIONS_OF_MOTION
        )
        self.mass_method = mass_method = aviary_inputs.get_val(Settings.MASS_METHOD)

        if mission_method is TWO_DEGREES_OF_FREEDOM or mass_method is GASP:
            # TODO this should be a preprocessor step if it is required here
            aviary_inputs = update_GASP_options(aviary_inputs)
        initialization_guesses = initialization_guessing(
            aviary_inputs, initialization_guesses, engine_builders
        )
        self.aviary_inputs = aviary_inputs
        self.initialization_guesses = initialization_guesses

        ## LOAD PHASE_INFO ###
        if phase_info is None:
            # check if the user generated a phase_info from gui
            # Load the phase info dynamically from the current working directory
            phase_info_module_path = Path.cwd() / 'outputted_phase_info.py'

            if phase_info_module_path.exists():
                spec = importlib.util.spec_from_file_location(
                    'outputted_phase_info', phase_info_module_path
                )
                outputted_phase_info = importlib.util.module_from_spec(spec)
                sys.modules['outputted_phase_info'] = outputted_phase_info
                spec.loader.exec_module(outputted_phase_info)

                # Access the phase_info variable from the loaded module
                phase_info = outputted_phase_info.phase_info

                # if verbosity level is BRIEF or higher, print that we're using the
                # outputted phase info
                if verbosity >= Verbosity.BRIEF:
                    print('Using outputted phase_info from current working directory')

            else:
                if self.mission_method is TWO_DEGREES_OF_FREEDOM:
                    if self.analysis_scheme is AnalysisScheme.COLLOCATION:
                        from aviary.interface.default_phase_info.two_dof import (
                            phase_info,
                        )
                    elif self.analysis_scheme is AnalysisScheme.SHOOTING:
                        from aviary.interface.default_phase_info.two_dof_fiti import (
                            phase_info,
                            phase_info_parameterization,
                        )

                        phase_info, _ = phase_info_parameterization(
                            phase_info, None, self.aviary_inputs
                        )

                elif self.mission_method is HEIGHT_ENERGY:
                    from aviary.interface.default_phase_info.height_energy import (
                        phase_info,
                    )

                if verbosity >= Verbosity.BRIEF:
                    print(
                        'Loaded default phase_info for '
                        f'{self.mission_method.value.lower()} equations of motion'
                    )

        # create a new dictionary that only contains the phases from phase_info
        self.phase_info = {}

        for phase_name in phase_info:
            if 'external_subsystems' not in phase_info[phase_name]:
                phase_info[phase_name]['external_subsystems'] = []

            if phase_name not in ['pre_mission', 'post_mission']:
                self.phase_info[phase_name] = phase_info[phase_name]

        # pre_mission and post_mission are stored in their own dictionaries.
        if 'pre_mission' in phase_info:
            self.pre_mission_info = phase_info['pre_mission']
        else:
            self.pre_mission_info = {'include_takeoff': True, 'external_subsystems': []}

        if 'post_mission' in phase_info:
            self.post_mission_info = phase_info['post_mission']
        else:
            self.post_mission_info = {
                'include_landing': True,
                'external_subsystems': [],
            }

        if engine_builders is None:
            engine_builders = build_engine_deck(aviary_inputs)
        self.engine_builders = engine_builders

        self.aviary_inputs = aviary_inputs

        if mission_method is TWO_DEGREES_OF_FREEDOM:
            aviary_inputs.set_val(
                Mission.Summary.CRUISE_MASS_FINAL,
                val=self.initialization_guesses['cruise_mass_final'],
                units='lbm',
            )
            aviary_inputs.set_val(
                Mission.Summary.GROSS_MASS,
                val=self.initialization_guesses['actual_takeoff_mass'],
                units='lbm',
            )

            # Commonly referenced values
            self.cruise_alt = aviary_inputs.get_val(
                Mission.Design.CRUISE_ALTITUDE, units='ft'
            )
            self.problem_type = aviary_inputs.get_val(Settings.PROBLEM_TYPE)
            self.mass_defect = aviary_inputs.get_val('mass_defect', units='lbm')

            self.cruise_mass_final = aviary_inputs.get_val(
                Mission.Summary.CRUISE_MASS_FINAL, units='lbm'
            )

            if (
                self.post_mission_info is True
                and 'target_range' in self.post_mission_info
            ):
                self.target_range = wrapped_convert_units(
                    phase_info['post_mission']['target_range'], 'NM'
                )
                aviary_inputs.set_val(
                    Mission.Summary.RANGE, self.target_range, units='NM'
                )
            else:
                self.target_range = aviary_inputs.get_val(
                    Mission.Design.RANGE, units='NM'
                )
                aviary_inputs.set_val(
                    Mission.Summary.RANGE,
                    aviary_inputs.get_val(Mission.Design.RANGE, units='NM'),
                    units='NM',
                )
            self.cruise_mach = aviary_inputs.get_val(Mission.Design.MACH)
            self.require_range_residual = True

        elif mission_method is HEIGHT_ENERGY:
            self.problem_type = aviary_inputs.get_val(Settings.PROBLEM_TYPE)
            aviary_inputs.set_val(
                Mission.Summary.GROSS_MASS,
                val=self.initialization_guesses['actual_takeoff_mass'],
                units='lbm',
            )
            if 'target_range' in self.post_mission_info:
                aviary_inputs.set_val(
                    Mission.Summary.RANGE,
                    wrapped_convert_units(
                        phase_info['post_mission']['target_range'], 'NM'
                    ),
                    units='NM',
                )
                self.require_range_residual = True
                self.target_range = wrapped_convert_units(
                    phase_info['post_mission']['target_range'], 'NM'
                )
            else:
                self.require_range_residual = False
                # still instantiate target_range because it is used for default guesses
                # for phase comps
                self.target_range = aviary_inputs.get_val(
                    Mission.Design.RANGE, units='NM'
                )

        return aviary_inputs

    def _update_metadata_from_subsystems(self):
        self.meta_data = BaseMetaData.copy()

        # loop through phase_info and external subsystems
        for phase_name in self.phase_info:
            external_subsystems = self._get_all_subsystems(
                self.phase_info[phase_name]['external_subsystems']
            )
            for subsystem in external_subsystems:
                meta_data = subsystem.meta_data.copy()
                self.meta_data = merge_meta_data([self.meta_data, meta_data])

    def phase_separator(self):
        """
        This method checks for reserve=True & False
        Returns an error if a non-reserve phase is specified after a reserve phase.
        return two dictionaries of phases: regular_phases and reserve_phases
        For shooting trajectories, this will also check if a phase is part of the descent
        """

        # Check to ensure no non-reserve phases are specified after reserve phases
        start_reserve = False
        raise_error = False
        for idx, phase_name in enumerate(self.phase_info):
            if 'user_options' in self.phase_info[phase_name]:
                if 'reserve' in self.phase_info[phase_name]["user_options"]:
                    if self.phase_info[phase_name]["user_options"]["reserve"] is False:
                        # This is a regular phase
                        self.regular_phases.append(phase_name)
                        if start_reserve is True:
                            raise_error = True
                    else:
                        # This is a reserve phase
                        self.reserve_phases.append(phase_name)
                        start_reserve = True
                else:
                    # This is a regular phase by default
                    self.regular_phases.append(phase_name)
                    if start_reserve is True:
                        raise_error = True

        if raise_error is True:
            raise ValueError(
                f'In phase_info, reserve=False cannot be specified after a phase where reserve=True. '
                f'All reserve phases must happen after non-reserve phases. '
                f'Regular Phases : {self.regular_phases} | '
                f'Reserve Phases : {self.reserve_phases} '
            )

        if self.analysis_scheme is AnalysisScheme.SHOOTING:
            self.descent_phases = {}
            for name, info in self.phase_info.items():
                descent = info.get('descent_phase', False)
                if descent:
                    self.descent_phases[name] = info

    def check_and_preprocess_inputs(self, verbosity=None):
        """
        This method checks the user-supplied input values for any potential problems
        and preprocesses the inputs to prepare them for use in the Aviary problem.
        """
        # `self.verbosity` is "true" verbosity for entire run. `verbosity` is verbosity
        # override for just this method
        if verbosity is not None:
            # compatibility with being passed int for verbosity
            verbosity = Verbosity(verbosity)
        else:
            verbosity = self.verbosity  # defaults to BRIEF

        aviary_inputs = self.aviary_inputs
        # Target_distance verification for all phases
        # Checks to make sure target_distance is positive,
        for idx, phase_name in enumerate(self.phase_info):
            if 'user_options' in self.phase_info[phase_name]:
                if 'target_distance' in self.phase_info[phase_name]["user_options"]:
                    target_distance = self.phase_info[phase_name]["user_options"][
                        "target_distance"
                    ]
                    if target_distance[0] <= 0:
                        raise ValueError(
                            f"Invalid target_distance in [{phase_name}].[user_options]. "
                            f"Current (value: {target_distance[0]}), "
                            f"(units: {target_distance[1]}) <= 0"
                        )

        # Checks to make sure target_duration is positive,
        # Sets duration_bounds, initial_guesses, and fixed_duration
        for idx, phase_name in enumerate(self.phase_info):
            if 'user_options' in self.phase_info[phase_name]:
                analytic = False
                if (self.analysis_scheme is AnalysisScheme.COLLOCATION) and (
                    self.mission_method is EquationsOfMotion.TWO_DEGREES_OF_FREEDOM
                ):
                    try:
                        # if the user provided an option, use it
                        analytic = self.phase_info[phase_name]["user_options"][
                            'analytic'
                        ]
                    except KeyError:
                        # if it isn't specified, only the default 2DOF cruise for
                        # collocation is analytic
                        if 'cruise' in phase_name:
                            analytic = self.phase_info[phase_name]["user_options"][
                                'analytic'
                            ] = True
                        else:
                            analytic = self.phase_info[phase_name]["user_options"][
                                'analytic'
                            ] = False

                if 'target_duration' in self.phase_info[phase_name]["user_options"]:
                    target_duration = self.phase_info[phase_name]["user_options"][
                        "target_duration"
                    ]
                    if target_duration[0] <= 0:
                        raise ValueError(
                            f'Invalid target_duration in phase_info[{phase_name}]'
                            f'[user_options]. Current (value: {target_duration[0]}), '
                            f'(units: {target_duration[1]}) <= 0")'
                        )

                    # Only applies to non-analytic phases (all HE and most 2DOF)
                    if not analytic:
                        # Set duration_bounds and initial_guesses for time:
                        self.phase_info[phase_name]["user_options"].update(
                            {
                                "duration_bounds": (
                                    (target_duration[0], target_duration[0]),
                                    target_duration[1],
                                )
                            }
                        )
                        self.phase_info[phase_name].update(
                            {
                                "initial_guesses": {
                                    "time": (
                                        (target_duration[0], target_duration[0]),
                                        target_duration[1],
                                    )
                                }
                            }
                        )
                        # Set Fixed_duration to true:
                        self.phase_info[phase_name]["user_options"].update(
                            {"fix_duration": True}
                        )

        if self.analysis_scheme is AnalysisScheme.COLLOCATION:
            check_phase_info(self.phase_info, self.mission_method)

        for phase_name in self.phase_info:
            for external_subsystem in self.phase_info[phase_name][
                'external_subsystems'
            ]:
                aviary_inputs = external_subsystem.preprocess_inputs(aviary_inputs)

        # PREPROCESSORS #
        # Fill in anything missing in the options with computed defaults.
        preprocess_options(
            aviary_inputs, engine_models=self.engine_builders, verbosity=verbosity
        )

        mission_method = aviary_inputs.get_val(Settings.EQUATIONS_OF_MOTION)
        mass_method = aviary_inputs.get_val(Settings.MASS_METHOD)

        ## Set Up Core Subsystems ##
        if mission_method in (HEIGHT_ENERGY, SOLVED_2DOF):
            everything_else_origin = FLOPS
        elif mission_method is TWO_DEGREES_OF_FREEDOM:
            everything_else_origin = GASP
        else:
            raise ValueError(f'Unknown mission method {self.mission_method}')

        prop = CorePropulsionBuilder(
            'core_propulsion', engine_models=self.engine_builders
        )
        mass = CoreMassBuilder('core_mass', code_origin=self.mass_method)
        aero = CoreAerodynamicsBuilder(
            'core_aerodynamics', code_origin=everything_else_origin
        )

        # TODO These values are currently hardcoded, in future should come from user
        both_geom = False
        code_origin_to_prioritize = None

        # which geometry methods should be used, or both?
        geom_code_origin = None
        if (everything_else_origin is FLOPS) and (mass_method is FLOPS):
            geom_code_origin = FLOPS
        elif (everything_else_origin is GASP) and (mass_method is GASP):
            geom_code_origin = GASP
        else:
            both_geom = True

        # which geometry method gets prioritized in case of conflicting outputs
        if not code_origin_to_prioritize:
            if everything_else_origin is GASP:
                code_origin_to_prioritize = GASP
            elif everything_else_origin is FLOPS:
                code_origin_to_prioritize = FLOPS

        geom = CoreGeometryBuilder(
            'core_geometry',
            code_origin=geom_code_origin,
            use_both_geometries=both_geom,
            code_origin_to_prioritize=code_origin_to_prioritize,
        )

        subsystems = self.core_subsystems = {
            'propulsion': prop,
            'geometry': geom,
            'mass': mass,
            'aerodynamics': aero,
        }

        # TODO optionally accept which subsystems to load from phase_info
        default_mission_subsystems = [
            subsystems['aerodynamics'],
            subsystems['propulsion'],
        ]
        self.ode_args = {
            'aviary_options': aviary_inputs,
            'core_subsystems': default_mission_subsystems,
        }

        self._update_metadata_from_subsystems()

        if self.mission_method in (HEIGHT_ENERGY, SOLVED_2DOF, TWO_DEGREES_OF_FREEDOM):
            self.phase_separator()

    def add_pre_mission_systems(self, verbosity=None):
        """
        Add pre-mission systems to the Aviary problem. These systems are executed before the mission.

        Depending on the mission model specified (`FLOPS` or `GASP`), this method adds various subsystems
        to the aircraft model. For the `FLOPS` mission model, a takeoff phase is added using the Takeoff class
        with the number of engines and airport altitude specified. For the `GASP` mission model, three subsystems
        are added: a TaxiSegment subsystem, an ExecComp to calculate the time to initiate gear and flaps,
        and an ExecComp to calculate the speed at which to initiate rotation. All subsystems are promoted with
        aircraft and mission inputs and outputs as appropriate.

        A user can override this method with their own pre-mission systems as desired.
        """
        # `self.verbosity` is "true" verbosity for entire run. `verbosity` is verbosity
        # override for just this method
        if verbosity is not None:
            # compatibility with being passed int for verbosity
            verbosity = Verbosity(verbosity)
        else:
            verbosity = self.verbosity  # defaults to BRIEF

        pre_mission = self.pre_mission
        self.model.add_subsystem(
            'pre_mission',
            pre_mission,
            promotes_inputs=['aircraft:*', 'mission:*'],
            promotes_outputs=['aircraft:*', 'mission:*'],
        )

        if 'linear_solver' in self.pre_mission_info:
            pre_mission.linear_solver = self.pre_mission_info['linear_solver']

        if 'nonlinear_solver' in self.pre_mission_info:
            pre_mission.nonlinear_solver = self.pre_mission_info['nonlinear_solver']

        self._add_premission_external_subsystems()

        subsystems = self.core_subsystems

        # Propulsion isn't included in core pre-mission group to avoid override step in
        # configure() - instead add it now
        pre_mission.add_subsystem(
            'core_propulsion',
            subsystems['propulsion'].build_pre_mission(self.aviary_inputs),
        )

        default_subsystems = [
            subsystems['geometry'],
            subsystems['aerodynamics'],
            subsystems['mass'],
        ]

        pre_mission.add_subsystem(
            'core_subsystems',
            CorePreMission(
                aviary_options=self.aviary_inputs,
                subsystems=default_subsystems,
                process_overrides=False,
            ),
            promotes_inputs=['*'],
            promotes_outputs=['*'],
        )

        if not self.pre_mission_info['include_takeoff']:
            return

        # Check for 2DOF mission method
        # NOTE should solved trigger this as well?
        if self.mission_method is TWO_DEGREES_OF_FREEDOM:
            self._add_two_dof_takeoff_systems()

        # Check for HE mission method
        elif self.mission_method is HEIGHT_ENERGY:
            self._add_height_energy_takeoff_systems()

    def _add_height_energy_takeoff_systems(self):
        # Initialize takeoff options
        takeoff_options = Takeoff(
            airport_altitude=0.0,  # ft
            num_engines=self.aviary_inputs.get_val(Aircraft.Engine.NUM_ENGINES),
        )

        # Build and add takeoff subsystem
        takeoff = takeoff_options.build_phase(False)
        self.model.add_subsystem(
            'takeoff',
            takeoff,
            promotes_inputs=['aircraft:*', 'mission:*'],
            promotes_outputs=['mission:*'],
        )

    def _add_two_dof_takeoff_systems(self):
        # Create options to values
        OptionsToValues = create_opts2vals(
            [
                Aircraft.CrewPayload.NUM_PASSENGERS,
                Mission.Design.CRUISE_ALTITUDE,
            ]
        )
        add_opts2vals(self.model, OptionsToValues, self.aviary_inputs)

        if self.analysis_scheme is AnalysisScheme.SHOOTING:
            self._add_fuel_reserve_component(
                post_mission=False, reserves_name='reserve_fuel_estimate'
            )
            add_default_sgm_args(self.descent_phases, self.ode_args)
            add_descent_estimation_as_submodel(
                self,
                phases=self.descent_phases,
                cruise_mach=self.cruise_mach,
                cruise_alt=self.cruise_alt,
                reserve_fuel='reserve_fuel_estimate',
                all_subsystems=self._get_all_subsystems(),
            )

        # Add thrust-to-weight ratio subsystem
        self.model.add_subsystem(
            'tw_ratio',
            om.ExecComp(
                f'TW_ratio = Fn_SLS / (takeoff_mass * {GRAV_ENGLISH_LBM})',
                TW_ratio={'units': "unitless"},
                Fn_SLS={'units': 'lbf'},
                takeoff_mass={'units': 'lbm'},
            ),
            promotes_inputs=[
                ('Fn_SLS', Aircraft.Propulsion.TOTAL_SCALED_SLS_THRUST),
                ('takeoff_mass', Mission.Summary.GROSS_MASS),
            ],
            promotes_outputs=[('TW_ratio', Aircraft.Design.THRUST_TO_WEIGHT_RATIO)],
        )

        self.cruise_alt = self.aviary_inputs.get_val(
            Mission.Design.CRUISE_ALTITUDE, units='ft'
        )

        if self.analysis_scheme is AnalysisScheme.COLLOCATION:
            # Add event transformation subsystem
            self.model.add_subsystem(
                "event_xform",
                om.ExecComp(
                    ["t_init_gear=m*tau_gear+b", "t_init_flaps=m*tau_flaps+b"],
                    t_init_gear={"units": "s"},  # initial time that gear comes up
                    t_init_flaps={"units": "s"},  # initial time that flaps retract
                    tau_gear={"units": "unitless"},
                    tau_flaps={"units": "unitless"},
                    m={"units": "s"},
                    b={"units": "s"},
                ),
                promotes_inputs=[
                    "tau_gear",  # design var
                    "tau_flaps",  # design var
                    ("m", Mission.Takeoff.ASCENT_DURATION),
                    ("b", Mission.Takeoff.ASCENT_T_INTIIAL),
                ],
                promotes_outputs=["t_init_gear", "t_init_flaps"],  # link to h_fit
            )

        # Add taxi subsystem
        self.model.add_subsystem(
            "taxi",
            TaxiSegment(**(self.ode_args)),
            promotes_inputs=['aircraft:*', 'mission:*'],
        )

        # Calculate speed at which to initiate rotation
        self.model.add_subsystem(
            "vrot",
            om.ExecComp(
                "Vrot = ((2 * mass * g) / (rho * wing_area * CLmax))**0.5 + dV1 + dVR",
                Vrot={"units": "ft/s"},
                mass={"units": "lbm"},
                CLmax={"units": "unitless"},
                g={"units": "lbf/lbm", "val": GRAV_ENGLISH_LBM},
                rho={"units": "slug/ft**3", "val": RHO_SEA_LEVEL_ENGLISH},
                wing_area={"units": "ft**2"},
                dV1={
                    "units": "ft/s",
                    "desc": "Increment of engine failure decision speed above stall",
                },
                dVR={
                    "units": "ft/s",
                    "desc": "Increment of takeoff rotation speed above engine failure "
                    "decision speed",
                },
            ),
            promotes_inputs=[
                ("wing_area", Aircraft.Wing.AREA),
                ("dV1", Mission.Takeoff.DECISION_SPEED_INCREMENT),
                ("dVR", Mission.Takeoff.ROTATION_SPEED_INCREMENT),
                ("CLmax", Mission.Takeoff.LIFT_COEFFICIENT_MAX),
            ],
            promotes_outputs=[('Vrot', Mission.Takeoff.ROTATION_VELOCITY)],
        )

    def _add_premission_external_subsystems(self):
        """
        This private method adds each external subsystem to the pre-mission subsystem and
        a mass component that captures external subsystem masses for use in mass buildups.

        Firstly, the method iterates through all external subsystems in the pre-mission
        information. For each subsystem, it builds the pre-mission instance of the
        subsystem.

        Secondly, the method collects the mass names of the added subsystems. This
        expression is then used to define an ExecComp (a component that evaluates a
        simple equation given input values).

        The method promotes the input and output of this ExecComp to the top level of the
        pre-mission object, allowing this calculated subsystem mass to be accessed
        directly from the pre-mission object.
        """

        mass_names = []
        # Loop through all the phases in this subsystem.
        for external_subsystem in self.pre_mission_info['external_subsystems']:
            # Get all the subsystem builders for this phase.
            subsystem_premission = external_subsystem.build_pre_mission(
                self.aviary_inputs
            )

            if subsystem_premission is not None:
                self.pre_mission.add_subsystem(
                    external_subsystem.name, subsystem_premission
                )

                mass_names.extend(external_subsystem.get_mass_names())

        if mass_names:
            formatted_names = []
            for name in mass_names:
                formatted_name = name.replace(':', '_')
                formatted_names.append(formatted_name)

            # Define the expression for computing the sum of masses
            expr = 'subsystem_mass = ' + ' + '.join(formatted_names)

            promotes_inputs_list = [
                (formatted_name, original_name)
                for formatted_name, original_name in zip(formatted_names, mass_names)
            ]

            # Create the ExecComp
            self.pre_mission.add_subsystem(
                'external_comp_sum',
                om.ExecComp(expr, units='kg'),
                promotes_inputs=promotes_inputs_list,
                promotes_outputs=[
                    ('subsystem_mass', Aircraft.Design.EXTERNAL_SUBSYSTEMS_MASS)
                ],
            )

    def _add_groundroll_eq_constraint(self):
        """
        Add an equality constraint to the problem to ensure that the TAS at the end of the
        groundroll phase is equal to the rotation velocity at the start of the rotation phase.
        """
        self.model.add_subsystem(
            "groundroll_boundary",
            om.EQConstraintComp(
                "velocity",
                eq_units="ft/s",
                normalize=True,
                add_constraint=True,
            ),
        )
        self.model.connect(
            Mission.Takeoff.ROTATION_VELOCITY, "groundroll_boundary.rhs:velocity"
        )
        self.model.connect(
            "traj.groundroll.states:velocity",
            "groundroll_boundary.lhs:velocity",
            src_indices=[-1],
            flat_src_indices=True,
        )

    def _get_phase(self, phase_name, phase_idx):
        base_phase_options = self.phase_info[phase_name]

        # We need to exclude some things from the phase_options that we pass down
        # to the phases. Intead of "popping" keys, we just create new outer dictionaries.

        phase_options = {}
        for key, val in base_phase_options.items():
            phase_options[key] = val

        phase_options['user_options'] = {}
        for key, val in base_phase_options['user_options'].items():
            phase_options['user_options'][key] = val

        # TODO optionally accept which subsystems to load from phase_info
        subsystems = self.core_subsystems
        default_mission_subsystems = [
            subsystems['aerodynamics'],
            subsystems['propulsion'],
        ]

        if self.mission_method is TWO_DEGREES_OF_FREEDOM:
            if 'groundroll' in phase_name:
                phase_builder = GroundrollPhase
            elif 'rotation' in phase_name:
                phase_builder = RotationPhase
            elif 'accel' in phase_name:
                phase_builder = AccelPhase
            elif 'ascent' in phase_name:
                phase_builder = AscentPhase
            elif 'climb' in phase_name:
                phase_builder = ClimbPhase
            elif 'cruise' in phase_name:
                phase_builder = CruisePhase
            elif 'desc' in phase_name:
                phase_builder = DescentPhase
            else:
                raise ValueError(
                    f'{phase_name} does not have an associated phase_builder \n phase_name must '
                    'include one of: groundroll, rotation, accel, ascent, climb, cruise, or desc'
                )

        if self.mission_method is HEIGHT_ENERGY:
            if 'phase_builder' in phase_options:
                phase_builder = phase_options['phase_builder']
                if not issubclass(phase_builder, PhaseBuilderBase):
                    raise TypeError(
                        f"phase_builder for the phase called "
                        "{phase_name} must be a PhaseBuilderBase object."
                    )
            else:
                phase_builder = EnergyPhase

        if self.mission_method is SOLVED_2DOF:
            if (
                phase_options['user_options']['ground_roll']
                and phase_options['user_options']['fix_initial']
            ):
                phase_builder = GroundrollPhaseVelocityIntegrated
            else:
                phase_builder = TwoDOFPhase

        phase_object = phase_builder.from_phase_info(
            phase_name,
            phase_options,
            default_mission_subsystems,
            meta_data=self.meta_data,
        )

        phase = phase_object.build_phase(aviary_options=self.aviary_inputs)

        self.phase_objects.append(phase_object)

        # TODO: add logic to filter which phases get which controls.
        # right now all phases get all controls added from every subsystem.
        # for example, we might only want ELECTRIC_SHAFT_POWER applied during the
        # climb phase.
        all_subsystems = self._get_all_subsystems(phase_options['external_subsystems'])

        # loop through all_subsystems and call `get_controls` on each subsystem
        for subsystem in all_subsystems:
            # add the controls from the subsystems to each phase
            arg_spec = inspect.getfullargspec(subsystem.get_controls)
            if 'phase_name' in arg_spec.args:
                control_dicts = subsystem.get_controls(phase_name=phase_name)
            else:
                control_dicts = subsystem.get_controls(phase_name=phase_name)
            for control_name, control_dict in control_dicts.items():
                phase.add_control(control_name, **control_dict)

        user_options = AviaryValues(phase_options.get('user_options', ()))

        try:
            fix_initial = user_options.get_val('fix_initial')
        except KeyError:
            fix_initial = False

        try:
            fix_duration = user_options.get_val('fix_duration')
        except KeyError:
            fix_duration = False

        if 'ascent' in phase_name and self.mission_method is TWO_DEGREES_OF_FREEDOM:
            phase.set_time_options(
                units="s",
                targets="t_curr",
                input_initial=True,
                input_duration=True,
            )
        elif 'cruise' in phase_name and self.mission_method is TWO_DEGREES_OF_FREEDOM:
            # Time here is really the independent variable through which we are integrating.
            # In the case of the Breguet Range ODE, it's mass.
            # We rely on mass being monotonically non-increasing across the phase.
            phase.set_time_options(
                name='mass',
                fix_initial=False,
                fix_duration=False,
                units="lbm",
                targets="mass",
                initial_bounds=(0.0, 1.0e7),
                initial_ref=100.0e3,
                duration_bounds=(-1.0e7, -1),
                duration_ref=50000,
            )
        elif 'descent' in phase_name and self.mission_method is TWO_DEGREES_OF_FREEDOM:
            duration_ref = user_options.get_val("duration_ref", 's')
            phase.set_time_options(
                duration_bounds=duration_bounds,
                fix_initial=fix_initial,
                input_initial=input_initial,
                units="s",
                duration_ref=duration_ref,
            )
        else:
            # The rest of the phases includes all Height Energy method phases
            # and any 2DOF phases that don't fall into the naming patterns
            # above.
            input_initial = False
            time_units = phase.time_options['units']

            # Make a good guess for a reasonable intitial time scaler.
            try:
                initial_bounds = user_options.get_val(
                    'initial_bounds', units=time_units
                )
            except KeyError:
                initial_bounds = (None, None)

            if initial_bounds[0] is not None and initial_bounds[1] != 0.0:
                # Upper bound is good for a ref.
                user_options.set_val('initial_ref', initial_bounds[1], units=time_units)
            else:
                user_options.set_val('initial_ref', 600.0, time_units)

            duration_bounds = user_options.get_val("duration_bounds", time_units)
            user_options.set_val(
                'duration_ref',
                (duration_bounds[0] + duration_bounds[1]) / 2.0,
                time_units,
            )
            if phase_idx > 0:
                input_initial = True

            if fix_initial or input_initial:

                if self.comm.size > 1:
                    # Phases are disconnected to run in parallel, so initial ref is
                    # valid.
                    initial_ref = user_options.get_val("initial_ref", time_units)
                else:
                    # Redundant on a fixed input; raises a warning if specified.
                    initial_ref = None

                phase.set_time_options(
                    fix_initial=fix_initial,
                    fix_duration=fix_duration,
                    units=time_units,
                    duration_bounds=user_options.get_val("duration_bounds", time_units),
                    duration_ref=user_options.get_val("duration_ref", time_units),
                    initial_ref=initial_ref,
                )
            elif (
                phase_name == 'descent' and self.mission_method is HEIGHT_ENERGY
            ):  # TODO: generalize this logic for all phases
                phase.set_time_options(
                    fix_initial=False,
                    fix_duration=False,
                    units=time_units,
                    duration_bounds=user_options.get_val("duration_bounds", time_units),
                    duration_ref=user_options.get_val("duration_ref", time_units),
                    initial_bounds=initial_bounds,
                    initial_ref=user_options.get_val("initial_ref", time_units),
                )
            else:  # TODO: figure out how to handle this now that fix_initial is dict
                phase.set_time_options(
                    fix_initial=fix_initial,
                    fix_duration=fix_duration,
                    units=time_units,
                    duration_bounds=user_options.get_val("duration_bounds", time_units),
                    duration_ref=user_options.get_val("duration_ref", time_units),
                    initial_bounds=initial_bounds,
                    initial_ref=user_options.get_val("initial_ref", time_units),
                )

        if 'cruise' not in phase_name and self.mission_method is TWO_DEGREES_OF_FREEDOM:
            phase.add_control(
                Dynamic.Vehicle.Propulsion.THROTTLE,
                targets=Dynamic.Vehicle.Propulsion.THROTTLE,
                units='unitless',
                opt=False,
            )

        return phase

    def add_phases(self, phase_info_parameterization=None, verbosity=None):
        """
        Add the mission phases to the problem trajectory based on the user-specified
        phase_info dictionary.

        Parameters
        ----------
        phase_info_parameterization (function, optional): A function that takes in the phase_info dictionary
            and aviary_inputs and returns modified phase_info. Defaults to None.

        Returns
        -------
        traj: The Dymos Trajectory object containing the added mission phases.
        """
        # `self.verbosity` is "true" verbosity for entire run. `verbosity` is verbosity
        # override for just this method
        if verbosity is not None:
            # compatibility with being passed int for verbosity
            verbosity = Verbosity(verbosity)
        else:
            verbosity = self.verbosity  # defaults to BRIEF

        if phase_info_parameterization is not None:
            self.phase_info, self.post_mission_info = phase_info_parameterization(
                self.phase_info, self.post_mission_info, self.aviary_inputs
            )

        phase_info = self.phase_info

        if self.analysis_scheme is AnalysisScheme.COLLOCATION:
            phases = list(phase_info.keys())
            traj = self.model.add_subsystem('traj', dm.Trajectory())

        elif self.analysis_scheme is AnalysisScheme.SHOOTING:
            vb = self.aviary_inputs.get_val(Settings.VERBOSITY)
            add_default_sgm_args(self.phase_info, self.ode_args, vb)

            full_traj = FlexibleTraj(
                Phases=self.phase_info,
                traj_final_state_output=[
                    Dynamic.Vehicle.MASS,
                    Dynamic.Mission.DISTANCE,
                ],
                traj_initial_state_input=[
                    Dynamic.Vehicle.MASS,
                    Dynamic.Mission.DISTANCE,
                    Dynamic.Mission.ALTITUDE,
                ],
                traj_event_trigger_input=[
                    # specify ODE, output_name, with units that SimuPyProblem expects
                    # assume event function is of form ODE.output_name - value
                    # third key is event_idx associated with input
                    (
                        'groundroll',
                        Dynamic.Mission.VELOCITY,
                        0,
                    ),
                    (
                        'climb3',
                        Dynamic.Mission.ALTITUDE,
                        0,
                    ),
                    (
                        'cruise',
                        Dynamic.Vehicle.MASS,
                        0,
                    ),
                ],
                traj_intermediate_state_output=[
                    ('cruise', Dynamic.Mission.DISTANCE),
                    ('cruise', Dynamic.Vehicle.MASS),
                ],
            )
            traj = self.model.add_subsystem(
                'traj',
                full_traj,
                promotes_inputs=[('altitude_initial', Mission.Design.CRUISE_ALTITUDE)],
            )

            self.model.add_subsystem(
                'actual_descent_fuel',
                om.ExecComp(
                    'actual_descent_fuel = traj_cruise_mass_final - traj_mass_final',
                    actual_descent_fuel={'units': 'lbm'},
                    traj_cruise_mass_final={'units': 'lbm'},
                    traj_mass_final={'units': 'lbm'},
                ),
            )

            self.model.connect('start_of_descent_mass', 'traj.SGMCruise_mass_trigger')
            self.model.connect(
                'traj.mass_final',
                'actual_descent_fuel.traj_mass_final',
                src_indices=[-1],
                flat_src_indices=True,
            )
            self.model.connect(
                'traj.cruise_mass_final',
                'actual_descent_fuel.traj_cruise_mass_final',
                src_indices=[-1],
                flat_src_indices=True,
            )
            self.traj = full_traj
            return traj

        def add_subsystem_timeseries_outputs(phase, phase_name):
            phase_options = self.phase_info[phase_name]
            all_subsystems = self._get_all_subsystems(
                phase_options['external_subsystems']
            )
            for subsystem in all_subsystems:
                timeseries_to_add = subsystem.get_outputs()
                for timeseries in timeseries_to_add:
                    phase.add_timeseries_output(timeseries)

        if self.mission_method in (TWO_DEGREES_OF_FREEDOM, HEIGHT_ENERGY, SOLVED_2DOF):
            if self.analysis_scheme is AnalysisScheme.COLLOCATION:
                self.phase_objects = []
                for phase_idx, phase_name in enumerate(phases):
                    phase = traj.add_phase(
                        phase_name, self._get_phase(phase_name, phase_idx)
                    )
                    add_subsystem_timeseries_outputs(phase, phase_name)

                    if self.mission_method is TWO_DEGREES_OF_FREEDOM:

                        # In GASP, we still use the phase name to infer the phase type.
                        # We need this information to be available in the builders.
                        # TODO - Ultimately we should overhaul all of this.
                        self.phase_info[phase_name]['phase_type'] = phase_name

                        if phase_name == 'ascent':
                            self._add_groundroll_eq_constraint()

            # loop through phase_info and external subsystems
            external_parameters = {}
            for phase_name in self.phase_info:
                external_parameters[phase_name] = {}
                all_subsystems = self._get_all_subsystems(
                    self.phase_info[phase_name]['external_subsystems']
                )
                for subsystem in all_subsystems:
                    parameter_dict = subsystem.get_parameters(
                        phase_info=self.phase_info[phase_name],
                        aviary_inputs=self.aviary_inputs,
                    )
                    for parameter in parameter_dict:
                        external_parameters[phase_name][parameter] = parameter_dict[
                            parameter
                        ]

            traj = setup_trajectory_params(
                self.model,
                traj,
                self.aviary_inputs,
                phases,
                meta_data=self.meta_data,
                external_parameters=external_parameters,
            )

            if self.mission_method is HEIGHT_ENERGY:
                if not self.pre_mission_info['include_takeoff']:
                    first_flight_phase_name = list(phase_info.keys())[0]
                    first_flight_phase = traj._phases[first_flight_phase_name]
                    first_flight_phase.set_state_options(
                        Dynamic.Vehicle.MASS, fix_initial=False
                    )

        self.traj = traj

        return traj

    def add_post_mission_systems(self, include_landing=True, verbosity=None):
        """
        Add post-mission systems to the aircraft model. This is akin to the pre-mission group
        or the "premission_systems", but occurs after the mission in the execution order.

        Depending on the mission model specified (`FLOPS` or `GASP`), this method adds various subsystems
        to the aircraft model. For the `FLOPS` mission model, a landing phase is added using the Landing class
        with the wing area and lift coefficient specified, and a takeoff constraints ExecComp is added to enforce
        mass, range, velocity, and altitude continuity between the takeoff and climb phases. The landing subsystem
        is promoted with aircraft and mission inputs and outputs as appropriate, while the takeoff constraints ExecComp
        is only promoted with mission inputs and outputs.

        For the `GASP` mission model, four subsystems are added: a LandingSegment subsystem, an ExecComp to calculate
        the reserve fuel required, an ExecComp to calculate the overall fuel burn, and three ExecComps to calculate
        various mission objectives and constraints. All subsystems are promoted with aircraft and mission inputs and
        outputs as appropriate.

        A user can override this with their own postmission systems.
        """
        # `self.verbosity` is "true" verbosity for entire run. `verbosity` is verbosity
        # override for just this method
        if verbosity is not None:
            # compatibility with being passed int for verbosity
            verbosity = Verbosity(verbosity)
        else:
            verbosity = self.verbosity  # defaults to BRIEF

        if (
            self.pre_mission_info['include_takeoff']
            and self.mission_method is HEIGHT_ENERGY
        ):
            self._add_post_mission_takeoff_systems()

        if include_landing and self.post_mission_info['include_landing']:
            if self.mission_method is HEIGHT_ENERGY:
                self._add_height_energy_landing_systems()
            elif self.mission_method is TWO_DEGREES_OF_FREEDOM:
                self._add_two_dof_landing_systems()

        self.model.add_subsystem(
            'post_mission',
            self.post_mission,
            promotes_inputs=['*'],
            promotes_outputs=['*'],
        )

        # Loop through all the phases in this subsystem.
        for external_subsystem in self.post_mission_info['external_subsystems']:
            # Get all the subsystem builders for this phase.
            subsystem_postmission = external_subsystem.build_post_mission(
                self.aviary_inputs
            )

            if subsystem_postmission is not None:
                self.post_mission.add_subsystem(
                    external_subsystem.name, subsystem_postmission
                )

        if self.mission_method in (HEIGHT_ENERGY, SOLVED_2DOF, TWO_DEGREES_OF_FREEDOM):
            # Check if regular_phases[] is accessible
            try:
                self.regular_phases[0]
            except BaseException:
                raise ValueError(
                    f"regular_phases[] dictionary is not accessible."
                    f" For HEIGHT_ENERGY and SOLVED_2DOF missions, check_and_preprocess_inputs()"
                    f" must be called before add_post_mission_systems()."
                )

            # Fuel burn in regular phases
            ecomp = om.ExecComp(
                'fuel_burned = initial_mass - mass_final',
                initial_mass={'units': 'lbm'},
                mass_final={'units': 'lbm'},
                fuel_burned={'units': 'lbm'},
            )

            self.post_mission.add_subsystem(
                'fuel_burned',
                ecomp,
                promotes=[('fuel_burned', Mission.Summary.FUEL_BURNED)],
            )

            if self.analysis_scheme is AnalysisScheme.SHOOTING:
                # shooting method currently doesn't have timeseries
                self.post_mission.promotes(
                    'fuel_burned',
                    [
                        ('initial_mass', Mission.Summary.GROSS_MASS),
                        ('mass_final', Mission.Landing.TOUCHDOWN_MASS),
                    ],
                )
            else:
                if self.pre_mission_info['include_takeoff']:
                    self.post_mission.promotes(
                        'fuel_burned',
                        [
                            ('initial_mass', Mission.Summary.GROSS_MASS),
                        ],
                    )
                else:
                    # timeseries has to be used because Breguet cruise phases don't have
                    # states
                    self.model.connect(
                        f"traj.{self.regular_phases[0]}.timeseries.mass",
                        "fuel_burned.initial_mass",
                        src_indices=[0],
                    )

                self.model.connect(
                    f"traj.{self.regular_phases[-1]}.timeseries.mass",
                    "fuel_burned.mass_final",
                    src_indices=[-1],
                )

            # Fuel burn in reserve phases
            if self.reserve_phases:
                ecomp = om.ExecComp(
                    'reserve_fuel_burned = initial_mass - mass_final',
                    initial_mass={'units': 'lbm'},
                    mass_final={'units': 'lbm'},
                    reserve_fuel_burned={'units': 'lbm'},
                )

                self.post_mission.add_subsystem(
                    'reserve_fuel_burned',
                    ecomp,
                    promotes=[
                        ('reserve_fuel_burned', Mission.Summary.RESERVE_FUEL_BURNED)
                    ],
                )

                if self.analysis_scheme is AnalysisScheme.SHOOTING:
                    # shooting method currently doesn't have timeseries
                    self.post_mission.promotes(
                        'reserve_fuel_burned',
                        [
                            ('initial_mass', Mission.Landing.TOUCHDOWN_MASS),
                        ],
                    )
                    self.model.connect(
                        f"traj.{self.reserve_phases[-1]}.states:mass",
                        "reserve_fuel_burned.mass_final",
                        src_indices=[-1],
                    )
                else:
                    # timeseries has to be used because Breguet cruise phases don't have
                    # states
                    self.model.connect(
                        f"traj.{self.reserve_phases[0]}.timeseries.mass",
                        "reserve_fuel_burned.initial_mass",
                        src_indices=[0],
                    )
                    self.model.connect(
                        f"traj.{self.reserve_phases[-1]}.timeseries.mass",
                        "reserve_fuel_burned.mass_final",
                        src_indices=[-1],
                    )

            self._add_fuel_reserve_component()

            # TODO: need to add some sort of check that this value is less than the fuel capacity
            # TODO: the overall_fuel variable is the burned fuel plus the reserve, but should
            # also include the unused fuel, and the hierarchy variable name should be
            # more clear
            ecomp = om.ExecComp(
                'overall_fuel = (1 + fuel_margin/100)*fuel_burned + reserve_fuel',
                overall_fuel={'units': 'lbm', 'shape': 1},
                fuel_margin={"units": "unitless", 'val': 0},
                fuel_burned={'units': 'lbm'},  # from regular_phases only
                reserve_fuel={'units': 'lbm', 'shape': 1},
            )
            self.post_mission.add_subsystem(
                'fuel_calc',
                ecomp,
                promotes_inputs=[
                    ("fuel_margin", Aircraft.Fuel.FUEL_MARGIN),
                    ('fuel_burned', Mission.Summary.FUEL_BURNED),
                    ("reserve_fuel", Mission.Design.RESERVE_FUEL),
                ],
                promotes_outputs=[('overall_fuel', Mission.Summary.TOTAL_FUEL_MASS)],
            )

            # If a target distance (or time) has been specified for this phase
            # distance (or time) is measured from the start of this phase to the end
            # of this phase
            for phase_name in self.phase_info:
                if 'target_distance' in self.phase_info[phase_name]["user_options"]:
                    target_distance = wrapped_convert_units(
                        self.phase_info[phase_name]["user_options"]["target_distance"],
                        'nmi',
                    )
                    self.post_mission.add_subsystem(
                        f"{phase_name}_distance_constraint",
                        om.ExecComp(
                            "distance_resid = target_distance - (final_distance - initial_distance)",
                            distance_resid={'units': 'nmi'},
                            target_distance={'val': target_distance, 'units': 'nmi'},
                            final_distance={'units': 'nmi'},
                            initial_distance={'units': 'nmi'},
                        ),
                    )
                    self.model.connect(
                        f"traj.{phase_name}.timeseries.distance",
                        f"{phase_name}_distance_constraint.final_distance",
                        src_indices=[-1],
                    )
                    self.model.connect(
                        f"traj.{phase_name}.timeseries.distance",
                        f"{phase_name}_distance_constraint.initial_distance",
                        src_indices=[0],
                    )
                    self.model.add_constraint(
                        f"{phase_name}_distance_constraint.distance_resid",
                        equals=0.0,
                        ref=1e2,
                    )

                # this is only used for analytic phases with a target duration
                if 'target_duration' in self.phase_info[phase_name][
                    "user_options"
                ] and self.phase_info[phase_name]["user_options"].get(
                    "analytic", False
                ):
                    target_duration = wrapped_convert_units(
                        self.phase_info[phase_name]["user_options"]["target_duration"],
                        'min',
                    )
                    self.post_mission.add_subsystem(
                        f"{phase_name}_duration_constraint",
                        om.ExecComp(
                            "duration_resid = target_duration - (final_time - initial_time)",
                            duration_resid={'units': 'min'},
                            target_duration={'val': target_duration, 'units': 'min'},
                            final_time={'units': 'min'},
                            initial_time={'units': 'min'},
                        ),
                    )
                    self.model.connect(
                        f"traj.{phase_name}.timeseries.time",
                        f"{phase_name}_duration_constraint.final_time",
                        src_indices=[-1],
                    )
                    self.model.connect(
                        f"traj.{phase_name}.timeseries.time",
                        f"{phase_name}_duration_constraint.initial_time",
                        src_indices=[0],
                    )
                    self.model.add_constraint(
                        f"{phase_name}_duration_constraint.duration_resid",
                        equals=0.0,
                        ref=1e2,
                    )

        if self.mission_method in (TWO_DEGREES_OF_FREEDOM, HEIGHT_ENERGY):
            self._add_objectives()

        ecomp = om.ExecComp(
            'mass_resid = operating_empty_mass + overall_fuel + payload_mass -'
            ' initial_mass',
            operating_empty_mass={'units': 'lbm'},
            overall_fuel={'units': 'lbm'},
            payload_mass={'units': 'lbm'},
            initial_mass={'units': 'lbm'},
            mass_resid={'units': 'lbm'},
        )

        payload_mass_src = Aircraft.CrewPayload.TOTAL_PAYLOAD_MASS

        self.post_mission.add_subsystem(
            'mass_constraint',
            ecomp,
            promotes_inputs=[
                ('operating_empty_mass', Aircraft.Design.OPERATING_MASS),
                ('overall_fuel', Mission.Summary.TOTAL_FUEL_MASS),
                ('payload_mass', payload_mass_src),
                ('initial_mass', Mission.Summary.GROSS_MASS),
            ],
            promotes_outputs=[("mass_resid", Mission.Constraints.MASS_RESIDUAL)],
        )

        if self.mission_method in (HEIGHT_ENERGY, TWO_DEGREES_OF_FREEDOM):
            self.post_mission.add_constraint(
                Mission.Constraints.MASS_RESIDUAL, equals=0.0, ref=1.0e5
            )

        if self.mission_method is HEIGHT_ENERGY:
            # connect summary mass to the initial guess of mass in the first phase
            if not self.pre_mission_info['include_takeoff']:
                first_flight_phase_name = list(self.phase_info.keys())[0]
                eq = self.model.add_subsystem(
                    f'link_{first_flight_phase_name}_mass',
                    om.EQConstraintComp(),
                    promotes_inputs=[('rhs:mass', Mission.Summary.GROSS_MASS)],
                )
                eq.add_eq_output(
                    'mass',
                    eq_units='lbm',
                    normalize=False,
                    ref=100000.0,
                    add_constraint=True,
                )
                self.model.connect(
                    f'traj.{first_flight_phase_name}.states:mass',
                    f'link_{first_flight_phase_name}_mass.lhs:mass',
                    src_indices=[0],
                    flat_src_indices=True,
                )

    def _link_phases_helper_with_options(self, phases, option_name, var, **kwargs):
        # Initialize a list to keep track of indices where option_name is True
        true_option_indices = []

        # Loop through phases to find where option_name is True
        for idx, phase_name in enumerate(phases):
            if self.phase_info[phase_name]['user_options'].get(option_name, False):
                true_option_indices.append(idx)

        # Determine the groups of phases to link based on consecutive indices
        groups_to_link = []
        current_group = []

        for idx in true_option_indices:
            if not current_group or idx == current_group[-1] + 1:
                # If the current index is consecutive, add it to the current group
                current_group.append(idx)
            else:
                # Otherwise, start a new group and save the previous one
                groups_to_link.append(current_group)
                current_group = [idx]

        # Add the last group if it exists
        if current_group:
            groups_to_link.append(current_group)

        # Loop through each group and determine the phases to link
        for group in groups_to_link:
            # Extend the group to include the phase before the first True option and
            # after the last True option, if applicable
            if group[0] > 0:
                group.insert(0, group[0] - 1)
            if group[-1] < len(phases) - 1:
                group.append(group[-1] + 1)

            # Extract the phase names for the current group
            phases_to_link = [phases[idx] for idx in group]

            # Link the phases for the current group
            if len(phases_to_link) > 1:
                self.traj.link_phases(phases=phases_to_link, vars=[var], **kwargs)

    def link_phases(self, verbosity=None):
        """
        Link phases together after they've been added.

        Based on which phases the user has selected, we might need
        special logic to do the Dymos linkages correctly. Some of those
        connections for the simple GASP and FLOPS mission are shown here.
        """
        # `self.verbosity` is "true" verbosity for entire run. `verbosity` is verbosity
        # override for just this method
        if verbosity is not None:
            # compatibility with being passed int for verbosity
            verbosity = Verbosity(verbosity)
        else:
            verbosity = self.verbosity  # defaults to BRIEF

        self._add_bus_variables_and_connect()

        phases = list(self.phase_info.keys())

        if len(phases) <= 1:
            return

        # In summary, the following code loops over all phases in self.phase_info, gets
        # the linked variables from each external subsystem in each phase, and stores
        # the lists of linked variables in lists_to_link. It then gets a list of
        # unique variable names from lists_to_link and loops over them, creating
        # a list of phase names for each variable and linking the phases
        # using self.traj.link_phases().

        lists_to_link = []
        for idx, phase_name in enumerate(self.phase_info):
            lists_to_link.append([])
            for external_subsystem in self.phase_info[phase_name][
                'external_subsystems'
            ]:
                lists_to_link[idx].extend(external_subsystem.get_linked_variables())

        # get unique variable names from lists_to_link
        unique_vars = list(set([var for sublist in lists_to_link for var in sublist]))

        # Phase linking.
        # If we are under mpi, and traj.phases is running in parallel, then let the
        # optimizer handle the linkage constraints.  Note that we can technically
        # paralellize connected phases, but it requires a solver that we would like
        # to avoid.
        true_unless_mpi = True
        if self.comm.size > 1 and self.traj.options['parallel_phases']:
            true_unless_mpi = False

        # loop over unique variable names
        for var in unique_vars:
            phases_to_link = []
            for idx, phase_name in enumerate(self.phase_info):
                if var in lists_to_link[idx]:
                    phases_to_link.append(phase_name)

            if len(phases_to_link) > 1:  # TODO: hack
                self.traj.link_phases(phases=phases_to_link, vars=[var], connected=True)

        if self.mission_method in (HEIGHT_ENERGY, SOLVED_2DOF):
            # connect regular_phases with each other if you are optimizing alt or mach
            self._link_phases_helper_with_options(
                self.regular_phases,
                'optimize_altitude',
                Dynamic.Mission.ALTITUDE,
                ref=1.0e4,
            )
            self._link_phases_helper_with_options(
                self.regular_phases, 'optimize_mach', Dynamic.Atmosphere.MACH
            )

            # connect reserve phases with each other if you are optimizing alt or mach
            self._link_phases_helper_with_options(
                self.reserve_phases,
                'optimize_altitude',
                Dynamic.Mission.ALTITUDE,
                ref=1.0e4,
            )
            self._link_phases_helper_with_options(
                self.reserve_phases, 'optimize_mach', Dynamic.Atmosphere.MACH
            )

            if self.mission_method is HEIGHT_ENERGY:
                # connect mass and distance between all phases regardless of reserve /
                # non-reserve status
                self.traj.link_phases(
                    phases,
                    ["time"],
                    ref=None if true_unless_mpi else 1e3,
                    connected=true_unless_mpi,
                )
                self.traj.link_phases(
                    phases,
                    [Dynamic.Vehicle.MASS],
                    ref=None if true_unless_mpi else 1e6,
                    connected=true_unless_mpi,
                )
                self.traj.link_phases(
                    phases,
                    [Dynamic.Mission.DISTANCE],
                    ref=None if true_unless_mpi else 1e3,
                    connected=true_unless_mpi,
                )

                self.model.connect(
                    f'traj.{self.regular_phases[-1]}.timeseries.distance',
                    Mission.Summary.RANGE,
                    src_indices=[-1],
                    flat_src_indices=True,
                )

            elif self.mission_method is SOLVED_2DOF:
                self.traj.link_phases(phases, [Dynamic.Vehicle.MASS], connected=True)
                self.traj.link_phases(
                    phases,
                    [Dynamic.Mission.DISTANCE],
                    units='ft',
                    ref=1.0e3,
                    connected=False,
                )
                self.traj.link_phases(phases, ["time"], connected=False)

                if len(phases) > 2:
                    self.traj.link_phases(
                        phases[1:],
                        [Dynamic.Vehicle.ANGLE_OF_ATTACK],
                        units='rad',
                        connected=False,
                    )

        elif self.mission_method is TWO_DEGREES_OF_FREEDOM:
            if self.analysis_scheme is AnalysisScheme.COLLOCATION:
                for ii in range(len(phases) - 1):
                    phase1, phase2 = phases[ii: ii + 2]
                    analytic1 = self.phase_info[phase1]['user_options']['analytic']
                    analytic2 = self.phase_info[phase2]['user_options']['analytic']

                    if not (analytic1 or analytic2):
                        # we always want time, distance, and mass to be continuous
                        states_to_link = {
                            'time': true_unless_mpi,
                            Dynamic.Mission.DISTANCE: true_unless_mpi,
                            Dynamic.Vehicle.MASS: False,
                        }

                        # if both phases are reserve phases or neither is a reserve phase
                        # (we are not on the boundary between the regular and reserve missions)
                        # and neither phase is ground roll or rotation (altitude isn't a state):
                        # we want altitude to be continous as well
                        if (
                            (
                                (phase1 in self.reserve_phases)
                                == (phase2 in self.reserve_phases)
                            )
                            and not ({"groundroll", "rotation"} & {phase1, phase2})
                            and not ('accel', 'climb1') == (phase1, phase2)
                        ):  # required for convergence of FwGm
                            states_to_link[Dynamic.Mission.ALTITUDE] = true_unless_mpi

                        # if either phase is rotation, we need to connect velocity
                        # ascent to accel also requires velocity
                        if 'rotation' in (phase1, phase2) or ('ascent', 'accel') == (
                            phase1,
                            phase2,
                        ):
                            states_to_link[Dynamic.Mission.VELOCITY] = true_unless_mpi
                            # if the first phase is rotation, we also need alpha
                            if phase1 == 'rotation':
                                states_to_link[Dynamic.Vehicle.ANGLE_OF_ATTACK] = False

                        for state, connected in states_to_link.items():
                            # in initial guesses, all of the states, other than time use
                            # the same name
                            initial_guesses1 = self.phase_info[phase1][
                                'initial_guesses'
                            ]
                            initial_guesses2 = self.phase_info[phase2][
                                'initial_guesses'
                            ]

                            # if a state is in the initial guesses, get the units of the
                            # initial guess
                            kwargs = {}
                            if not connected:
                                if state in initial_guesses1:
                                    kwargs = {'units': initial_guesses1[state][-1]}
                                elif state in initial_guesses2:
                                    kwargs = {'units': initial_guesses2[state][-1]}

                            self.traj.link_phases(
                                [phase1, phase2], [state], connected=connected, **kwargs
                            )

                    # if either phase is analytic we have to use a linkage_constraint
                    else:
                        # analytic phases use the prefix "initial" for time and distance,
                        # but not mass
                        if analytic2:
                            prefix = 'initial_'
                        else:
                            prefix = ''

                        self.traj.add_linkage_constraint(
                            phase1, phase2, 'time', prefix + 'time', connected=True
                        )
                        self.traj.add_linkage_constraint(
                            phase1,
                            phase2,
                            'distance',
                            prefix + 'distance',
                            connected=True,
                        )
                        self.traj.add_linkage_constraint(
                            phase1, phase2, 'mass', 'mass', connected=False, ref=1.0e5
                        )

                # add all params and promote them to self.model level
                ParamPort.promote_params(
                    self.model,
                    trajs=["traj"],
                    phases=[[*self.regular_phases, *self.reserve_phases]],
                )

                self.model.promotes(
                    "traj",
                    inputs=[
                        ("ascent.parameters:t_init_gear", "t_init_gear"),
                        ("ascent.parameters:t_init_flaps", "t_init_flaps"),
                        ("ascent.t_initial", Mission.Takeoff.ASCENT_T_INTIIAL),
                        ("ascent.t_duration", Mission.Takeoff.ASCENT_DURATION),
                    ],
                )

                # imitate input_initial for taxi -> groundroll
                eq = self.model.add_subsystem(
                    "taxi_groundroll_mass_constraint", om.EQConstraintComp()
                )
                eq.add_eq_output(
                    "mass",
                    eq_units="lbm",
                    normalize=False,
                    ref=10000.0,
                    add_constraint=True,
                )
                self.model.connect(
                    "taxi.mass", "taxi_groundroll_mass_constraint.rhs:mass"
                )
                self.model.connect(
                    "traj.groundroll.states:mass",
                    "taxi_groundroll_mass_constraint.lhs:mass",
                    src_indices=[0],
                    flat_src_indices=True,
                )

                self.model.connect("traj.ascent.timeseries.time", "h_fit.time_cp")
                self.model.connect("traj.ascent.timeseries.altitude", "h_fit.h_cp")

                self.model.connect(
                    f'traj.{self.regular_phases[-1]}.states:mass',
                    Mission.Landing.TOUCHDOWN_MASS,
                    src_indices=[-1],
                )

                connect_map = {
                    f"traj.{self.regular_phases[-1]}.timeseries.distance": Mission.Summary.RANGE,
                }

            else:
                connect_map = {
                    "taxi.mass": "traj.mass_initial",
                    Mission.Takeoff.ROTATION_VELOCITY: "traj.SGMGroundroll_velocity_trigger",
                    "traj.distance_final": Mission.Summary.RANGE,
                    "traj.mass_final": Mission.Landing.TOUCHDOWN_MASS,
                }

            # promote all ParamPort inputs for analytic segments as well
            param_list = list(ParamPort.param_data)
            self.model.promotes("taxi", inputs=param_list)
            self.model.promotes("landing", inputs=param_list)
            if self.analysis_scheme is AnalysisScheme.SHOOTING:
                param_list.append(Aircraft.Design.MAX_FUSELAGE_PITCH_ANGLE)
                self.model.promotes("traj", inputs=param_list)
                # self.model.list_inputs()
                # self.model.promotes("traj", inputs=['ascent.ODE_group.eoms.'+Aircraft.Design.MAX_FUSELAGE_PITCH_ANGLE])

            self.model.connect("taxi.mass", "vrot.mass")

            def connect_with_common_params(self, source, target):
                self.model.connect(
                    source,
                    target,
                    src_indices=[-1],
                    flat_src_indices=True,
                )

            for source, target in connect_map.items():
                connect_with_common_params(self, source, target)

    def add_driver(
        self, optimizer=None, use_coloring=None, max_iter=50, verbosity=None
    ):
        """
        Add an optimization driver to the Aviary problem.

        Depending on the provided optimizer, the method instantiates the relevant driver (ScipyOptimizeDriver or
        pyOptSparseDriver) and sets the optimizer options. Options for 'SNOPT', 'IPOPT', and 'SLSQP' are
        specified. The method also allows for the declaration of coloring and setting debug print options.

        Parameters
        ----------
        optimizer : str
            The name of the optimizer to use. It can be "SLSQP", "SNOPT", "IPOPT" or others supported by OpenMDAO.
            If "SLSQP", it will instantiate a ScipyOptimizeDriver, else it will instantiate a pyOptSparseDriver.

        use_coloring : bool, optional
            If True (default), the driver will declare coloring, which can speed up derivative computations.

        max_iter : int, optional
            The maximum number of iterations allowed for the optimization process. Default is 50. This option is
            applicable to "SNOPT", "IPOPT", and "SLSQP" optimizers.

        verbosity : Verbosity, int or list, optional
            If Verbosity.DEBUG, debug print options ['desvars','ln_cons','nl_cons','objs'] will be set. If a list is
            provided, it will be used as the debug print options.

        Returns
        -------
        None
        """
        # override verbosity for this function call if user desired
        if verbosity is None:
            verbosity = self.verbosity
        else:
            # compatibility with being passed int for verbosity
            verbosity = Verbosity(verbosity)

        # Set defaults for optimizer and use_coloring based on analysis scheme
        if optimizer is None:
            optimizer = 'IPOPT'  # if self.analysis_scheme is AnalysisScheme.SHOOTING else 'SNOPT'
        if use_coloring is None:
            use_coloring = (
                False if self.analysis_scheme is AnalysisScheme.SHOOTING else True
            )

        # check if optimizer is SLSQP
        if optimizer == "SLSQP":
            driver = self.driver = om.ScipyOptimizeDriver()
        else:
            driver = self.driver = om.pyOptSparseDriver()

        driver.options["optimizer"] = optimizer
        if use_coloring:
            # define coloring options by verbosity
            if verbosity < Verbosity.VERBOSE:  # QUIET, BRIEF
                driver.declare_coloring(show_summary=False)
            elif verbosity == Verbosity.VERBOSE:
                driver.declare_coloring(show_summary=True)
            else:  # DEBUG
                driver.declare_coloring(show_summary=True, show_sparsity=True)

        if driver.options["optimizer"] == "SNOPT":
            # Print Options #
            if verbosity == Verbosity.QUIET:
                isumm, iprint = 0, 0
            elif verbosity == Verbosity.BRIEF:
                isumm, iprint = 6, 0
            elif verbosity > Verbosity.BRIEF:  # VERBOSE, DEBUG
                isumm, iprint = 6, 9
            driver.opt_settings["iSumm"] = isumm
            driver.opt_settings["iPrint"] = iprint
            # Optimizer Settings #
            driver.opt_settings["Major iterations limit"] = max_iter
            driver.opt_settings["Major optimality tolerance"] = 1e-4
            driver.opt_settings["Major feasibility tolerance"] = 1e-7

        elif driver.options["optimizer"] == "IPOPT":
            # Print Options #
            if verbosity == Verbosity.QUIET:
                # print_level = 3  # minimum to get exit status
                print_level = 0
                driver.opt_settings['print_user_options'] = 'no'
            elif verbosity == Verbosity.BRIEF:
                # print_level = 5
                print_level = 3
                driver.opt_settings['print_user_options'] = 'no'
                driver.opt_settings['print_frequency_iter'] = 10
            elif verbosity == Verbosity.VERBOSE:
                print_level = 5
            else:  # DEBUG
                print_level = 7
            driver.opt_settings['print_level'] = print_level
            # Optimizer Settings #
            driver.opt_settings['tol'] = 1.0e-6
            driver.opt_settings['mu_init'] = 1e-5
            driver.opt_settings['max_iter'] = max_iter
            # for faster convergence
            driver.opt_settings['nlp_scaling_method'] = 'gradient-based'
            driver.opt_settings['alpha_for_y'] = 'safer-min-dual-infeas'
            driver.opt_settings['mu_strategy'] = 'monotone'

        elif driver.options["optimizer"] == "SLSQP":
            # Print Options #
            if verbosity == Verbosity.QUIET:
                disp = False
            else:
                disp = True
            driver.options["disp"] = disp
            # Optimizer Settings #
            driver.options["tol"] = 1e-9
            driver.options["maxiter"] = max_iter

        # pyoptsparse print settings for both SNOPT, IPOPT
        if optimizer in ("SNOPT", "IPOPT"):
            if verbosity == Verbosity.QUIET:
                driver.options['print_results'] = False
            elif verbosity < Verbosity.DEBUG:  # QUIET, BRIEF, VERBOSE
                driver.options['print_results'] = 'minimal'
            elif verbosity >= Verbosity.DEBUG:
                driver.options['print_opt_prob'] = True

        # optimizer agnostic settings
        if verbosity > Verbosity.QUIET:  # BRIEF, VERBOSE, QUIET
            if isinstance(verbosity, list):
                driver.options['debug_print'] = ['desvars']
            elif verbosity == Verbosity.DEBUG:
                driver.options['debug_print'] = [
                    'desvars',
                    'ln_cons',
                    'nl_cons',
                    'objs',
                ]

    def add_design_variables(self, verbosity=None):
        """
        Adds design variables to the Aviary problem.

        Depending on the mission model and problem type, different design variables and constraints are added.

        If using the FLOPS model, a design variable is added for the gross mass of the aircraft, with a lower bound of 10 lbm and an upper bound of 900,000 lbm.

        If using the GASP model, the following design variables are added depending on the mission type:
            - the initial thrust-to-weight ratio of the aircraft during ascent
            - the duration of the ascent phase
            - the time constant for the landing gear actuation
            - the time constant for the flaps actuation

        In addition, two constraints are added for the GASP model:
            - the initial altitude of the aircraft with gear extended is constrained to be 50 ft
            - the initial altitude of the aircraft with flaps extended is constrained to be 400 ft

        If solving a sizing problem, a design variable is added for the gross mass of the aircraft, and another for the gross mass of the aircraft computed during the mission. A constraint is also added to ensure that the residual range is zero.

        If solving an alternate problem, only a design variable for the gross mass of the aircraft computed during the mission is added. A constraint is also added to ensure that the residual range is zero.

        In all cases, a design variable is added for the final cruise mass of the aircraft, with no upper bound, and a residual mass constraint is added to ensure that the mass balances.

        """
        # `self.verbosity` is "true" verbosity for entire run. `verbosity` is verbosity
        # override for just this method
        if verbosity is not None:
            # compatibility with being passed int for verbosity
            verbosity = Verbosity(verbosity)
        else:
            verbosity = self.verbosity  # defaults to BRIEF

        # add the engine builder `get_design_vars` dict to a collected dict from
        # the external subsystems

        # TODO : maybe in the most general case we need to handle DVs in the mission and post-mission as well.
        # for right now we just handle pre_mission
        all_subsystems = self._get_all_subsystems()

        # loop through all_subsystems and call `get_design_vars` on each subsystem
        for subsystem in all_subsystems:
            dv_dict = subsystem.get_design_vars()
            for dv_name, dv_dict in dv_dict.items():
                self.model.add_design_var(dv_name, **dv_dict)

        if self.mission_method is SOLVED_2DOF:
            optimize_mass = self.pre_mission_info.get('optimize_mass')
            if optimize_mass:
                self.model.add_design_var(
                    Mission.Design.GROSS_MASS,
                    units='lbm',
                    lower=10,
                    upper=900.0e3,
                    ref=175.0e3,
                )

        elif self.mission_method in (HEIGHT_ENERGY, TWO_DEGREES_OF_FREEDOM):
            # vehicle sizing problem
            # size the vehicle (via design GTOW) to meet a target range using all fuel
            # capacity
            if self.problem_type is ProblemType.SIZING:
                self.model.add_design_var(
                    Mission.Design.GROSS_MASS,
                    lower=10.0,
                    upper=None,
                    units='lbm',
                    ref=175e3,
                )
                self.model.add_design_var(
                    Mission.Summary.GROSS_MASS,
                    lower=10.0,
                    upper=None,
                    units='lbm',
                    ref=175e3,
                )

                self.model.add_subsystem(
                    'gtow_constraint',
                    om.EQConstraintComp(
                        'GTOW',
                        eq_units='lbm',
                        normalize=True,
                        add_constraint=True,
                    ),
                    promotes_inputs=[
                        ('lhs:GTOW', Mission.Design.GROSS_MASS),
                        ('rhs:GTOW', Mission.Summary.GROSS_MASS),
                    ],
                )

                if self.require_range_residual:
                    self.model.add_constraint(
                        Mission.Constraints.RANGE_RESIDUAL, equals=0, ref=10
                    )

            # target range problem
            # fixed vehicle (design GTOW) but variable actual GTOW for off-design
            # mission range
            elif self.problem_type is ProblemType.ALTERNATE:
                self.model.add_design_var(
                    Mission.Summary.GROSS_MASS,
                    lower=10.0,
                    upper=900e3,
                    units='lbm',
                    ref=175e3,
                )

                self.model.add_constraint(
                    Mission.Constraints.RANGE_RESIDUAL, equals=0, ref=10
                )

            elif self.problem_type is ProblemType.FALLOUT:
                print('No design variables for Fallout missions')

            elif self.problem_type is ProblemType.MULTI_MISSION:
                self.model.add_design_var(
                    Mission.Summary.GROSS_MASS,
                    lower=10.0,
                    upper=900e3,
                    units='lbm',
                    ref=175e3,
                )

                self.model.add_constraint(
                    Mission.Constraints.RANGE_RESIDUAL, equals=0, ref=10
                )

                # We must ensure that design.gross_mass is greater than mission.summary.gross_mass
                # and this must hold true for each of the different missions that is flown
                # the result will be the design.gross_mass should be equal to the mission.summary.gross_mass
                # of the heaviest mission
                self.model.add_subsystem(
                    "GROSS_MASS_constraint",
                    om.ExecComp(
                        "gross_mass_resid = design_mass - actual_mass",
                        design_mass={"val": 1, "units": "kg"},
                        actual_mass={"val": 0, "units": "kg"},
                        gross_mass_resid={"val": 30, "units": "kg"},
                    ),
                    promotes_inputs=[
                        ("design_mass", Mission.Design.GROSS_MASS),
                        ("actual_mass", Mission.Summary.GROSS_MASS),
                    ],
                    promotes_outputs=["gross_mass_resid"],
                )

                self.model.add_constraint("gross_mass_resid", lower=0)

            if (
                self.mission_method is TWO_DEGREES_OF_FREEDOM
                and self.analysis_scheme is AnalysisScheme.COLLOCATION
            ):
                # problem formulation to make the trajectory work
                self.model.add_design_var(
                    Mission.Takeoff.ASCENT_T_INTIIAL, lower=0, upper=100, ref=30.0
                )
                self.model.add_design_var(
                    Mission.Takeoff.ASCENT_DURATION, lower=1, upper=1000, ref=10.0
                )
                self.model.add_design_var(
                    "tau_gear", lower=0.01, upper=1.0, units="unitless", ref=1
                )
                self.model.add_design_var(
                    "tau_flaps", lower=0.01, upper=1.0, units="unitless", ref=1
                )
                self.model.add_constraint(
                    "h_fit.h_init_gear", equals=50.0, units="ft", ref=50.0
                )
                self.model.add_constraint(
                    "h_fit.h_init_flaps", equals=400.0, units="ft", ref=400.0
                )

    def add_objective(self, objective_type=None, ref=None, verbosity=None):
        """
        Add the objective function based on the given objective_type and ref.

        NOTE: the ref value should be positive for values you're trying
        to minimize and negative for values you're trying to maximize.
        Please check and double-check that your ref value makes sense
        for the objective you're using.

        Parameters
        ----------
        objective_type : str
            The type of objective to add. Options are 'mass', 'hybrid_objective', 'fuel_burned', and 'fuel'.
        ref : float
            The reference value for the objective. If None, a default value will be used based on the objective type. Please see the
            `default_ref_values` dict for these default values.
        verbosity : Verbosity or int
            Controls the level of printouts for this method. If None, uses the value of Settings.VERBOSITY in provided aircraft data.

        Raises
        ------
            ValueError: If an invalid problem type is provided.

        """
        # `self.verbosity` is "true" verbosity for entire run. `verbosity` is verbosity
        # override for just this method
        if verbosity is not None:
            # compatibility with being passed int for verbosity
            verbosity = Verbosity(verbosity)
        else:
            verbosity = self.verbosity  # defaults to BRIEF

        # Dictionary for default reference values
        default_ref_values = {
            'mass': -5e4,
            'hybrid_objective': -5e4,
            'fuel_burned': 1e4,
            'fuel': 1e4,
        }

        # Check if an objective type is specified
        if objective_type is not None:
            ref = ref if ref is not None else default_ref_values.get(objective_type, 1)

            final_phase_name = self.regular_phases[-1]
            if objective_type == 'mass':
                if self.analysis_scheme is AnalysisScheme.COLLOCATION:
                    self.model.add_objective(
                        f"traj.{final_phase_name}.timeseries.{Dynamic.Vehicle.MASS}",
                        index=-1,
                        ref=ref,
                    )
                else:
                    last_phase = self.traj._phases.items()[final_phase_name]
                    last_phase.add_objective(Dynamic.Vehicle.MASS, loc='final', ref=ref)
            elif objective_type == 'time':
                self.model.add_objective(
                    f"traj.{final_phase_name}.timeseries.time", index=-1, ref=ref
                )
            elif objective_type == "hybrid_objective":
                self._add_hybrid_objective(self.phase_info)
                self.model.add_objective("obj_comp.obj")
            elif objective_type == "fuel_burned":
                self.model.add_objective(Mission.Summary.FUEL_BURNED, ref=ref)
            elif objective_type == "fuel":
                self.model.add_objective(Mission.Objectives.FUEL, ref=ref)
            else:
                raise ValueError(
                    f"{objective_type} is not a valid objective.\nobjective_type must"
                    " be one of mass, time, hybrid_objective, fuel_burned, or fuel"
                )

        else:  # If no 'objective_type' is specified, we handle based on 'problem_type'
            # If 'ref' is not specified, assign a default value
            ref = ref if ref is not None else 1

            if self.problem_type is ProblemType.SIZING:
                self.model.add_objective(Mission.Objectives.FUEL, ref=ref)
            elif self.problem_type is ProblemType.ALTERNATE:
                self.model.add_objective(Mission.Objectives.FUEL, ref=ref)
            elif self.problem_type is ProblemType.FALLOUT:
                self.model.add_objective(Mission.Objectives.RANGE, ref=ref)
            else:
                raise ValueError(f'{self.problem_type} is not a valid problem type.')

    def _add_bus_variables_and_connect(self):
        all_subsystems = self._get_all_subsystems()

        base_phases = list(self.phase_info.keys())

        for external_subsystem in all_subsystems:
            bus_variables = external_subsystem.get_bus_variables()
            if bus_variables is not None:
                for bus_variable, variable_data in bus_variables.items():
                    mission_variable_name = variable_data['mission_name']

                    # check if mission_variable_name is a list
                    if not isinstance(mission_variable_name, list):
                        mission_variable_name = [mission_variable_name]

                    # loop over the mission_variable_name list and add each variable to
                    # the trajectory
                    for mission_var_name in mission_variable_name:
                        if mission_var_name not in self.meta_data:
                            # base_units = self.model.get_io_metadata(includes=f'pre_mission.{external_subsystem.name}.{bus_variable}')[f'pre_mission.{external_subsystem.name}.{bus_variable}']['units']
                            base_units = variable_data['units']

                            shape = variable_data.get('shape', _unspecified)

                            targets = mission_var_name
                            if '.' in mission_var_name:
                                # Support for non-hierarchy variables as parameters.
                                mission_var_name = mission_var_name.split('.')[-1]

                            if 'phases' in variable_data:
                                # Support for connecting bus variables into a subset of
                                # phases.
                                for phase_name in variable_data['phases']:
                                    phase = getattr(self.traj.phases, phase_name)

                                    phase.add_parameter(
                                        mission_var_name,
                                        opt=False,
                                        static_target=True,
                                        units=base_units,
                                        shape=shape,
                                        targets=targets,
                                    )

                                    self.model.connect(
                                        f'pre_mission.{bus_variable}',
                                        f'traj.{phase_name}.parameters:'
                                        f'{mission_var_name}',
                                    )

                            else:
                                self.traj.add_parameter(
                                    mission_var_name,
                                    opt=False,
                                    static_target=True,
                                    units=base_units,
                                    shape=shape,
                                    targets={
                                        phase_name: [mission_var_name]
                                        for phase_name in base_phases
                                    },
                                )

                                self.model.connect(
                                    f'pre_mission.{bus_variable}',
                                    f'traj.parameters:' + mission_var_name,
                                )

                        if 'post_mission_name' in variable_data:
                            self.model.connect(
                                f'pre_mission.{external_subsystem.name}.{bus_variable}',
                                f'post_mission.{external_subsystem.name}.'
                                f'{variable_data["post_mission_name"]}',
                            )

    def setup(self, **kwargs):
        """
        Lightly wrapped setup() method for the problem.
        """
        # Use OpenMDAO's model options to pass all options through the system hierarchy.
        setup_model_options(self, self.aviary_inputs, self.meta_data)

        # suppress warnings:
        # "input variable '...' promoted using '*' was already promoted using 'aircraft:*'
        with warnings.catch_warnings():

            self.model.options['aviary_options'] = self.aviary_inputs
            self.model.options['aviary_metadata'] = self.meta_data
            self.model.options['phase_info'] = self.phase_info

            warnings.simplefilter("ignore", om.OpenMDAOWarning)
            warnings.simplefilter("ignore", om.PromotionWarning)

            super().setup(**kwargs)

    def set_initial_guesses(self, parent_prob=None, parent_prefix="", verbosity=None):
        """
        Call `set_val` on the trajectory for states and controls to seed
        the problem with reasonable initial guesses. This is especially
        important for collocation methods.
        This method first identifies all phases in the trajectory then
        loops over each phase. Specific initial guesses
        are added depending on the phase and mission method. Cruise is treated
        as a special phase for GASP-based missions because it is an AnalyticPhase
        in Dymos. For this phase, we handle the initial guesses first separately
        and continue to the next phase after that. For other phases, we set the initial
        guesses for states and controls according to the information available
        in the 'initial_guesses' attribute of the phase.
        """
        # `self.verbosity` is "true" verbosity for entire run. `verbosity` is verbosity
        # override for just this method
        if verbosity is not None:
            # compatibility with being passed int for verbosity
            verbosity = Verbosity(verbosity)
        else:
            verbosity = self.verbosity  # defaults to BRIEF

        setvalprob = self
        if parent_prob is not None and parent_prefix != "":
            setvalprob = parent_prob
        # Grab the trajectory object from the model
        if self.analysis_scheme is AnalysisScheme.SHOOTING:
            if self.problem_type is ProblemType.SIZING:
                setvalprob.set_val(
                    parent_prefix + Mission.Summary.GROSS_MASS,
                    self.get_val(Mission.Design.GROSS_MASS),
                )

            setvalprob.set_val(
                parent_prefix
                + "traj.SGMClimb_"
                + Dynamic.Mission.ALTITUDE
                + "_trigger",
                val=self.cruise_alt,
                units="ft",
            )

            return

        traj = self.model.traj

        # Determine which phases to loop over, fetching them from the trajectory
        phase_items = traj._phases.items()

        # Loop over each phase and set initial guesses for the state and control
        # variables
        for idx, (phase_name, phase) in enumerate(phase_items):
            if self.mission_method is SOLVED_2DOF:
                self.phase_objects[idx].apply_initial_guesses(self, 'traj', phase)
                if (
                    self.phase_info[phase_name]['user_options']['ground_roll']
                    and self.phase_info[phase_name]['user_options']['fix_initial']
                ):
                    continue

            # If not, fetch the initial guesses specific to the phase
            # check if guesses exist for this phase
            if "initial_guesses" in self.phase_info[phase_name]:
                guesses = self.phase_info[phase_name]['initial_guesses']
            else:
                guesses = {}

            if self.mission_method is TWO_DEGREES_OF_FREEDOM and self.phase_info[
                phase_name
            ]["user_options"].get("analytic", False):
                for guess_key, guess_data in guesses.items():
                    val, units = guess_data

                    if 'mass' == guess_key:
                        # Set initial and duration mass for the analytic cruise phase.
                        # Note we are integrating over mass, not time for this phase.
                        setvalprob.set_val(
                            parent_prefix + f'traj.{phase_name}.t_initial',
                            val[0],
                            units=units,
                        )
                        setvalprob.set_val(
                            parent_prefix + f'traj.{phase_name}.t_duration',
                            val[1],
                            units=units,
                        )

                    else:
                        # Otherwise, set the value of the parameter in the trajectory
                        # phase
                        setvalprob.set_val(
                            parent_prefix + f'traj.{phase_name}.parameters:{guess_key}',
                            val,
                            units=units,
                        )

                continue

            # If not cruise and GASP, add subsystem guesses
            self._add_subsystem_guesses(phase_name, phase, setvalprob, parent_prefix)

            # Set initial guesses for states and controls for each phase
            self._add_guesses(phase_name, phase, guesses, setvalprob, parent_prefix)

    def _process_guess_var(self, val, key, phase):
        """
        Process the guess variable, which can either be a float or an array of floats.
        This method is responsible for interpolating initial guesses when the user
        provides a list or array of values rather than a single float. It interpolates
        the guess values across the phase's domain for a given variable, be it a control
        or a state variable. The interpolation is performed between -1 and 1 (representing
        the normalized phase time domain), using the numpy linspace function.
        The result of this method is a single value or an array of interpolated values
        that can be used to seed the optimization problem with initial guesses.
        Parameters
        ----------
        val : float or list/array of floats
            The initial guess value(s) for a particular variable.
        key : str
            The key identifying the variable for which the initial guess is provided.
        phase : Phase
            The phase for which the variable is being set.
        Returns
        -------
        val : float or array of floats
            The processed guess value(s) to be used in the optimization problem.
        """
        # Check if val is not a single float
        if not isinstance(val, float):
            # If val is an array of values
            if len(val) > 1:
                # Get the shape of the val array
                shape = np.shape(val)

                # Generate an array of evenly spaced values between -1 and 1,
                # reshaping to match the shape of the val array
                xs = np.linspace(-1, 1, num=np.prod(shape)).reshape(shape)

                # Check if the key indicates a control or state variable
                if "controls:" in key or "states:" in key:
                    # If so, strip the first part of the key to match the variable name
                    # in phase
                    stripped_key = ":".join(key.split(":")[1:])

                    # Interpolate the initial guess values across the phase's domain
                    val = phase.interp(stripped_key, xs=xs, ys=val)
                else:
                    # If not a control or state variable, interpolate the initial guess
                    # values directly
                    val = phase.interp(key, xs=xs, ys=val)

        # Return the processed guess value(s)
        return val

    def _add_subsystem_guesses(self, phase_name, phase, setvalprob, parent_prefix):
        """
        Adds the initial guesses for each subsystem of a given phase to the problem.
        This method first fetches all subsystems associated with the given phase.
        It then loops over each subsystem and fetches its initial guesses. For each
        guess, it identifies whether the guess corresponds to a state or a control
        variable and then processes the guess variable. After this, the initial
        guess is set in the problem using the `set_val` method.
        Parameters
        ----------
        phase_name : str
            The name of the phase for which the subsystem guesses are being added.
        phase : Phase
            The phase object for which the subsystem guesses are being added.
        """

        # Get all subsystems associated with the phase
        all_subsystems = self._get_all_subsystems(
            self.phase_info[phase_name]['external_subsystems']
        )

        # Loop over each subsystem
        for subsystem in all_subsystems:
            # Fetch the initial guesses for the subsystem
            initial_guesses = subsystem.get_initial_guesses()

            # Loop over each guess
            for key, val in initial_guesses.items():
                # Identify the type of the guess (state or control)
                type = val.pop('type')
                if 'state' in type:
                    path_string = 'states'
                elif 'control' in type:
                    path_string = 'controls'

                # Process the guess variable (handles array interpolation)
                val['val'] = self._process_guess_var(val['val'], key, phase)

                # Set the initial guess in the problem
                setvalprob.set_val(
                    parent_prefix + f'traj.{phase_name}.{path_string}:{key}', **val
                )

    def _add_guesses(self, phase_name, phase, guesses, setvalprob, parent_prefix):
        """
        Adds the initial guesses for each variable of a given phase to the problem.
        This method sets the initial guesses for time, control, state, and problem-specific
        variables for a given phase. If using the GASP model, it also handles some special
        cases that are not covered in the `phase_info` object. These include initial guesses
        for mass, time, and distance, which are determined based on the phase name and other
        mission-related variables.
        Parameters
        ----------
        phase_name : str
            The name of the phase for which the guesses are being added.
        phase : Phase
            The phase object for which the guesses are being added.
        guesses : dict
            A dictionary containing the initial guesses for the phase.
        """
        # If using the GASP model, set initial guesses for the rotation mass and
        # flight duration
        if self.mission_method is TWO_DEGREES_OF_FREEDOM:
            rotation_mass = self.initialization_guesses['rotation_mass']
            flight_duration = self.initialization_guesses['flight_duration']

        if self.mission_method in (HEIGHT_ENERGY, SOLVED_2DOF):
            control_keys = ["mach", "altitude"]
            state_keys = ["mass", Dynamic.Mission.DISTANCE]
        else:
            control_keys = ["velocity_rate", "throttle"]
            state_keys = [
                "altitude",
                "mass",
                Dynamic.Mission.DISTANCE,
                Dynamic.Mission.VELOCITY,
                "flight_path_angle",
                Dynamic.Vehicle.ANGLE_OF_ATTACK,
            ]
            if self.mission_method is TWO_DEGREES_OF_FREEDOM and phase_name == 'ascent':
                # Alpha is a control for ascent.
                control_keys.append(Dynamic.Vehicle.ANGLE_OF_ATTACK)

        prob_keys = ["tau_gear", "tau_flaps"]

        # for the simple mission method, use the provided initial and final mach
        # and altitude values from phase_info
        if self.mission_method in (HEIGHT_ENERGY, SOLVED_2DOF):
            initial_altitude = wrapped_convert_units(
                self.phase_info[phase_name]['user_options']['initial_altitude'], 'ft'
            )
            final_altitude = wrapped_convert_units(
                self.phase_info[phase_name]['user_options']['final_altitude'], 'ft'
            )
            initial_mach = self.phase_info[phase_name]['user_options']['initial_mach']
            final_mach = self.phase_info[phase_name]['user_options']['final_mach']

            guesses["mach"] = ([initial_mach[0], final_mach[0]], "unitless")
            guesses["altitude"] = ([initial_altitude, final_altitude], 'ft')

        if self.mission_method is HEIGHT_ENERGY:
            # if time not in initial guesses, set it to the average of the
            # initial_bounds and the duration_bounds
            if 'time' not in guesses:
                initial_bounds = wrapped_convert_units(
                    self.phase_info[phase_name]['user_options']['initial_bounds'], 's'
                )
                duration_bounds = wrapped_convert_units(
                    self.phase_info[phase_name]['user_options']['duration_bounds'], 's'
                )
                guesses["time"] = (
                    [np.mean(initial_bounds[0]), np.mean(duration_bounds[0])],
                    's',
                )

            # if time not in initial guesses, set it to the average of the
            # initial_bounds and the duration_bounds
            if 'time' not in guesses:
                initial_bounds = self.phase_info[phase_name]['user_options'][
                    'initial_bounds'
                ]
                duration_bounds = self.phase_info[phase_name]['user_options'][
                    'duration_bounds'
                ]
                # Add a check for the initial and duration bounds, raise an error if they
                # are not consistent
                if initial_bounds[1] != duration_bounds[1]:
                    raise ValueError(
                        f"Initial and duration bounds for {phase_name} "
                        "are not consistent."
                    )
                guesses["time"] = (
                    [np.mean(initial_bounds[0]), np.mean(duration_bounds[0])],
                    initial_bounds[1],
                )

        for guess_key, guess_data in guesses.items():
            val, units = guess_data

            # Set initial guess for time variables
            if 'time' == guess_key and self.mission_method is not SOLVED_2DOF:
                setvalprob.set_val(
                    parent_prefix + f'traj.{phase_name}.t_initial', val[0], units=units
                )
                setvalprob.set_val(
                    parent_prefix + f'traj.{phase_name}.t_duration', val[1], units=units
                )

            else:
                # Set initial guess for control variables
                if guess_key in control_keys:
                    try:
                        setvalprob.set_val(
                            parent_prefix + f'traj.{phase_name}.controls:{guess_key}',
                            self._process_guess_var(val, guess_key, phase),
                            units=units,
                        )
                    except KeyError:
                        try:
                            setvalprob.set_val(
                                parent_prefix
                                + f'traj.{phase_name}.polynomial_controls:{guess_key}',
                                self._process_guess_var(val, guess_key, phase),
                                units=units,
                            )
                        except KeyError:
                            setvalprob.set_val(
                                parent_prefix + f'traj.{phase_name}.bspline_controls:',
                                {guess_key},
                                self._process_guess_var(val, guess_key, phase),
                                units=units,
                            )

                if self.mission_method is SOLVED_2DOF:
                    continue

                if guess_key in control_keys:
                    pass
                # Set initial guess for state variables
                elif guess_key in state_keys:
                    setvalprob.set_val(
                        parent_prefix + f'traj.{phase_name}.states:{guess_key}',
                        self._process_guess_var(val, guess_key, phase),
                        units=units,
                    )
                elif guess_key in prob_keys:
                    setvalprob.set_val(parent_prefix + guess_key, val, units=units)
                elif ":" in guess_key:
                    setvalprob.set_val(
                        parent_prefix + f'traj.{phase_name}.{guess_key}',
                        self._process_guess_var(val, guess_key, phase),
                        units=units,
                    )
                else:
                    # raise error if the guess key is not recognized
                    raise ValueError(
                        f"Initial guess key {guess_key} in {phase_name} is not "
                        "recognized."
                    )

        if self.mission_method is SOLVED_2DOF:
            return

        # We need some special logic for these following variables because GASP computes
        # initial guesses using some knowledge of the mission duration and other variables
        # that are only available after calling `create_vehicle`. Thus these initial guess
        # values are not included in the `phase_info` object.
        if self.mission_method is TWO_DEGREES_OF_FREEDOM:
            base_phase = phase_name.removeprefix('reserve_')
        else:
            base_phase = phase_name
        if 'mass' not in guesses:
            if self.mission_method is TWO_DEGREES_OF_FREEDOM:
                # Determine a mass guess depending on the phase name
                if base_phase in [
                    "groundroll",
                    "rotation",
                    "ascent",
                    "accel",
                    "climb1",
                ]:
                    mass_guess = rotation_mass
                elif base_phase == "climb2":
                    mass_guess = 0.99 * rotation_mass
                elif "desc" in base_phase:
                    mass_guess = 0.9 * self.cruise_mass_final
            else:
                mass_guess = self.aviary_inputs.get_val(
                    Mission.Design.GROSS_MASS, units='lbm'
                )
            # Set the mass guess as the initial value for the mass state variable
            setvalprob.set_val(
                parent_prefix + f'traj.{phase_name}.states:mass',
                mass_guess,
                units='lbm',
            )

        if 'time' not in guesses:
            # Determine initial time and duration guesses depending on the phase name
            if 'desc1' == base_phase:
                t_initial = flight_duration * 0.9
                t_duration = flight_duration * 0.04
            elif 'desc2' in base_phase:
                t_initial = flight_duration * 0.94
                t_duration = 5000
            # Set the time guesses as the initial values for the time-related
            # trajectory variables
            setvalprob.set_val(
                parent_prefix + f"traj.{phase_name}.t_initial", t_initial, units='s'
            )
            setvalprob.set_val(
                parent_prefix + f"traj.{phase_name}.t_duration", t_duration, units='s'
            )

        if self.mission_method is TWO_DEGREES_OF_FREEDOM:
            if 'distance' not in guesses:
                # Determine initial distance guesses depending on the phase name
                if 'desc1' == base_phase:
                    ys = [self.target_range * 0.97, self.target_range * 0.99]
                elif 'desc2' in base_phase:
                    ys = [self.target_range * 0.99, self.target_range]
                # Set the distance guesses as the initial values for the distance state
                # variable
                setvalprob.set_val(
                    parent_prefix + f"traj.{phase_name}.states:distance",
                    phase.interp(Dynamic.Mission.DISTANCE, ys=ys),
                )

    def run_aviary_problem(
        self,
        record_filename="problem_history.db",
        optimization_history_filename=None,
        restart_filename=None,
        suppress_solver_print=True,
        run_driver=True,
        simulate=False,
        make_plots=True,
    ):
        """
        This function actually runs the Aviary problem, which could be a simulation, optimization, or a driver execution, depending on the arguments provided.

        Parameters
        ----------
        record_filename : str, optional
            The name of the database file where the solutions are to be recorded. The default is "problem_history.db".
        optimization_history_filename : str, None
            The name of the database file where the driver iterations are to be recorded. The default is None.
        restart_filename : str, optional
            The name of the file that contains previously computed solutions which are to be used as starting points for this run. If it is None (default), no restart file will be used.
        suppress_solver_print : bool, optional
            If True (default), all solvers' print statements will be suppressed. Useful for deeply nested models with multiple solvers so the print statements don't overwhelm the output.
        run_driver : bool, optional
            If True (default), the driver (aka optimizer) will be executed. If False, the problem will be run through one pass -- equivalent to OpenMDAO's `run_model` behavior.
        simulate : bool, optional
            If True, an explicit Dymos simulation will be performed. The default is False.
        make_plots : bool, optional
            If True (default), Dymos html plots will be generated as part of the output.
        """
        verbosity = self.aviary_inputs.get_val(Settings.VERBOSITY)
        if verbosity >= Verbosity.VERBOSE:  # VERBOSE, DEBUG
            self.final_setup()
            with open('input_list.txt', 'w') as outfile:
                self.model.list_inputs(out_stream=outfile)

        if suppress_solver_print:
            self.set_solver_print(level=0)

        if optimization_history_filename:
            recorder = om.SqliteRecorder(optimization_history_filename)
            self.driver.add_recorder(recorder)

        # and run mission, and dynamics
        if run_driver:
            failed = dm.run_problem(
                self,
                run_driver=run_driver,
                simulate=simulate,
                make_plots=make_plots,
                solution_record_file=record_filename,
                restart=restart_filename,
            )

            # TODO this is only used in a single test. Either self.problem_ran_sucessfully
            #      should be removed, or rework this option to be more helpful (store
            #      entired "failed" object?) and implement more rigorously in benchmark tests
            if self.analysis_scheme is AnalysisScheme.SHOOTING:
                self.problem_ran_successfully = not failed
            else:
                if failed.exit_status == "FAIL":
                    self.problem_ran_successfully = False
                else:
                    self.problem_ran_successfully = True
            # Manually print out a failure message for low verbosity modes that suppress
            # optimizer printouts, which may include the results message. Assumes success,
            # alerts user on a failure
            if (
                not self.problem_ran_successfully
                and verbosity <= Verbosity.BRIEF  # QUIET, BRIEF
            ):
                print("\nAviary run failed. See the dashboard for more details.\n")
        else:
            # prevent UserWarning that is displayed when an event is triggered
            warnings.filterwarnings('ignore', category=UserWarning)
            # TODO failed doesn't exist for run_model(), no return from method
            failed = self.run_model()
            warnings.filterwarnings('default', category=UserWarning)

        # update n2 diagram after run.
        outdir = Path(self.get_reports_dir(force=True))
        outfile = os.path.join(outdir, "n2.html")
        om.n2(
            self,
            outfile=outfile,
            show_browser=False,
        )

        if verbosity >= Verbosity.VERBOSE:  # VERBOSE, DEBUG
            with open('output_list.txt', 'w') as outfile:
                self.model.list_outputs(out_stream=outfile)

<<<<<<< HEAD
    def alternate_mission(
        self,
        run_mission=True,
        json_filename='sizing_problem.json',
        payload_mass=None,
        mission_range=None,
        phase_info=None,
        verbosity=Verbosity.BRIEF,
    ):
=======
        self.problem_ran_successfully = not failed

    def alternate_mission(self, run_mission=True,
                          json_filename='sizing_problem.json',
                          num_first=None, num_business=None, num_tourist=None, num_pax=None,
                          wing_cargo=None, misc_cargo=None, cargo_mass=None, mission_range=None,
                          phase_info=None, verbosity=Verbosity.BRIEF):
>>>>>>> 562e5ae7
        """
        This function runs an alternate mission based on a sizing mission output.

        Parameters
        ----------
        run_mission : bool
            Flag to determine whether to run the mission before returning the problem object.
        json_filename : str
            Name of the file that the sizing mission has been saved to.
        mission_range : float, optional
            Target range for the fallout mission.
        payload_mass : float, optional
            Mass of the payload for the mission.
        phase_info : dict, optional
            Dictionary containing the phases and their required parameters.
        verbosity : Verbosity or list, optional
            If Verbosity.DEBUG, debug print options ['desvars','ln_cons','nl_cons','objs'] will be set.
            If a list is provided, it will be used as the debug print options.
        """
        mass_method = self.aviary_inputs.get_val(Settings.MASS_METHOD)
        if mass_method == LegacyCode.FLOPS:
            if num_first is None or num_business is None or num_tourist is None:
                print('Incomplete PAX numbers for FLOPS fallout - assume same as design')
                num_first = self.aviary_inputs.get_val(
                    Aircraft.CrewPayload.Design.NUM_FIRST_CLASS)
                num_business = self.aviary_inputs.get_val(
                    Aircraft.CrewPayload.Design.NUM_BUSINESS_CLASS)
                num_tourist = self.aviary_inputs.get_val(
                    Aircraft.CrewPayload.Design.NUM_TOURIST_CLASS)
            if wing_cargo is None or misc_cargo is None:
                print('Incomplete Cargo masses for FLOPS fallout - assume same as design')
                wing_cargo = self.aviary_inputs.get_val(
                    Aircraft.CrewPayload.WING_CARGO, 'lbm')
                misc_cargo = self.aviary_inputs.get_val(
                    Aircraft.CrewPayload.MISC_CARGO, 'lbm')
            num_pax = cargo_mass = 0
        elif mass_method == LegacyCode.GASP:
            if num_pax is None:
                print('Unspecifed PAX number for GASP fallout - assume same as design')
                num_pax = self.aviary_inputs.get_val(
                    Aircraft.CrewPayload.Design.NUM_PASSENGERS)
            if cargo_mass is None:
                print('Unspecifed Cargo mass for GASP fallout - assume same as design')
                cargo_mass = self.get_val(Aircraft.CrewPayload.CARGO_MASS, 'lbm')
            num_first = num_business = num_tourist = wing_cargo = misc_cargo = 0

        if phase_info is None:
            phase_info = self.phase_info
        if mission_range is None:
            mission_range = self.get_val(Mission.Design.RANGE)

        mission_mass = self.get_val(Mission.Design.GROSS_MASS)
        optimizer = self.driver.options["optimizer"]

<<<<<<< HEAD
        prob_alternate = _load_off_design(
            json_filename,
            ProblemType.ALTERNATE,
            phase_info,
            payload_mass,
            design_range,
            mission_mass,
        )
=======
        prob_alternate = _load_off_design(json_filename, ProblemType.ALTERNATE, mass_method, phase_info, num_first,
                                          num_business, num_tourist, num_pax, wing_cargo, misc_cargo, cargo_mass, mission_range, mission_mass)
>>>>>>> 562e5ae7

        prob_alternate.check_and_preprocess_inputs()
        prob_alternate.add_pre_mission_systems()
        prob_alternate.add_phases()
        prob_alternate.add_post_mission_systems()
        prob_alternate.link_phases()
        prob_alternate.add_driver(optimizer, verbosity=verbosity)
        prob_alternate.add_design_variables()
        prob_alternate.add_objective()
        prob_alternate.setup()
        prob_alternate.set_initial_guesses()
        if run_mission:
            prob_alternate.run_aviary_problem(
                record_filename='alternate_problem_history.db'
            )
        return prob_alternate

<<<<<<< HEAD
    def fallout_mission(
        self,
        run_mission=True,
        json_filename='sizing_problem.json',
        mission_mass=None,
        payload_mass=None,
        phase_info=None,
        verbosity=Verbosity.BRIEF,
    ):
=======
    def fallout_mission(self, run_mission=True,
                        json_filename='sizing_problem.json',
                        num_first=None, num_business=None, num_tourist=None, num_pax=None,
                        wing_cargo=None, misc_cargo=None, cargo_mass=None, mission_mass=None,
                        phase_info=None, verbosity=Verbosity.BRIEF):
>>>>>>> 562e5ae7
        """
        This function runs a fallout mission based on a sizing mission output.

        Parameters
        ----------
        run_mission : bool
            Flag to determine whether to run the mission before returning the problem object.
        json_filename : str
            Name of the file that the sizing mission has been saved to.
        mission_mass : float, optional
            Takeoff mass for the fallout mission.
        payload_mass : float, optional
            Mass of the payload for the mission.
        phase_info : dict, optional
            Dictionary containing the phases and their required parameters.
        verbosity : Verbosity or list, optional
            If Verbosity.DEBUG, debug print options ['desvars','ln_cons','nl_cons','objs'] will be set.
            If a list is provided, it will be used as the debug print options.
        """
        mass_method = self.aviary_inputs.get_val(Settings.MASS_METHOD)
        if mass_method == LegacyCode.FLOPS:
            if num_first is None or num_business is None or num_tourist is None:
                print('Incomplete PAX numbers for FLOPS fallout - assume same as design')
                num_first = self.aviary_inputs.get_val(
                    Aircraft.CrewPayload.Design.NUM_FIRST_CLASS)
                num_business = self.aviary_inputs.get_val(
                    Aircraft.CrewPayload.Design.NUM_BUSINESS_CLASS)
                num_tourist = self.aviary_inputs.get_val(
                    Aircraft.CrewPayload.Design.NUM_TOURIST_CLASS)
            if wing_cargo is None or misc_cargo is None:
                print('Incomplete Cargo masses for FLOPS fallout - assume same as design')
                wing_cargo = self.aviary_inputs.get_val(
                    Aircraft.CrewPayload.WING_CARGO, 'lbm')
                misc_cargo = self.aviary_inputs.get_val(
                    Aircraft.CrewPayload.MISC_CARGO, 'lbm')
            num_pax = cargo_mass = 0
        elif mass_method == LegacyCode.GASP:
            if num_pax is None:
                print('Unspecifed PAX number for GASP fallout - assume same as design')
                num_pax = self.aviary_inputs.get_val(
                    Aircraft.CrewPayload.Design.NUM_PASSENGERS)
            if cargo_mass is None:
                print('Unspecifed Cargo mass for GASP fallout - assume same as design')
                cargo_mass = self.get_val(Aircraft.CrewPayload.CARGO_MASS, 'lbm')
            num_first = num_business = num_tourist = wing_cargo = misc_cargo = 0

        if phase_info is None:
            phase_info = self.phase_info
        if mission_mass is None:
            mission_mass = self.get_val(Mission.Design.GROSS_MASS)

        optimizer = self.driver.options["optimizer"]

<<<<<<< HEAD
        prob_fallout = _load_off_design(
            json_filename,
            ProblemType.FALLOUT,
            phase_info,
            payload_mass,
            design_range,
            mission_mass,
        )
=======
        prob_fallout = _load_off_design(json_filename, ProblemType.FALLOUT, mass_method, phase_info, num_first,
                                        num_business, num_tourist, num_pax, wing_cargo, misc_cargo, cargo_mass, None, mission_mass)
>>>>>>> 562e5ae7

        prob_fallout.check_and_preprocess_inputs()
        prob_fallout.add_pre_mission_systems()
        prob_fallout.add_phases()
        prob_fallout.add_post_mission_systems()
        prob_fallout.link_phases()
        prob_fallout.add_driver(optimizer, verbosity=verbosity)
        prob_fallout.add_design_variables()
        prob_fallout.add_objective()
        prob_fallout.setup()
        prob_fallout.set_initial_guesses()
        if run_mission:
            prob_fallout.run_aviary_problem(
                record_filename='fallout_problem_history.db'
            )
        return prob_fallout

    def save_sizing_to_json(self, json_filename='sizing_problem.json'):
        """
        This function saves an aviary problem object into a json file.

        Parameters
        ----------
        aviary_problem: OpenMDAO Aviary Problem
            Aviary problem object optimized for the aircraft design/sizing mission.
            Assumed to contain aviary_inputs and Mission.Summary.GROSS_MASS
        json_filename:   string
            User specified name and relative path of json file to save the data into.
        """

        aviary_input_list = []
        with open(json_filename, 'w') as jsonfile:
            # Loop through aviary input datastructure and create a list
            for data in self.aviary_inputs:
                (name, (value, units)) = data
                type_value = type(value)

                # Get the gross mass value from the sizing problem and add it to input
                # list
                if (
                    name == Mission.Summary.GROSS_MASS
                    or name == Mission.Design.GROSS_MASS
                ):
                    Mission_Summary_GROSS_MASS_val = self.get_val(
                        Mission.Summary.GROSS_MASS, units=units
                    )
                    Mission_Summary_GROSS_MASS_val_list = (
                        Mission_Summary_GROSS_MASS_val.tolist()
                    )
                    value = Mission_Summary_GROSS_MASS_val_list[0]

                else:
                    # there are different data types we need to handle for conversion to json format
                    # int, bool, float doesn't need anything special

                    # Convert numpy arrays to lists
                    if type_value == np.ndarray:
                        value = value.tolist()

                    # Lists are fine except if they contain enums
                    if type_value == list:
                        if isinstance(value[0], enum.Enum):
                            for i in range(len(value)):
                                value[i] = str([value[i]])

                    # Enums need converting to a string
                    if isinstance(value, enum.Enum):
                        value = str([value])

                # Append the data to the list
                aviary_input_list.append([name, value, units, str(type_value)])

            # Write the list to a json file
            json.dump(
                aviary_input_list,
                jsonfile,
                sort_keys=True,
                indent=4,
                ensure_ascii=False,
            )

            jsonfile.close()

    def _add_hybrid_objective(self, phase_info):
        phases = list(phase_info.keys())
        takeoff_mass = self.aviary_inputs.get_val(
            Mission.Design.GROSS_MASS, units='lbm'
        )

        obj_comp = om.ExecComp(
            f"obj = -final_mass / {takeoff_mass} + final_time / 5.",
            final_mass={"units": "lbm"},
            final_time={"units": "h"},
        )
        self.model.add_subsystem("obj_comp", obj_comp)

        final_phase_name = phases[-1]
        self.model.connect(
            f"traj.{final_phase_name}.timeseries.mass",
            "obj_comp.final_mass",
            src_indices=[-1],
        )
        self.model.connect(
            f"traj.{final_phase_name}.timeseries.time",
            "obj_comp.final_time",
            src_indices=[-1],
        )

    def _add_vrotate_comp(self):
        self.model.add_subsystem("vrot_comp", VRotateComp())
        self.model.connect(
            'traj.groundroll.states:mass',
            'vrot_comp.mass',
            src_indices=om.slicer[0, ...],
        )

        vrot_eq_comp = self.model.add_subsystem("vrot_eq_comp", om.EQConstraintComp())
        vrot_eq_comp.add_eq_output(
            "v_rotate_error",
            eq_units="kn",
            lhs_name="v_rot_computed",
            rhs_name="groundroll_v_final",
            add_constraint=True,
        )

        self.model.connect('vrot_comp.Vrot', 'vrot_eq_comp.v_rot_computed')
        self.model.connect(
            'traj.groundroll.timeseries.velocity',
            'vrot_eq_comp.groundroll_v_final',
            src_indices=om.slicer[-1, ...],
        )

    def _save_to_csv_file(self, filename):
        with open(filename, 'w', newline='') as csvfile:
            fieldnames = ['name', 'value', 'units']
            writer = csv.DictWriter(csvfile, fieldnames=fieldnames)

            for name, value_units in sorted(self.aviary_inputs):
                value, units = value_units
                writer.writerow({'name': name, 'value': value, 'units': units})

    def _get_all_subsystems(self, external_subsystems=None):
        all_subsystems = []
        if external_subsystems is None:
            all_subsystems.extend(self.pre_mission_info['external_subsystems'])
        else:
            all_subsystems.extend(external_subsystems)

        all_subsystems.append(self.core_subsystems['aerodynamics'])
        all_subsystems.append(self.core_subsystems['propulsion'])

        return all_subsystems

    def _add_height_energy_landing_systems(self):
        landing_options = Landing(
            ref_wing_area=self.aviary_inputs.get_val(Aircraft.Wing.AREA, units='ft**2'),
            Cl_max_ldg=self.aviary_inputs.get_val(
                Mission.Landing.LIFT_COEFFICIENT_MAX
            ),  # no units
        )

        landing = landing_options.build_phase(False)
        self.model.add_subsystem(
            'landing',
            landing,
            promotes_inputs=['aircraft:*', 'mission:*'],
            promotes_outputs=['mission:*'],
        )

        last_flight_phase_name = list(self.phase_info.keys())[-1]
        control_type_string = 'control_values'
        if self.phase_info[last_flight_phase_name]['user_options'].get(
            'use_polynomial_control', True
        ):
            if not use_new_dymos_syntax:
                control_type_string = 'polynomial_control_values'

        last_regular_phase = self.regular_phases[-1]
        self.model.connect(
            f'traj.{last_regular_phase}.states:mass',
            Mission.Landing.TOUCHDOWN_MASS,
            src_indices=[-1],
        )
        self.model.connect(
            f'traj.{last_regular_phase}.{control_type_string}:altitude',
            Mission.Landing.INITIAL_ALTITUDE,
            src_indices=[0],
        )

    def _add_post_mission_takeoff_systems(self):
        first_flight_phase_name = list(self.phase_info.keys())[0]
        connect_takeoff_to_climb = not self.phase_info[first_flight_phase_name][
            'user_options'
        ].get('add_initial_mass_constraint', True)

        if connect_takeoff_to_climb:
            self.model.connect(
                Mission.Takeoff.FINAL_MASS,
                f'traj.{first_flight_phase_name}.initial_states:mass',
            )
            self.model.connect(
                Mission.Takeoff.GROUND_DISTANCE,
                f'traj.{first_flight_phase_name}.initial_states:distance',
            )

            control_type_string = 'control_values'
            if self.phase_info[first_flight_phase_name]['user_options'].get(
                'use_polynomial_control', True
            ):
                if not use_new_dymos_syntax:
                    control_type_string = 'polynomial_control_values'

            if self.phase_info[first_flight_phase_name]['user_options'].get(
                'optimize_mach', False
            ):
                # Create an ExecComp to compute the difference in mach
                mach_diff_comp = om.ExecComp(
                    'mach_resid_for_connecting_takeoff = final_mach - initial_mach'
                )
                self.model.add_subsystem('mach_diff_comp', mach_diff_comp)

                # Connect the inputs to the mach difference component
                self.model.connect(
                    Mission.Takeoff.FINAL_MACH, 'mach_diff_comp.final_mach'
                )
                self.model.connect(
                    f'traj.{first_flight_phase_name}.{control_type_string}:mach',
                    'mach_diff_comp.initial_mach',
                    src_indices=[0],
                )

                # Add constraint for mach difference
                self.model.add_constraint(
                    'mach_diff_comp.mach_resid_for_connecting_takeoff', equals=0.0
                )

            if self.phase_info[first_flight_phase_name]['user_options'].get(
                'optimize_altitude', False
            ):
                # Similar steps for altitude difference
                alt_diff_comp = om.ExecComp(
                    'altitude_resid_for_connecting_takeoff = final_altitude - initial_altitude',
                    units='ft',
                )
                self.model.add_subsystem('alt_diff_comp', alt_diff_comp)

                self.model.connect(
                    Mission.Takeoff.FINAL_ALTITUDE, 'alt_diff_comp.final_altitude'
                )
                self.model.connect(
                    f'traj.{first_flight_phase_name}.{control_type_string}:altitude',
                    'alt_diff_comp.initial_altitude',
                    src_indices=[0],
                )

                self.model.add_constraint(
                    'alt_diff_comp.altitude_resid_for_connecting_takeoff', equals=0.0
                )

    def _add_two_dof_landing_systems(self):
        self.model.add_subsystem(
            "landing",
            LandingSegment(**(self.ode_args)),
            promotes_inputs=[
                'aircraft:*',
                'mission:*',
                (Dynamic.Vehicle.MASS, Mission.Landing.TOUCHDOWN_MASS),
            ],
            promotes_outputs=['mission:*'],
        )
        self.model.connect(
            'pre_mission.interference_independent_of_shielded_area',
            'landing.interference_independent_of_shielded_area',
        )
        self.model.connect(
            'pre_mission.drag_loss_due_to_shielded_wing_area',
            'landing.drag_loss_due_to_shielded_wing_area',
        )

    def _add_objectives(self):
        "add objectives and some constraints"
        self.model.add_subsystem(
            "fuel_obj",
            om.ExecComp(
                "reg_objective = overall_fuel/10000 + ascent_duration/30.",
                reg_objective={"val": 0.0, "units": "unitless"},
                ascent_duration={"units": "s", "shape": 1},
                overall_fuel={"units": "lbm"},
            ),
            promotes_inputs=[
                ("ascent_duration", Mission.Takeoff.ASCENT_DURATION),
                ("overall_fuel", Mission.Summary.TOTAL_FUEL_MASS),
            ],
            promotes_outputs=[("reg_objective", Mission.Objectives.FUEL)],
        )

        self.model.add_subsystem(
            "range_obj",
            om.ExecComp(
                "reg_objective = -actual_range/1000 + ascent_duration/30.",
                reg_objective={"val": 0.0, "units": "unitless"},
                ascent_duration={"units": "s", "shape": 1},
                actual_range={"val": self.target_range, "units": "NM"},
            ),
            promotes_inputs=[
                ("actual_range", Mission.Summary.RANGE),
                ("ascent_duration", Mission.Takeoff.ASCENT_DURATION),
            ],
            promotes_outputs=[("reg_objective", Mission.Objectives.RANGE)],
        )

        if self.analysis_scheme is AnalysisScheme.COLLOCATION:
            if self.mission_method is TWO_DEGREES_OF_FREEDOM:
                ascent_phase = getattr(self.traj.phases, 'ascent')
                ascent_tx = ascent_phase.options["transcription"]
                ascent_num_nodes = ascent_tx.grid_data.num_nodes
                self.model.add_subsystem(
                    "h_fit",
                    PolynomialFit(N_cp=ascent_num_nodes),
                    promotes_inputs=["t_init_gear", "t_init_flaps"],
                )

        self.model.add_subsystem(
            "range_constraint",
            om.ExecComp(
                "range_resid = target_range - actual_range",
                target_range={"val": self.target_range, "units": "NM"},
                actual_range={"val": self.target_range, "units": "NM"},
                range_resid={"val": 30, "units": "NM"},
            ),
            promotes_inputs=[
                ("actual_range", Mission.Summary.RANGE),
                "target_range",
            ],
            promotes_outputs=[("range_resid", Mission.Constraints.RANGE_RESIDUAL)],
        )

    def _add_fuel_reserve_component(
        self, post_mission=True, reserves_name=Mission.Design.RESERVE_FUEL
    ):
        if post_mission:
            reserve_calc_location = self.post_mission
        else:
            reserve_calc_location = self.model

        RESERVE_FUEL_FRACTION = self.aviary_inputs.get_val(
            Aircraft.Design.RESERVE_FUEL_FRACTION, units='unitless'
        )
        if RESERVE_FUEL_FRACTION != 0:
            reserve_fuel_frac = om.ExecComp(
                'reserve_fuel_frac_mass = reserve_fuel_fraction * (takeoff_mass - final_mass)',
                reserve_fuel_frac_mass={"units": "lbm"},
                reserve_fuel_fraction={
                    "units": "unitless",
                    "val": RESERVE_FUEL_FRACTION,
                },
                final_mass={"units": "lbm"},
                takeoff_mass={"units": "lbm"},
            )

            reserve_calc_location.add_subsystem(
                "reserve_fuel_frac",
                reserve_fuel_frac,
                promotes_inputs=[
                    ("takeoff_mass", Mission.Summary.GROSS_MASS),
                    ("final_mass", Mission.Landing.TOUCHDOWN_MASS),
                    ("reserve_fuel_fraction", Aircraft.Design.RESERVE_FUEL_FRACTION),
                ],
                promotes_outputs=["reserve_fuel_frac_mass"],
            )

        RESERVE_FUEL_ADDITIONAL = self.aviary_inputs.get_val(
            Aircraft.Design.RESERVE_FUEL_ADDITIONAL, units='lbm'
        )
        reserve_fuel = om.ExecComp(
            'reserve_fuel = reserve_fuel_frac_mass + reserve_fuel_additional + reserve_fuel_burned',
            reserve_fuel={"units": "lbm", 'shape': 1},
            reserve_fuel_frac_mass={"units": "lbm", "val": 0},
            reserve_fuel_additional={"units": "lbm", "val": RESERVE_FUEL_ADDITIONAL},
            reserve_fuel_burned={"units": "lbm", "val": 0},
        )

        reserve_calc_location.add_subsystem(
            "reserve_fuel",
            reserve_fuel,
            promotes_inputs=[
                "reserve_fuel_frac_mass",
                ("reserve_fuel_additional", Aircraft.Design.RESERVE_FUEL_ADDITIONAL),
                ("reserve_fuel_burned", Mission.Summary.RESERVE_FUEL_BURNED),
            ],
            promotes_outputs=[("reserve_fuel", reserves_name)],
        )


def _read_sizing_json(aviary_problem, json_filename):
    """
    This function reads in an aviary problem object from a json file.

    Parameters
    ----------
    aviary_problem: OpenMDAO Aviary Problem
        Aviary problem object optimized for the aircraft design/sizing mission.
        Assumed to contain aviary_inputs and Mission.Summary.GROSS_MASS
    json_filename:   string
        User specified name and relative path of json file to save the data into

    Returns
    ----------
    Aviary Problem object with updated input values from json file

    """
    # load saved input list from json file
    with open(json_filename) as json_data_file:
        loaded_aviary_input_list = json.load(json_data_file)
        json_data_file.close()

    # Loop over input list and assign aviary problem input values
    counter = 0  # list index tracker
    for inputs in loaded_aviary_input_list:
        [var_name, var_values, var_units, var_type] = inputs

        # Initialize some flags to idetify arrays and enums
        is_array = False
        is_enum = False

        if var_type == "<class 'numpy.ndarray'>":
            is_array = True

        elif var_type == "<class 'list'>":
            # check if the list contains enums
            for i in range(len(var_values)):
                if isinstance(var_values[i], str):
                    if var_values[i].find("<") != -1:
                        # Found a list of enums: set the flag
                        is_enum = True

                        # Manipulate the string to find the value
                        tmp_var_values = var_values[i].split(':')[-1]
                        var_values[i] = (
                            tmp_var_values.replace(">", "")
                            .replace("]", "")
                            .replace("'", "")
                            .replace(" ", "")
                        )

            if is_enum:
                var_values = convert_strings_to_data(var_values)

            else:
                var_values = [var_values]

        elif var_type.find("<enum") != -1:
            # Identify enums and manipulate the string to find the value
            tmp_var_values = var_values.split(':')[-1]
            var_values = (
                tmp_var_values.replace(">", "")
                .replace("]", "")
                .replace("'", "")
                .replace(" ", "")
            )
            var_values = convert_strings_to_data([var_values])

        else:
            # values are expected to be parsed as a list to set_value function
            var_values = [var_values]

        # Check if the variable is in meta data
        if var_name in BaseMetaData.keys():
            try:
                aviary_problem.aviary_inputs = set_value(
                    var_name,
                    var_values,
                    aviary_problem.aviary_inputs,
                    units=var_units,
                    is_array=is_array,
                    meta_data=BaseMetaData,
                )
            except BaseException:
                # Print helpful error
                print(
                    "FAILURE: list_num = ",
                    counter,
                    "Input String = ",
                    inputs,
                    "Attempted to set_value(",
                    var_name,
                    ",",
                    var_values,
                    ",",
                    var_units,
                    ")",
                )
        else:
            # Not in the MetaData
            print(
                "Name not found in MetaData: list_num =",
                counter,
                "Input String =",
                inputs,
                "Attempted set_value(",
                var_name,
                ",",
                var_values,
                ",",
                var_units,
                ")",
            )

        counter = counter + 1  # increment index tracker
    return aviary_problem


<<<<<<< HEAD
def _load_off_design(
    json_filename, ProblemType, phase_info, payload, mission_range, mission_gross_mass
):
=======
def _load_off_design(json_filename, ProblemType, Mass_Method, phase_info, num_first, num_business, num_tourist,
                     num_pax, wing_cargo, misc_cargo, cargo_mass, mission_range=None, mission_gross_mass=None):
>>>>>>> 562e5ae7
    """
    This function loads a sized aircraft, and sets up an aviary problem
    for a specified off design mission.

    Parameters
    ----------
    json_filename:      string
        User specified name and relative path of json file containing the sized aircraft data
    ProblemType:        enum
        Alternate or Fallout. Alternate requires mission_range input and fallout requires mission_fuel input
    MassMethod:         enum
        FLOPS or GASP. FLOPS requires num_first, num_business, num_tourist, wing_cargo and misc cargo inputs. GASP requires num_pax and cargo_mass inputs
    phase_info:     phase_info dictionary for off design mission
    num_first:          integer             (FLOPS only)  
    num_business:       integer             (FLOPS only)
    num_tourist:        integer             (FLOPS only)
    num_pax:            integer
        Aircraft.CrewPayload.NUM_PASSENGERS (GASP only)
    wing_cargo:         float               (FLOPS only)
    misc_cargo:         float               (FLOPS only)
    cargo_mass:         float
        Aircraft.CrewPayload.CARGO_MASS     (GASP only)
    mission_range       float
        Mission.Summary.RANGE 'NM'
    mission_gross_mass  float
        Mission.Summary.GROSS_MASS 'lbm'

    Returns
    ----------
    Aviary Problem object with completed load_inputs() for specified off design mission
    """

    # Initialize a new aviary problem and aviary_input data structure
    prob = AviaryProblem()
    prob.aviary_inputs = AviaryValues()

    prob = _read_sizing_json(prob, json_filename)

    # Update problem type
    prob.problem_type = ProblemType
    prob.aviary_inputs.set_val('settings:problem_type', ProblemType, units='unitless')

    # Setup Payload
    if Mass_Method == LegacyCode.FLOPS:
        prob.aviary_inputs.set_val(
            Aircraft.CrewPayload.NUM_FIRST_CLASS, num_first, units='unitless')
        prob.aviary_inputs.set_val(
            Aircraft.CrewPayload.NUM_BUSINESS_CLASS, num_business, units='unitless')
        prob.aviary_inputs.set_val(
            Aircraft.CrewPayload.NUM_TOURIST_CLASS, num_tourist, units='unitless')
        num_pax = num_first + num_business + num_tourist
        prob.aviary_inputs.set_val(Aircraft.CrewPayload.MISC_CARGO, misc_cargo, 'lbm')
        prob.aviary_inputs.set_val(Aircraft.CrewPayload.WING_CARGO, wing_cargo, 'lbm')
        cargo_mass = misc_cargo + wing_cargo

    prob.aviary_inputs.set_val(
<<<<<<< HEAD
        Aircraft.CrewPayload.PASSENGER_PAYLOAD_MASS, payload, units='lbm'
    )
=======
        Aircraft.CrewPayload.NUM_PASSENGERS, num_pax, units='unitless')
    prob.aviary_inputs.set_val(Aircraft.CrewPayload.CARGO_MASS, cargo_mass, 'lbm')
>>>>>>> 562e5ae7

    if ProblemType == ProblemType.ALTERNATE:
        # Set mission range, aviary will calculate required fuel
        if mission_range is None:
            print(
                'ERROR in _load_off_design - Alternate problem type requested with no specified Range')
        else:
            prob.aviary_inputs.set_val(Mission.Design.RANGE, mission_range, units='NM')
            prob.aviary_inputs.set_val(Mission.Summary.RANGE, mission_range, units='NM')
            try:
                target_range = phase_info['post_mission']['target_range']
                phase_info['post_mission']['target_range'] = (mission_range, 'nmi')
            except KeyError:
                print('no target range to update')

    elif ProblemType == ProblemType.FALLOUT:
        # Set mission fuel and calculate gross weight, aviary will calculate range
<<<<<<< HEAD
        prob.aviary_inputs.set_val(
            Mission.Summary.GROSS_MASS, mission_gross_mass, units='lbm'
        )
=======
        if mission_gross_mass is None:
            print(
                'Error in _load_off_design - Fallout problem type requested with no specified Gross Mass')
        else:
            prob.aviary_inputs.set_val(
                Mission.Summary.GROSS_MASS, mission_gross_mass, units='lbm')
>>>>>>> 562e5ae7

    # Load inputs
    prob.load_inputs(prob.aviary_inputs, phase_info)
    return prob<|MERGE_RESOLUTION|>--- conflicted
+++ resolved
@@ -26,15 +26,10 @@
 from aviary.mission.flops_based.phases.energy_phase import EnergyPhase
 from aviary.mission.flops_based.phases.build_landing import Landing
 from aviary.mission.flops_based.phases.build_takeoff import Takeoff
-<<<<<<< HEAD
-from aviary.mission.twodof_phase import TwoDOFPhase
+from aviary.mission.gasp_based.phases.twodof_phase import TwoDOFPhase
 from aviary.mission.gasp_based.idle_descent_estimation import (
     add_descent_estimation_as_submodel,
 )
-=======
-from aviary.mission.gasp_based.phases.twodof_phase import TwoDOFPhase
-from aviary.mission.gasp_based.idle_descent_estimation import add_descent_estimation_as_submodel
->>>>>>> 562e5ae7
 from aviary.mission.gasp_based.ode.params import ParamPort
 from aviary.mission.gasp_based.phases.time_integration_traj import FlexibleTraj
 from aviary.mission.gasp_based.phases.groundroll_phase import GroundrollPhase
@@ -1881,7 +1876,7 @@
         elif self.mission_method is TWO_DEGREES_OF_FREEDOM:
             if self.analysis_scheme is AnalysisScheme.COLLOCATION:
                 for ii in range(len(phases) - 1):
-                    phase1, phase2 = phases[ii: ii + 2]
+                    phase1, phase2 = phases[ii : ii + 2]
                     analytic1 = self.phase_info[phase1]['user_options']['analytic']
                     analytic2 = self.phase_info[phase2]['user_options']['analytic']
 
@@ -3047,25 +3042,23 @@
             with open('output_list.txt', 'w') as outfile:
                 self.model.list_outputs(out_stream=outfile)
 
-<<<<<<< HEAD
+        self.problem_ran_successfully = not failed
+
     def alternate_mission(
         self,
         run_mission=True,
         json_filename='sizing_problem.json',
-        payload_mass=None,
+        num_first=None,
+        num_business=None,
+        num_tourist=None,
+        num_pax=None,
+        wing_cargo=None,
+        misc_cargo=None,
+        cargo_mass=None,
         mission_range=None,
         phase_info=None,
         verbosity=Verbosity.BRIEF,
     ):
-=======
-        self.problem_ran_successfully = not failed
-
-    def alternate_mission(self, run_mission=True,
-                          json_filename='sizing_problem.json',
-                          num_first=None, num_business=None, num_tourist=None, num_pax=None,
-                          wing_cargo=None, misc_cargo=None, cargo_mass=None, mission_range=None,
-                          phase_info=None, verbosity=Verbosity.BRIEF):
->>>>>>> 562e5ae7
         """
         This function runs an alternate mission based on a sizing mission output.
 
@@ -3088,25 +3081,35 @@
         mass_method = self.aviary_inputs.get_val(Settings.MASS_METHOD)
         if mass_method == LegacyCode.FLOPS:
             if num_first is None or num_business is None or num_tourist is None:
-                print('Incomplete PAX numbers for FLOPS fallout - assume same as design')
+                print(
+                    'Incomplete PAX numbers for FLOPS fallout - assume same as design'
+                )
                 num_first = self.aviary_inputs.get_val(
-                    Aircraft.CrewPayload.Design.NUM_FIRST_CLASS)
+                    Aircraft.CrewPayload.Design.NUM_FIRST_CLASS
+                )
                 num_business = self.aviary_inputs.get_val(
-                    Aircraft.CrewPayload.Design.NUM_BUSINESS_CLASS)
+                    Aircraft.CrewPayload.Design.NUM_BUSINESS_CLASS
+                )
                 num_tourist = self.aviary_inputs.get_val(
-                    Aircraft.CrewPayload.Design.NUM_TOURIST_CLASS)
+                    Aircraft.CrewPayload.Design.NUM_TOURIST_CLASS
+                )
             if wing_cargo is None or misc_cargo is None:
-                print('Incomplete Cargo masses for FLOPS fallout - assume same as design')
+                print(
+                    'Incomplete Cargo masses for FLOPS fallout - assume same as design'
+                )
                 wing_cargo = self.aviary_inputs.get_val(
-                    Aircraft.CrewPayload.WING_CARGO, 'lbm')
+                    Aircraft.CrewPayload.WING_CARGO, 'lbm'
+                )
                 misc_cargo = self.aviary_inputs.get_val(
-                    Aircraft.CrewPayload.MISC_CARGO, 'lbm')
+                    Aircraft.CrewPayload.MISC_CARGO, 'lbm'
+                )
             num_pax = cargo_mass = 0
         elif mass_method == LegacyCode.GASP:
             if num_pax is None:
                 print('Unspecifed PAX number for GASP fallout - assume same as design')
                 num_pax = self.aviary_inputs.get_val(
-                    Aircraft.CrewPayload.Design.NUM_PASSENGERS)
+                    Aircraft.CrewPayload.Design.NUM_PASSENGERS
+                )
             if cargo_mass is None:
                 print('Unspecifed Cargo mass for GASP fallout - assume same as design')
                 cargo_mass = self.get_val(Aircraft.CrewPayload.CARGO_MASS, 'lbm')
@@ -3120,19 +3123,21 @@
         mission_mass = self.get_val(Mission.Design.GROSS_MASS)
         optimizer = self.driver.options["optimizer"]
 
-<<<<<<< HEAD
         prob_alternate = _load_off_design(
             json_filename,
             ProblemType.ALTERNATE,
+            mass_method,
             phase_info,
-            payload_mass,
-            design_range,
+            num_first,
+            num_business,
+            num_tourist,
+            num_pax,
+            wing_cargo,
+            misc_cargo,
+            cargo_mass,
+            mission_range,
             mission_mass,
         )
-=======
-        prob_alternate = _load_off_design(json_filename, ProblemType.ALTERNATE, mass_method, phase_info, num_first,
-                                          num_business, num_tourist, num_pax, wing_cargo, misc_cargo, cargo_mass, mission_range, mission_mass)
->>>>>>> 562e5ae7
 
         prob_alternate.check_and_preprocess_inputs()
         prob_alternate.add_pre_mission_systems()
@@ -3150,23 +3155,21 @@
             )
         return prob_alternate
 
-<<<<<<< HEAD
     def fallout_mission(
         self,
         run_mission=True,
         json_filename='sizing_problem.json',
+        num_first=None,
+        num_business=None,
+        num_tourist=None,
+        num_pax=None,
+        wing_cargo=None,
+        misc_cargo=None,
+        cargo_mass=None,
         mission_mass=None,
-        payload_mass=None,
         phase_info=None,
         verbosity=Verbosity.BRIEF,
     ):
-=======
-    def fallout_mission(self, run_mission=True,
-                        json_filename='sizing_problem.json',
-                        num_first=None, num_business=None, num_tourist=None, num_pax=None,
-                        wing_cargo=None, misc_cargo=None, cargo_mass=None, mission_mass=None,
-                        phase_info=None, verbosity=Verbosity.BRIEF):
->>>>>>> 562e5ae7
         """
         This function runs a fallout mission based on a sizing mission output.
 
@@ -3189,25 +3192,35 @@
         mass_method = self.aviary_inputs.get_val(Settings.MASS_METHOD)
         if mass_method == LegacyCode.FLOPS:
             if num_first is None or num_business is None or num_tourist is None:
-                print('Incomplete PAX numbers for FLOPS fallout - assume same as design')
+                print(
+                    'Incomplete PAX numbers for FLOPS fallout - assume same as design'
+                )
                 num_first = self.aviary_inputs.get_val(
-                    Aircraft.CrewPayload.Design.NUM_FIRST_CLASS)
+                    Aircraft.CrewPayload.Design.NUM_FIRST_CLASS
+                )
                 num_business = self.aviary_inputs.get_val(
-                    Aircraft.CrewPayload.Design.NUM_BUSINESS_CLASS)
+                    Aircraft.CrewPayload.Design.NUM_BUSINESS_CLASS
+                )
                 num_tourist = self.aviary_inputs.get_val(
-                    Aircraft.CrewPayload.Design.NUM_TOURIST_CLASS)
+                    Aircraft.CrewPayload.Design.NUM_TOURIST_CLASS
+                )
             if wing_cargo is None or misc_cargo is None:
-                print('Incomplete Cargo masses for FLOPS fallout - assume same as design')
+                print(
+                    'Incomplete Cargo masses for FLOPS fallout - assume same as design'
+                )
                 wing_cargo = self.aviary_inputs.get_val(
-                    Aircraft.CrewPayload.WING_CARGO, 'lbm')
+                    Aircraft.CrewPayload.WING_CARGO, 'lbm'
+                )
                 misc_cargo = self.aviary_inputs.get_val(
-                    Aircraft.CrewPayload.MISC_CARGO, 'lbm')
+                    Aircraft.CrewPayload.MISC_CARGO, 'lbm'
+                )
             num_pax = cargo_mass = 0
         elif mass_method == LegacyCode.GASP:
             if num_pax is None:
                 print('Unspecifed PAX number for GASP fallout - assume same as design')
                 num_pax = self.aviary_inputs.get_val(
-                    Aircraft.CrewPayload.Design.NUM_PASSENGERS)
+                    Aircraft.CrewPayload.Design.NUM_PASSENGERS
+                )
             if cargo_mass is None:
                 print('Unspecifed Cargo mass for GASP fallout - assume same as design')
                 cargo_mass = self.get_val(Aircraft.CrewPayload.CARGO_MASS, 'lbm')
@@ -3220,19 +3233,21 @@
 
         optimizer = self.driver.options["optimizer"]
 
-<<<<<<< HEAD
         prob_fallout = _load_off_design(
             json_filename,
             ProblemType.FALLOUT,
+            mass_method,
             phase_info,
-            payload_mass,
-            design_range,
+            num_first,
+            num_business,
+            num_tourist,
+            num_pax,
+            wing_cargo,
+            misc_cargo,
+            cargo_mass,
+            None,
             mission_mass,
         )
-=======
-        prob_fallout = _load_off_design(json_filename, ProblemType.FALLOUT, mass_method, phase_info, num_first,
-                                        num_business, num_tourist, num_pax, wing_cargo, misc_cargo, cargo_mass, None, mission_mass)
->>>>>>> 562e5ae7
 
         prob_fallout.check_and_preprocess_inputs()
         prob_fallout.add_pre_mission_systems()
@@ -3745,14 +3760,21 @@
     return aviary_problem
 
 
-<<<<<<< HEAD
 def _load_off_design(
-    json_filename, ProblemType, phase_info, payload, mission_range, mission_gross_mass
+    json_filename,
+    ProblemType,
+    Mass_Method,
+    phase_info,
+    num_first,
+    num_business,
+    num_tourist,
+    num_pax,
+    wing_cargo,
+    misc_cargo,
+    cargo_mass,
+    mission_range=None,
+    mission_gross_mass=None,
 ):
-=======
-def _load_off_design(json_filename, ProblemType, Mass_Method, phase_info, num_first, num_business, num_tourist,
-                     num_pax, wing_cargo, misc_cargo, cargo_mass, mission_range=None, mission_gross_mass=None):
->>>>>>> 562e5ae7
     """
     This function loads a sized aircraft, and sets up an aviary problem
     for a specified off design mission.
@@ -3766,7 +3788,7 @@
     MassMethod:         enum
         FLOPS or GASP. FLOPS requires num_first, num_business, num_tourist, wing_cargo and misc cargo inputs. GASP requires num_pax and cargo_mass inputs
     phase_info:     phase_info dictionary for off design mission
-    num_first:          integer             (FLOPS only)  
+    num_first:          integer             (FLOPS only)
     num_business:       integer             (FLOPS only)
     num_tourist:        integer             (FLOPS only)
     num_pax:            integer
@@ -3798,30 +3820,30 @@
     # Setup Payload
     if Mass_Method == LegacyCode.FLOPS:
         prob.aviary_inputs.set_val(
-            Aircraft.CrewPayload.NUM_FIRST_CLASS, num_first, units='unitless')
+            Aircraft.CrewPayload.NUM_FIRST_CLASS, num_first, units='unitless'
+        )
         prob.aviary_inputs.set_val(
-            Aircraft.CrewPayload.NUM_BUSINESS_CLASS, num_business, units='unitless')
+            Aircraft.CrewPayload.NUM_BUSINESS_CLASS, num_business, units='unitless'
+        )
         prob.aviary_inputs.set_val(
-            Aircraft.CrewPayload.NUM_TOURIST_CLASS, num_tourist, units='unitless')
+            Aircraft.CrewPayload.NUM_TOURIST_CLASS, num_tourist, units='unitless'
+        )
         num_pax = num_first + num_business + num_tourist
         prob.aviary_inputs.set_val(Aircraft.CrewPayload.MISC_CARGO, misc_cargo, 'lbm')
         prob.aviary_inputs.set_val(Aircraft.CrewPayload.WING_CARGO, wing_cargo, 'lbm')
         cargo_mass = misc_cargo + wing_cargo
 
     prob.aviary_inputs.set_val(
-<<<<<<< HEAD
-        Aircraft.CrewPayload.PASSENGER_PAYLOAD_MASS, payload, units='lbm'
+        Aircraft.CrewPayload.NUM_PASSENGERS, num_pax, units='unitless'
     )
-=======
-        Aircraft.CrewPayload.NUM_PASSENGERS, num_pax, units='unitless')
     prob.aviary_inputs.set_val(Aircraft.CrewPayload.CARGO_MASS, cargo_mass, 'lbm')
->>>>>>> 562e5ae7
 
     if ProblemType == ProblemType.ALTERNATE:
         # Set mission range, aviary will calculate required fuel
         if mission_range is None:
             print(
-                'ERROR in _load_off_design - Alternate problem type requested with no specified Range')
+                'ERROR in _load_off_design - Alternate problem type requested with no specified Range'
+            )
         else:
             prob.aviary_inputs.set_val(Mission.Design.RANGE, mission_range, units='NM')
             prob.aviary_inputs.set_val(Mission.Summary.RANGE, mission_range, units='NM')
@@ -3833,18 +3855,14 @@
 
     elif ProblemType == ProblemType.FALLOUT:
         # Set mission fuel and calculate gross weight, aviary will calculate range
-<<<<<<< HEAD
-        prob.aviary_inputs.set_val(
-            Mission.Summary.GROSS_MASS, mission_gross_mass, units='lbm'
-        )
-=======
         if mission_gross_mass is None:
             print(
-                'Error in _load_off_design - Fallout problem type requested with no specified Gross Mass')
+                'Error in _load_off_design - Fallout problem type requested with no specified Gross Mass'
+            )
         else:
             prob.aviary_inputs.set_val(
-                Mission.Summary.GROSS_MASS, mission_gross_mass, units='lbm')
->>>>>>> 562e5ae7
+                Mission.Summary.GROSS_MASS, mission_gross_mass, units='lbm'
+            )
 
     # Load inputs
     prob.load_inputs(prob.aviary_inputs, phase_info)
