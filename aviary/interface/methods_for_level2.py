from dymos.transcriptions.transcription_base import TranscriptionBase
import csv
import warnings
import inspect
from pathlib import Path
from datetime import datetime
import importlib.util
import sys
import json
import enum

import numpy as np

import dymos as dm
from dymos.utils.misc import _unspecified

import openmdao.api as om
from openmdao.core.component import Component
from openmdao.utils.mpi import MPI
from openmdao.utils.reports_system import _default_reports

from aviary.constants import GRAV_ENGLISH_LBM, RHO_SEA_LEVEL_ENGLISH
from aviary.interface.default_phase_info.two_dof_fiti import add_default_sgm_args
from aviary.interface.utils.check_phase_info import check_phase_info
from aviary.mission.energy_phase import EnergyPhase
from aviary.mission.flops_based.phases.build_landing import Landing
from aviary.mission.flops_based.phases.build_takeoff import Takeoff
from aviary.mission.twodof_phase import TwoDOFPhase
from aviary.mission.gasp_based.idle_descent_estimation import add_descent_estimation_as_submodel
from aviary.mission.gasp_based.ode.params import ParamPort
from aviary.mission.gasp_based.phases.time_integration_traj import FlexibleTraj
from aviary.mission.gasp_based.phases.groundroll_phase import GroundrollPhase
from aviary.mission.flops_based.phases.groundroll_phase import GroundrollPhase as GroundrollPhaseVelocityIntegrated
from aviary.mission.gasp_based.phases.rotation_phase import RotationPhase
from aviary.mission.gasp_based.phases.climb_phase import ClimbPhase
from aviary.mission.gasp_based.phases.cruise_phase import CruisePhase
from aviary.mission.gasp_based.phases.accel_phase import AccelPhase
from aviary.mission.gasp_based.phases.ascent_phase import AscentPhase
from aviary.mission.gasp_based.phases.descent_phase import DescentPhase
from aviary.mission.gasp_based.ode.landing_ode import LandingSegment
from aviary.mission.gasp_based.ode.taxi_ode import TaxiSegment
from aviary.mission.gasp_based.phases.v_rotate_comp import VRotateComp
from aviary.mission.gasp_based.polynomial_fit import PolynomialFit
from aviary.mission.phase_builder_base import PhaseBuilderBase

from aviary.subsystems.aerodynamics.aerodynamics_builder import CoreAerodynamicsBuilder
from aviary.subsystems.geometry.geometry_builder import CoreGeometryBuilder
from aviary.subsystems.mass.mass_builder import CoreMassBuilder
from aviary.subsystems.premission import CorePreMission
from aviary.subsystems.propulsion.utils import build_engine_deck
from aviary.subsystems.propulsion.propulsion_builder import CorePropulsionBuilder

from aviary.utils.aviary_values import AviaryValues
from aviary.utils.functions import create_opts2vals, add_opts2vals, promote_aircraft_and_mission_vars, wrapped_convert_units
from aviary.utils.functions import convert_strings_to_data, set_value
from aviary.utils.merge_variable_metadata import merge_meta_data
from aviary.utils.preprocessors import preprocess_options
from aviary.utils.process_input_decks import create_vehicle, update_GASP_options, initialization_guessing

from aviary.variable_info.enums import AnalysisScheme, ProblemType, EquationsOfMotion, LegacyCode, Verbosity
from aviary.variable_info.functions import setup_trajectory_params, override_aviary_vars
from aviary.variable_info.variables import Aircraft, Mission, Dynamic, Settings
from aviary.variable_info.variable_meta_data import _MetaData as BaseMetaData

FLOPS = LegacyCode.FLOPS
GASP = LegacyCode.GASP

TWO_DEGREES_OF_FREEDOM = EquationsOfMotion.TWO_DEGREES_OF_FREEDOM
HEIGHT_ENERGY = EquationsOfMotion.HEIGHT_ENERGY
SOLVED_2DOF = EquationsOfMotion.SOLVED_2DOF

if hasattr(TranscriptionBase, 'setup_polynomial_controls'):
    use_new_dymos_syntax = False
else:
    use_new_dymos_syntax = True


class PreMissionGroup(om.Group):
    """OpenMDAO group that holds all pre-mission systems"""

    def configure(self):
        """
        Configure this group for pre-mission.
        Promote aircraft and mission variables.
        Override output aviary variables.
        """
        external_outputs = promote_aircraft_and_mission_vars(self)

        pre_mission = self.core_subsystems
        override_aviary_vars(
            pre_mission,
            pre_mission.options["aviary_options"],
            external_overrides=external_outputs,
            manual_overrides=pre_mission.manual_overrides,
        )


class PostMissionGroup(om.Group):
    """OpenMDAO group that holds all post-mission systems"""

    def configure(self):
        """
        Congigure this group for post-mission.
        Promote aircraft and mission variables.
        """
        promote_aircraft_and_mission_vars(self)


class AviaryGroup(om.Group):
    """
    A standard OpenMDAO group that handles Aviary's promotions in the configure
    method. This assures that we only call set_input_defaults on variables
    that are present in the model.
    """

    def initialize(self):
        """declare options"""
        self.options.declare(
            'aviary_options', types=AviaryValues,
            desc='collection of Aircraft/Mission specific options')
        self.options.declare(
            'aviary_metadata', types=dict,
            desc='metadata dictionary of the full aviary problem.')
        self.options.declare(
            'phase_info', types=dict,
            desc='phase-specific settings.')

    def configure(self):
        """
        Configure the Aviary group
        """
        aviary_options = self.options['aviary_options']
        aviary_metadata = self.options['aviary_metadata']

        # Find promoted name of every input in the model.
        all_prom_inputs = []

        # We can call list_inputs on the subsystems.
        for system in self.system_iter(recurse=False):
            var_abs = system.list_inputs(out_stream=None, val=False)
            var_prom = [v['prom_name'] for k, v in var_abs]
            all_prom_inputs.extend(var_prom)

            # Calls to promotes aren't handled until this group resolves.
            # Here, we address anything promoted with an alias in AviaryProblem.
            input_meta = system._var_promotes['input']
            var_prom = [v[0][1] for v in input_meta if isinstance(v[0], tuple)]
            all_prom_inputs.extend(var_prom)
            var_prom = [v[0] for v in input_meta if not isinstance(v[0], tuple)]
            all_prom_inputs.extend(var_prom)

        if MPI and self.comm.size > 1:
            # Under MPI, promotion info only lives on rank 0, so broadcast.
            all_prom_inputs = self.comm.bcast(all_prom_inputs, root=0)

        for key in aviary_metadata:

            if ':' not in key or key.startswith('dynamic:'):
                continue

            if aviary_metadata[key]['option']:
                continue

            # Skip anything that is not presently an input.
            if key not in all_prom_inputs:
                continue

            if key in aviary_options:
                val, units = aviary_options.get_item(key)
            else:
                val = aviary_metadata[key]['default_value']
                units = aviary_metadata[key]['units']

                if val is None:
                    # optional, but no default value
                    continue

            self.set_input_defaults(key, val=val, units=units)

        # The section below this contains some manipulations of the dymos solver
        # structure for height energy.
        if aviary_options.get_val(Settings.EQUATIONS_OF_MOTION) is not HEIGHT_ENERGY:
            return

        phase_info = self.options['phase_info']

        # Set a more appropriate solver for dymos when the phases are linked.
        if MPI and isinstance(self.traj.phases.linear_solver, om.PETScKrylov):

            # When any phase is connected with input_initial = True, dymos puts
            # a jacobi solver in the phases group. This is necessary in case
            # the phases are cyclic. However, this causes some problems
            # with the newton solvers in Aviary, exacerbating issues with
            # solver tolerances at multiple levels. Since Aviary's phases
            # are basically in series, the jacobi solver is a much better
            # choice and should be able to handle it in a couple of
            # iterations.
            self.traj.phases.linear_solver = om.LinearBlockJac(maxiter=5)

        # Due to recent changes in dymos, there is now a solver in any phase
        # that has connected initial states. It is not clear that this solver
        # is necessary except in certain corner cases that do not apply to the
        # Aviary trajectory. In our case, this solver merely addresses a lag
        # in the state input component. Since this solver can cause some
        # numerical problems, and can slow things down, we need to move it down
        # into the state interp component.
        # TODO: Future updates to dymos may make this unneccesary.
        for phase in self.traj.phases.system_iter(recurse=False):

            # Don't move the solvers if we are using solve segements.
            if phase_info[phase.name]['user_options'].get('solve_for_distance'):
                continue

            phase.nonlinear_solver = om.NonlinearRunOnce()
            phase.linear_solver = om.LinearRunOnce()
            if isinstance(phase.indep_states, om.ImplicitComponent):
                phase.indep_states.nonlinear_solver = \
                    om.NewtonSolver(solve_subsystems=True)
                phase.indep_states.linear_solver = om.DirectSolver(rhs_checking=True)


class AviaryProblem(om.Problem):
    """
    Main class for instantiating, formulating, and solving Aviary problems.

    On a basic level, this problem object is all the conventional user needs
    to interact with. Looking at the three "levels" of use cases, from simplest
    to most complicated, we have:

    Level 1: users interact with Aviary through input files (.csv or .yaml, TBD)
    Level 2: users interact with Aviary through a Python interface
    Level 3: users can modify Aviary's workings through Python and OpenMDAO

    This Problem object is simply a specialized OpenMDAO Problem that has
    additional methods to help users create and solve Aviary problems.
    """

    def __init__(self, analysis_scheme=AnalysisScheme.COLLOCATION, **kwargs):
        # Modify OpenMDAO's default_reports for this session.
        new_reports = ['subsystems', 'mission', 'timeseries_csv', 'run_status']
        for report in new_reports:
            if report not in _default_reports:
                _default_reports.append(report)

        super().__init__(**kwargs)

        self.timestamp = datetime.now()

        self.model = AviaryGroup()
        self.pre_mission = PreMissionGroup()
        self.post_mission = PostMissionGroup()

        self.aviary_inputs = None

        self.traj = None

        self.analysis_scheme = analysis_scheme

        self.regular_phases = []
        self.reserve_phases = []

    def load_inputs(
            self, aviary_inputs, phase_info=None, engine_builders=None,
            meta_data=BaseMetaData, verbosity=Verbosity.BRIEF):
        """
        This method loads the aviary_values inputs and options that the
        user specifies. They could specify files to load and values to
        replace here as well.
        Phase info is also loaded if provided by the user. If phase_info is None,
        the appropriate default phase_info based on mission analysis method is used.

        This method is not strictly necessary; a user could also supply
        an AviaryValues object and/or phase_info dict of their own.
        """
        # compatibility with being passed int for verbosity
        verbosity = Verbosity(verbosity)
        ## LOAD INPUT FILE ###
        # Create AviaryValues object from file (or process existing AviaryValues object
        # with default values from metadata) and generate initial guesses
        aviary_inputs, initialization_guesses = create_vehicle(
            aviary_inputs, meta_data=meta_data, verbosity=verbosity)

        # pull which methods will be used for subsystems and mission
        self.mission_method = mission_method = aviary_inputs.get_val(
            Settings.EQUATIONS_OF_MOTION)
        self.mass_method = mass_method = aviary_inputs.get_val(Settings.MASS_METHOD)

        if mission_method is TWO_DEGREES_OF_FREEDOM or mass_method is GASP:
            aviary_inputs = update_GASP_options(aviary_inputs)
        initialization_guesses = initialization_guessing(aviary_inputs, initialization_guesses,
                                                         engine_builders)
        self.aviary_inputs = aviary_inputs
        self.initialization_guesses = initialization_guesses

        ## LOAD PHASE_INFO ###
        if phase_info is None:
            # check if the user generated a phase_info from gui
            # Load the phase info dynamically from the current working directory
            phase_info_module_path = Path.cwd() / 'outputted_phase_info.py'

            if phase_info_module_path.exists():
                spec = importlib.util.spec_from_file_location(
                    'outputted_phase_info', phase_info_module_path)
                outputted_phase_info = importlib.util.module_from_spec(spec)
                sys.modules['outputted_phase_info'] = outputted_phase_info
                spec.loader.exec_module(outputted_phase_info)

                # Access the phase_info variable from the loaded module
                phase_info = outputted_phase_info.phase_info

                # if verbosity level is BRIEF or higher, print that we're using the outputted phase info
                if verbosity is not None and verbosity >= Verbosity.BRIEF:
                    print('Using outputted phase_info from current working directory')

            else:
                if self.mission_method is TWO_DEGREES_OF_FREEDOM:
                    if self.analysis_scheme is AnalysisScheme.COLLOCATION:
                        from aviary.interface.default_phase_info.two_dof import phase_info
                    elif self.analysis_scheme is AnalysisScheme.SHOOTING:
                        from aviary.interface.default_phase_info.two_dof_fiti import phase_info, \
                            phase_info_parameterization
                        phase_info, _ = phase_info_parameterization(
                            phase_info, None, self.aviary_inputs)

                elif self.mission_method is HEIGHT_ENERGY:
                    from aviary.interface.default_phase_info.height_energy import phase_info

                if verbosity is not None and verbosity >= Verbosity.BRIEF:
                    print('Loaded default phase_info for '
                          f'{self.mission_method.value.lower()} equations of motion')

        # create a new dictionary that only contains the phases from phase_info
        self.phase_info = {}

        for phase_name in phase_info:
            if 'external_subsystems' not in phase_info[phase_name]:
                phase_info[phase_name]['external_subsystems'] = []

            if phase_name not in ['pre_mission', 'post_mission']:
                self.phase_info[phase_name] = phase_info[phase_name]

        # pre_mission and post_mission are stored in their own dictionaries.
        if 'pre_mission' in phase_info:
            self.pre_mission_info = phase_info['pre_mission']
        else:
            self.pre_mission_info = {'include_takeoff': True,
                                     'external_subsystems': []}

        if 'post_mission' in phase_info:
            self.post_mission_info = phase_info['post_mission']
        else:
            self.post_mission_info = {'include_landing': True,
                                      'external_subsystems': []}

        if engine_builders is None:
            engine_builders = build_engine_deck(aviary_inputs)
        self.engine_builders = engine_builders

        self.aviary_inputs = aviary_inputs

        if mission_method is TWO_DEGREES_OF_FREEDOM:
            aviary_inputs.set_val(Mission.Summary.CRUISE_MASS_FINAL,
                                  val=self.initialization_guesses['cruise_mass_final'], units='lbm')
            aviary_inputs.set_val(Mission.Summary.GROSS_MASS,
                                  val=self.initialization_guesses['actual_takeoff_mass'], units='lbm')

            # Commonly referenced values
            self.cruise_alt = aviary_inputs.get_val(
                Mission.Design.CRUISE_ALTITUDE, units='ft')
            self.problem_type = aviary_inputs.get_val(Settings.PROBLEM_TYPE)
            self.mass_defect = aviary_inputs.get_val('mass_defect', units='lbm')

            self.cruise_mass_final = aviary_inputs.get_val(
                Mission.Summary.CRUISE_MASS_FINAL, units='lbm')

            if self.post_mission_info is True and 'target_range' in self.post_mission_info:
                self.target_range = wrapped_convert_units(
                    phase_info['post_mission']['target_range'], 'NM')
                aviary_inputs.set_val(Mission.Summary.RANGE,
                                      self.target_range, units='NM')
            else:
                self.target_range = aviary_inputs.get_val(
                    Mission.Design.RANGE, units='NM')
                aviary_inputs.set_val(Mission.Summary.RANGE, aviary_inputs.get_val(
                    Mission.Design.RANGE, units='NM'), units='NM')
            self.cruise_mach = aviary_inputs.get_val(Mission.Design.MACH)
            self.require_range_residual = True

        elif mission_method is HEIGHT_ENERGY:
            self.problem_type = aviary_inputs.get_val(Settings.PROBLEM_TYPE)
            aviary_inputs.set_val(Mission.Summary.GROSS_MASS,
                                  val=self.initialization_guesses['actual_takeoff_mass'], units='lbm')
            if 'target_range' in self.post_mission_info:
                aviary_inputs.set_val(Mission.Summary.RANGE, wrapped_convert_units(
                    phase_info['post_mission']['target_range'], 'NM'), units='NM')
                self.require_range_residual = True
                self.target_range = wrapped_convert_units(
                    phase_info['post_mission']['target_range'], 'NM')
            else:
                self.require_range_residual = False
                # still instantiate target_range because it is used for default guesses for phase comps
                self.target_range = aviary_inputs.get_val(
                    Mission.Design.RANGE, units='NM')

        return aviary_inputs

    def _update_metadata_from_subsystems(self):
        self.meta_data = BaseMetaData.copy()

        # loop through phase_info and external subsystems
        for phase_name in self.phase_info:
            external_subsystems = self._get_all_subsystems(
                self.phase_info[phase_name]['external_subsystems'])
            for subsystem in external_subsystems:
                meta_data = subsystem.meta_data.copy()
                self.meta_data = merge_meta_data([self.meta_data, meta_data])

    def phase_separator(self):
        """
        This method checks for reserve=True & False
        Returns an error if a non-reserve phase is specified after a reserve phase.
        return two dictionaries of phases: regular_phases and reserve_phases
        For shooting trajectories, this will also check if a phase is part of the descent
        """

        # Check to ensure no non-reserve phases are specified after reserve phases
        start_reserve = False
        raise_error = False
        for idx, phase_name in enumerate(self.phase_info):
            if 'user_options' in self.phase_info[phase_name]:
                if 'reserve' in self.phase_info[phase_name]["user_options"]:
                    if self.phase_info[phase_name]["user_options"]["reserve"] is False:
                        # This is a regular phase
                        self.regular_phases.append(phase_name)
                        if start_reserve is True:
                            raise_error = True
                    else:
                        # This is a reserve phase
                        self.reserve_phases.append(phase_name)
                        start_reserve = True
                else:
                    # This is a regular phase by default
                    self.regular_phases.append(phase_name)
                    if start_reserve is True:
                        raise_error = True

        if raise_error is True:
            raise ValueError(
                f'In phase_info, reserve=False cannot be specified after a phase where reserve=True. '
                f'All reserve phases must happen after non-reserve phases. '
                f'Regular Phases : {self.regular_phases} | '
                f'Reserve Phases : {self.reserve_phases} ')

        if self.analysis_scheme is AnalysisScheme.SHOOTING:
            self.descent_phases = {}
            for name, info in self.phase_info.items():
                descent = info.get('descent_phase', False)
                if descent:
                    self.descent_phases[name] = info

    def check_and_preprocess_inputs(self):
        """
        This method checks the user-supplied input values for any potential problems
        and preprocesses the inputs to prepare them for use in the Aviary problem.
        """
        aviary_inputs = self.aviary_inputs
        # Target_distance verification for all phases
        # Checks to make sure target_distance is positive,
        for idx, phase_name in enumerate(self.phase_info):
            if 'user_options' in self.phase_info[phase_name]:
                if 'target_distance' in self.phase_info[phase_name]["user_options"]:
                    target_distance = self.phase_info[phase_name]["user_options"][
                        "target_distance"]
                    if target_distance[0] <= 0:
                        raise ValueError(
                            f"Invalid target_distance in [{phase_name}].[user_options]. "
                            f"Current (value: {target_distance[0]}), "
                            f"(units: {target_distance[1]}) <= 0"
                        )

        # Checks to make sure target_duration is positive,
        # Sets duration_bounds, initial_guesses, and fixed_duration
        for idx, phase_name in enumerate(self.phase_info):
            if 'user_options' in self.phase_info[phase_name]:
                analytic = False
                if (self.analysis_scheme is AnalysisScheme.COLLOCATION) and (self.mission_method is EquationsOfMotion.TWO_DEGREES_OF_FREEDOM):
                    try:
                        # if the user provided an option, use it
                        analytic = self.phase_info[phase_name]["user_options"][
                            'analytic']
                    except KeyError:
                        # if it isn't specified, only the default 2DOF cruise for collocation is analytic
                        if 'cruise' in phase_name:
                            analytic = self.phase_info[phase_name]["user_options"][
                                'analytic'] = True
                        else:
                            analytic = self.phase_info[phase_name]["user_options"][
                                'analytic'] = False

                if 'target_duration' in self.phase_info[phase_name]["user_options"]:
                    target_duration = self.phase_info[phase_name]["user_options"][
                        "target_duration"]
                    if target_duration[0] <= 0:
                        raise ValueError(
                            f'Invalid target_duration in phase_info[{phase_name}]'
                            f'[user_options]. Current (value: {target_duration[0]}), '
                            f'(units: {target_duration[1]}) <= 0")'
                        )

                    # Only applies to non-analytic phases (all HE and most 2DOF)
                    if not analytic:
                        # Set duration_bounds and initial_guesses for time:
                        self.phase_info[phase_name]["user_options"].update({
                            "duration_bounds": ((target_duration[0], target_duration[0]), target_duration[1])})
                        self.phase_info[phase_name].update({"initial_guesses": {"time": (
                            (target_duration[0], target_duration[0]), target_duration[1])}})
                        # Set Fixed_duration to true:
                        self.phase_info[phase_name]["user_options"].update({
                            "fix_duration": True})

        if self.analysis_scheme is AnalysisScheme.COLLOCATION:
            check_phase_info(self.phase_info, self.mission_method)

        for phase_name in self.phase_info:
            for external_subsystem in self.phase_info[phase_name]['external_subsystems']:
                aviary_inputs = external_subsystem.preprocess_inputs(
                    aviary_inputs)

        # PREPROCESSORS #
        # Fill in anything missing in the options with computed defaults.
        preprocess_options(aviary_inputs, engine_models=self.engine_builders)

        mission_method = aviary_inputs.get_val(Settings.EQUATIONS_OF_MOTION)
        mass_method = aviary_inputs.get_val(Settings.MASS_METHOD)

        ## Set Up Core Subsystems ##
        if mission_method in (HEIGHT_ENERGY, SOLVED_2DOF):
            everything_else_origin = FLOPS
        elif mission_method is TWO_DEGREES_OF_FREEDOM:
            everything_else_origin = GASP
        else:
            raise ValueError(f'Unknown mission method {self.mission_method}')

        prop = CorePropulsionBuilder(
            'core_propulsion', engine_models=self.engine_builders)
        mass = CoreMassBuilder('core_mass', code_origin=self.mass_method)
        aero = CoreAerodynamicsBuilder(
            'core_aerodynamics', code_origin=everything_else_origin)

        # TODO These values are currently hardcoded, in future should come from user
        both_geom = False
        code_origin_to_prioritize = None

        # which geometry methods should be used, or both?
        geom_code_origin = None
        if (everything_else_origin is FLOPS) and (mass_method is FLOPS):
            geom_code_origin = FLOPS
        elif (everything_else_origin is GASP) and (mass_method is GASP):
            geom_code_origin = GASP
        else:
            both_geom = True

        # which geometry method gets prioritized in case of conflicting outputs
        if not code_origin_to_prioritize:
            if everything_else_origin is GASP:
                code_origin_to_prioritize = GASP
            elif everything_else_origin is FLOPS:
                code_origin_to_prioritize = FLOPS

        geom = CoreGeometryBuilder('core_geometry',
                                   code_origin=geom_code_origin,
                                   use_both_geometries=both_geom,
                                   code_origin_to_prioritize=code_origin_to_prioritize)

        subsystems = self.core_subsystems = {'propulsion': prop,
                                             'geometry': geom,
                                             'mass': mass,
                                             'aerodynamics': aero}

        # TODO optionally accept which subsystems to load from phase_info
        default_mission_subsystems = [
            subsystems['aerodynamics'], subsystems['propulsion']]
        self.ode_args = {'aviary_options': aviary_inputs,
                         'core_subsystems': default_mission_subsystems}

        self._update_metadata_from_subsystems()

        if self.mission_method in (HEIGHT_ENERGY, SOLVED_2DOF, TWO_DEGREES_OF_FREEDOM):
            self.phase_separator()

    def add_pre_mission_systems(self):
        """
        Add pre-mission systems to the Aviary problem. These systems are executed before the mission.

        Depending on the mission model specified (`FLOPS` or `GASP`), this method adds various subsystems
        to the aircraft model. For the `FLOPS` mission model, a takeoff phase is added using the Takeoff class
        with the number of engines and airport altitude specified. For the `GASP` mission model, three subsystems
        are added: a TaxiSegment subsystem, an ExecComp to calculate the time to initiate gear and flaps,
        and an ExecComp to calculate the speed at which to initiate rotation. All subsystems are promoted with
        aircraft and mission inputs and outputs as appropriate.

        A user can override this method with their own pre-mission systems as desired.
        """
        pre_mission = self.pre_mission
        self.model.add_subsystem('pre_mission', pre_mission,
                                 promotes_inputs=['aircraft:*', 'mission:*'],
                                 promotes_outputs=['aircraft:*', 'mission:*'],)

        if 'linear_solver' in self.pre_mission_info:
            pre_mission.linear_solver = self.pre_mission_info['linear_solver']

        if 'nonlinear_solver' in self.pre_mission_info:
            pre_mission.nonlinear_solver = self.pre_mission_info['nonlinear_solver']

        self._add_premission_external_subsystems()

        subsystems = self.core_subsystems

        # Propulsion isn't included in core pre-mission group to avoid override step in
        # configure() - instead add it now
        pre_mission.add_subsystem(
            'core_propulsion', subsystems['propulsion'].build_pre_mission(
                self.aviary_inputs),)

        default_subsystems = [subsystems['geometry'],
                              subsystems['aerodynamics'],
                              subsystems['mass'],]

        pre_mission.add_subsystem(
            'core_subsystems',
            CorePreMission(
                aviary_options=self.aviary_inputs,
                subsystems=default_subsystems,
                process_overrides=False,
            ),
            promotes_inputs=['*'],
            promotes_outputs=['*'])

        if not self.pre_mission_info['include_takeoff']:
            return

        # Check for 2DOF mission method
        # NOTE should solved trigger this as well?
        if self.mission_method is TWO_DEGREES_OF_FREEDOM:
            self._add_two_dof_takeoff_systems()

        # Check for HE mission method
        elif self.mission_method is HEIGHT_ENERGY:
            self._add_height_energy_takeoff_systems()

    def _add_height_energy_takeoff_systems(self):
        # Initialize takeoff options
        takeoff_options = Takeoff(
            airport_altitude=0.,  # ft
            num_engines=self.aviary_inputs.get_val(Aircraft.Engine.NUM_ENGINES)
        )

        # Build and add takeoff subsystem
        takeoff = takeoff_options.build_phase(False)
        self.model.add_subsystem(
            'takeoff', takeoff, promotes_inputs=['aircraft:*', 'mission:*'],
            promotes_outputs=['mission:*'])

    def _add_two_dof_takeoff_systems(self):
        # Create options to values
        OptionsToValues = create_opts2vals(
            [Aircraft.CrewPayload.NUM_PASSENGERS,
                Mission.Design.CRUISE_ALTITUDE, ])
        add_opts2vals(self.model, OptionsToValues, self.aviary_inputs)

        if self.analysis_scheme is AnalysisScheme.SHOOTING:
            self._add_fuel_reserve_component(
                post_mission=False, reserves_name='reserve_fuel_estimate')
            add_default_sgm_args(self.descent_phases, self.ode_args)
            add_descent_estimation_as_submodel(
                self,
                phases=self.descent_phases,
                cruise_mach=self.cruise_mach,
                cruise_alt=self.cruise_alt,
                reserve_fuel='reserve_fuel_estimate',
                all_subsystems=self._get_all_subsystems(),
            )

        # Add thrust-to-weight ratio subsystem
        self.model.add_subsystem(
            'tw_ratio',
            om.ExecComp(
                f'TW_ratio = Fn_SLS / (takeoff_mass * {GRAV_ENGLISH_LBM})',
                TW_ratio={'units': "unitless"},
                Fn_SLS={'units': 'lbf'},
                takeoff_mass={'units': 'lbm'},
            ),
            promotes_inputs=[('Fn_SLS', Aircraft.Propulsion.TOTAL_SCALED_SLS_THRUST),
                             ('takeoff_mass', Mission.Summary.GROSS_MASS)],
            promotes_outputs=[('TW_ratio', Aircraft.Design.THRUST_TO_WEIGHT_RATIO)],
        )

        self.cruise_alt = self.aviary_inputs.get_val(
            Mission.Design.CRUISE_ALTITUDE, units='ft')

        if self.analysis_scheme is AnalysisScheme.COLLOCATION:
            # Add event transformation subsystem
            self.model.add_subsystem(
                "event_xform",
                om.ExecComp(
                    ["t_init_gear=m*tau_gear+b", "t_init_flaps=m*tau_flaps+b"],
                    t_init_gear={"units": "s"},  # initial time that gear comes up
                    t_init_flaps={"units": "s"},  # initial time that flaps retract
                    tau_gear={"units": "unitless"},
                    tau_flaps={"units": "unitless"},
                    m={"units": "s"},
                    b={"units": "s"},
                ),
                promotes_inputs=[
                    "tau_gear",  # design var
                    "tau_flaps",  # design var
                    ("m", Mission.Takeoff.ASCENT_DURATION),
                    ("b", Mission.Takeoff.ASCENT_T_INTIIAL),
                ],
                promotes_outputs=["t_init_gear", "t_init_flaps"],  # link to h_fit
            )

        # Add taxi subsystem
        self.model.add_subsystem(
            "taxi", TaxiSegment(**(self.ode_args)),
            promotes_inputs=['aircraft:*', 'mission:*'],
        )

        # Calculate speed at which to initiate rotation
        self.model.add_subsystem(
            "vrot",
            om.ExecComp(
                "Vrot = ((2 * mass * g) / (rho * wing_area * CLmax))**0.5 + dV1 + dVR",
                Vrot={"units": "ft/s"},
                mass={"units": "lbm"},
                CLmax={"units": "unitless"},
                g={"units": "lbf/lbm", "val": GRAV_ENGLISH_LBM},
                rho={"units": "slug/ft**3", "val": RHO_SEA_LEVEL_ENGLISH},
                wing_area={"units": "ft**2"},
                dV1={
                    "units": "ft/s",
                    "desc": "Increment of engine failure decision speed above stall",
                },
                dVR={
                    "units": "ft/s",
                    "desc": "Increment of takeoff rotation speed above engine failure "
                    "decision speed",
                },
            ),
            promotes_inputs=[
                ("wing_area", Aircraft.Wing.AREA),
                ("dV1", Mission.Takeoff.DECISION_SPEED_INCREMENT),
                ("dVR", Mission.Takeoff.ROTATION_SPEED_INCREMENT),
                ("CLmax", Mission.Takeoff.LIFT_COEFFICIENT_MAX),
            ],
            promotes_outputs=[('Vrot', Mission.Takeoff.ROTATION_VELOCITY)]
        )

    def _add_premission_external_subsystems(self):
        """
        This private method adds each external subsystem to the pre-mission subsystem and
        a mass component that captures external subsystem masses for use in mass buildups.

        Firstly, the method iterates through all external subsystems in the pre-mission
        information. For each subsystem, it builds the pre-mission instance of the
        subsystem.

        Secondly, the method collects the mass names of the added subsystems. This
        expression is then used to define an ExecComp (a component that evaluates a
        simple equation given input values).

        The method promotes the input and output of this ExecComp to the top level of the
        pre-mission object, allowing this calculated subsystem mass to be accessed
        directly from the pre-mission object.
        """

        mass_names = []
        # Loop through all the phases in this subsystem.
        for external_subsystem in self.pre_mission_info['external_subsystems']:
            # Get all the subsystem builders for this phase.
            subsystem_premission = external_subsystem.build_pre_mission(
                self.aviary_inputs)

            if subsystem_premission is not None:
                self.pre_mission.add_subsystem(external_subsystem.name,
                                               subsystem_premission)

                mass_names.extend(external_subsystem.get_mass_names())

        if mass_names:
            formatted_names = []
            for name in mass_names:
                formatted_name = name.replace(':', '_')
                formatted_names.append(formatted_name)

            # Define the expression for computing the sum of masses
            expr = 'subsystem_mass = ' + ' + '.join(formatted_names)

            promotes_inputs_list = [
                (formatted_name, original_name) for formatted_name,
                original_name in zip(formatted_names, mass_names)]

            # Create the ExecComp
            self.pre_mission.add_subsystem(
                'external_comp_sum', om.ExecComp(expr, units='kg'),
                promotes_inputs=promotes_inputs_list,
                promotes_outputs=[('subsystem_mass', Aircraft.Design.
                                   EXTERNAL_SUBSYSTEMS_MASS)])

    def _add_groundroll_eq_constraint(self):
        """
        Add an equality constraint to the problem to ensure that the TAS at the end of the
        groundroll phase is equal to the rotation velocity at the start of the rotation phase.
        """
        self.model.add_subsystem(
            "groundroll_boundary",
            om.EQConstraintComp(
                "velocity",
                eq_units="ft/s",
                normalize=True,
                add_constraint=True,
            ),
        )
        self.model.connect(Mission.Takeoff.ROTATION_VELOCITY,
                           "groundroll_boundary.rhs:velocity")
        self.model.connect(
            "traj.groundroll.states:velocity",
            "groundroll_boundary.lhs:velocity",
            src_indices=[-1],
            flat_src_indices=True,
        )

    def _get_phase(self, phase_name, phase_idx):
        base_phase_options = self.phase_info[phase_name]

        # We need to exclude some things from the phase_options that we pass down
        # to the phases. Intead of "popping" keys, we just create new outer dictionaries.

        phase_options = {}
        for key, val in base_phase_options.items():
            phase_options[key] = val

        phase_options['user_options'] = {}
        for key, val in base_phase_options['user_options'].items():
            phase_options['user_options'][key] = val

        # TODO optionally accept which subsystems to load from phase_info
        subsystems = self.core_subsystems
        default_mission_subsystems = [
            subsystems['aerodynamics'], subsystems['propulsion']]

        if self.mission_method is TWO_DEGREES_OF_FREEDOM:
            if 'groundroll' in phase_name:
                phase_builder = GroundrollPhase
            elif 'rotation' in phase_name:
                phase_builder = RotationPhase
            elif 'accel' in phase_name:
                phase_builder = AccelPhase
            elif 'ascent' in phase_name:
                phase_builder = AscentPhase
            elif 'climb' in phase_name:
                phase_builder = ClimbPhase
            elif 'cruise' in phase_name:
                phase_builder = CruisePhase
            elif 'desc' in phase_name:
                phase_builder = DescentPhase
            else:
                raise ValueError(
                    f'{phase_name} does not have an associated phase_builder \n phase_name must '
                    'include one of: groundroll, rotation, accel, ascent, climb, cruise, or desc')

        if self.mission_method is HEIGHT_ENERGY:
            if 'phase_builder' in phase_options:
                phase_builder = phase_options['phase_builder']
                if not issubclass(phase_builder, PhaseBuilderBase):
                    raise TypeError(
                        f"phase_builder for the phase called {phase_name} must be a PhaseBuilderBase object.")
            else:
                phase_builder = EnergyPhase

        if self.mission_method is SOLVED_2DOF:
            if phase_options['user_options']['ground_roll'] and phase_options['user_options']['fix_initial']:
                phase_builder = GroundrollPhaseVelocityIntegrated
            else:
                phase_builder = TwoDOFPhase

        phase_object = phase_builder.from_phase_info(
            phase_name, phase_options, default_mission_subsystems,
            meta_data=self.meta_data)

        phase = phase_object.build_phase(aviary_options=self.aviary_inputs)

        self.phase_objects.append(phase_object)

        # TODO: add logic to filter which phases get which controls.
        # right now all phases get all controls added from every subsystem.
        # for example, we might only want ELECTRIC_SHAFT_POWER applied during the climb phase.
        all_subsystems = self._get_all_subsystems(
            phase_options['external_subsystems'])

        # loop through all_subsystems and call `get_controls` on each subsystem
        for subsystem in all_subsystems:
            # add the controls from the subsystems to each phase
            arg_spec = inspect.getfullargspec(subsystem.get_controls)
            if 'phase_name' in arg_spec.args:
                control_dicts = subsystem.get_controls(
                    phase_name=phase_name)
            else:
                control_dicts = subsystem.get_controls(
                    phase_name=phase_name)
            for control_name, control_dict in control_dicts.items():
                phase.add_control(control_name, **control_dict)

        user_options = AviaryValues(phase_options.get('user_options', ()))

        try:
            fix_initial = user_options.get_val('fix_initial')
        except KeyError:
            fix_initial = False

        try:
            fix_duration = user_options.get_val('fix_duration')
        except KeyError:
            fix_duration = False

        if 'ascent' in phase_name and self.mission_method is TWO_DEGREES_OF_FREEDOM:
            phase.set_time_options(
                units="s",
                targets="t_curr",
                input_initial=True,
                input_duration=True,
            )
        elif 'cruise' in phase_name and self.mission_method is TWO_DEGREES_OF_FREEDOM:
            # Time here is really the independent variable through which we are integrating.
            # In the case of the Breguet Range ODE, it's mass.
            # We rely on mass being monotonically non-increasing across the phase.
            phase.set_time_options(
                name='mass',
                fix_initial=False,
                fix_duration=False,
                units="lbm",
                targets="mass",
                initial_bounds=(0., 1.e7),
                initial_ref=100.e3,
                duration_bounds=(-1.e7, -1),
                duration_ref=50000,
            )
        elif 'descent' in phase_name and self.mission_method is TWO_DEGREES_OF_FREEDOM:
            duration_ref = user_options.get_val("duration_ref", 's')
            phase.set_time_options(
                duration_bounds=duration_bounds,
                fix_initial=fix_initial,
                input_initial=input_initial,
                units="s",
                duration_ref=duration_ref,
            )
        else:
            # The rest of the phases includes all Height Energy method phases
            # and any 2DOF phases that don't fall into the naming patterns
            # above.
            input_initial = False
            time_units = phase.time_options['units']

            # Make a good guess for a reasonable intitial time scaler.
            try:
                initial_bounds = user_options.get_val('initial_bounds', units=time_units)
            except KeyError:
                initial_bounds = (None, None)

            if initial_bounds[0] is not None and initial_bounds[1] != 0.0:
                # Upper bound is good for a ref.
                user_options.set_val('initial_ref', initial_bounds[1],
                                     units=time_units)
            else:
                user_options.set_val('initial_ref', 600., time_units)

            duration_bounds = user_options.get_val("duration_bounds", time_units)
            user_options.set_val(
                'duration_ref', (duration_bounds[0] + duration_bounds[1]) / 2.,
                time_units
            )
            if phase_idx > 0:
                input_initial = True

            if fix_initial or input_initial:

                if self.comm.size > 1:
                    # Phases are disconnected to run in parallel, so initial ref is valid.
                    initial_ref = user_options.get_val("initial_ref", time_units)
                else:
                    # Redundant on a fixed input; raises a warning if specified.
                    initial_ref = None

                phase.set_time_options(
                    fix_initial=fix_initial, fix_duration=fix_duration, units=time_units,
                    duration_bounds=user_options.get_val("duration_bounds", time_units),
                    duration_ref=user_options.get_val("duration_ref", time_units),
                    initial_ref=initial_ref,
                )
            elif phase_name == 'descent' and self.mission_method is HEIGHT_ENERGY:  # TODO: generalize this logic for all phases
                phase.set_time_options(
                    fix_initial=False, fix_duration=False, units=time_units,
                    duration_bounds=user_options.get_val("duration_bounds", time_units),
                    duration_ref=user_options.get_val("duration_ref", time_units),
                    initial_bounds=initial_bounds,
                    initial_ref=user_options.get_val("initial_ref", time_units),
                )
            else:  # TODO: figure out how to handle this now that fix_initial is dict
                phase.set_time_options(
                    fix_initial=fix_initial, fix_duration=fix_duration, units=time_units,
                    duration_bounds=user_options.get_val("duration_bounds", time_units),
                    duration_ref=user_options.get_val("duration_ref", time_units),
                    initial_bounds=initial_bounds,
                    initial_ref=user_options.get_val("initial_ref", time_units),
                )

        if 'cruise' not in phase_name and self.mission_method is TWO_DEGREES_OF_FREEDOM:
            phase.add_control(
<<<<<<< HEAD
                Dynamic.Vehicle.Propulsion.THROTTLE, targets=Dynamic.Vehicle.Propulsion.THROTTLE, units='unitless',
                opt=False,
            )
=======
                Dynamic.Mission.THROTTLE, targets=Dynamic.Mission.THROTTLE,
                units='unitless', opt=False,)
>>>>>>> a77ea914

        return phase

    def add_phases(self, phase_info_parameterization=None):
        """
        Add the mission phases to the problem trajectory based on the user-specified
        phase_info dictionary.

        Parameters
        ----------
        phase_info_parameterization (function, optional): A function that takes in the phase_info dictionary
            and aviary_inputs and returns modified phase_info. Defaults to None.

        Returns
        -------
        traj: The Dymos Trajectory object containing the added mission phases.
        """
        if phase_info_parameterization is not None:
            self.phase_info, self.post_mission_info = phase_info_parameterization(
                self.phase_info, self.post_mission_info, self.aviary_inputs)

        phase_info = self.phase_info

        if self.analysis_scheme is AnalysisScheme.COLLOCATION:
            phases = list(phase_info.keys())
            traj = self.model.add_subsystem('traj', dm.Trajectory())

        elif self.analysis_scheme is AnalysisScheme.SHOOTING:
            vb = self.aviary_inputs.get_val(Settings.VERBOSITY)
            add_default_sgm_args(self.phase_info, self.ode_args, vb)

            full_traj = FlexibleTraj(
                Phases=self.phase_info,
                traj_final_state_output=[
                    Dynamic.Vehicle.MASS,
                    Dynamic.Mission.DISTANCE,
                ],
                traj_initial_state_input=[
                    Dynamic.Vehicle.MASS,
                    Dynamic.Mission.DISTANCE,
                    Dynamic.Mission.ALTITUDE,
                ],
                traj_event_trigger_input=[
                    # specify ODE, output_name, with units that SimuPyProblem expects
                    # assume event function is of form ODE.output_name - value
                    # third key is event_idx associated with input
                    (
                        'groundroll',
                        Dynamic.Mission.VELOCITY,
                        0,
                    ),
                    (
                        'climb3',
                        Dynamic.Mission.ALTITUDE,
                        0,
                    ),
                    (
                        'cruise',
                        Dynamic.Vehicle.MASS,
                        0,
                    ),
                ],
                traj_intermediate_state_output=[
                    ('cruise', Dynamic.Mission.DISTANCE),
                    ('cruise', Dynamic.Vehicle.MASS),
                ],
            )
            traj = self.model.add_subsystem('traj', full_traj, promotes_inputs=[
                                            ('altitude_initial', Mission.Design.CRUISE_ALTITUDE)])

            self.model.add_subsystem(
                'actual_descent_fuel', om.ExecComp(
                    'actual_descent_fuel = traj_cruise_mass_final - traj_mass_final',
                    actual_descent_fuel={'units': 'lbm'},
                    traj_cruise_mass_final={'units': 'lbm'},
                    traj_mass_final={'units': 'lbm'},))

            self.model.connect('start_of_descent_mass', 'traj.SGMCruise_mass_trigger')
            self.model.connect(
                'traj.mass_final',
                'actual_descent_fuel.traj_mass_final',
                src_indices=[-1],
                flat_src_indices=True,
            )
            self.model.connect(
                'traj.cruise_mass_final',
                'actual_descent_fuel.traj_cruise_mass_final',
                src_indices=[-1],
                flat_src_indices=True,
            )
            self.traj = full_traj
            return traj

        def add_subsystem_timeseries_outputs(phase, phase_name):
            phase_options = self.phase_info[phase_name]
            all_subsystems = self._get_all_subsystems(
                phase_options['external_subsystems'])
            for subsystem in all_subsystems:
                timeseries_to_add = subsystem.get_outputs()
                for timeseries in timeseries_to_add:
                    phase.add_timeseries_output(timeseries)

        if self.mission_method in (TWO_DEGREES_OF_FREEDOM, HEIGHT_ENERGY, SOLVED_2DOF):
            if self.analysis_scheme is AnalysisScheme.COLLOCATION:
                self.phase_objects = []
                for phase_idx, phase_name in enumerate(phases):
                    phase = traj.add_phase(
                        phase_name, self._get_phase(phase_name, phase_idx))
                    add_subsystem_timeseries_outputs(phase, phase_name)

                    if self.mission_method is TWO_DEGREES_OF_FREEDOM:

                        # In GASP, we still use the phase name to infer the phase type.
                        # We need this information to be available in the builders.
                        # TODO - Ultimately we should overhaul all of this.
                        self.phase_info[phase_name]['phase_type'] = phase_name

                        if phase_name == 'ascent':
                            self._add_groundroll_eq_constraint()

            # loop through phase_info and external subsystems
            external_parameters = {}
            for phase_name in self.phase_info:
                external_parameters[phase_name] = {}
                all_subsystems = self._get_all_subsystems(
                    self.phase_info[phase_name]['external_subsystems'])
                for subsystem in all_subsystems:
                    parameter_dict = subsystem.get_parameters(
                        phase_info=self.phase_info[phase_name],
                        aviary_inputs=self.aviary_inputs
                    )
                    for parameter in parameter_dict:
                        external_parameters[phase_name][parameter] = parameter_dict[parameter]

            traj = setup_trajectory_params(
                self.model, traj, self.aviary_inputs, phases, meta_data=self.meta_data,
                external_parameters=external_parameters)

            if self.mission_method is HEIGHT_ENERGY:
                if not self.pre_mission_info['include_takeoff']:
                    first_flight_phase_name = list(phase_info.keys())[0]
                    first_flight_phase = traj._phases[first_flight_phase_name]
                    first_flight_phase.set_state_options(
                        Dynamic.Vehicle.MASS, fix_initial=False
                    )

        self.traj = traj

        return traj

    def add_post_mission_systems(self, include_landing=True):
        """
        Add post-mission systems to the aircraft model. This is akin to the pre-mission group
        or the "premission_systems", but occurs after the mission in the execution order.

        Depending on the mission model specified (`FLOPS` or `GASP`), this method adds various subsystems
        to the aircraft model. For the `FLOPS` mission model, a landing phase is added using the Landing class
        with the wing area and lift coefficient specified, and a takeoff constraints ExecComp is added to enforce
        mass, range, velocity, and altitude continuity between the takeoff and climb phases. The landing subsystem
        is promoted with aircraft and mission inputs and outputs as appropriate, while the takeoff constraints ExecComp
        is only promoted with mission inputs and outputs.

        For the `GASP` mission model, four subsystems are added: a LandingSegment subsystem, an ExecComp to calculate
        the reserve fuel required, an ExecComp to calculate the overall fuel burn, and three ExecComps to calculate
        various mission objectives and constraints. All subsystems are promoted with aircraft and mission inputs and
        outputs as appropriate.

        A user can override this with their own postmission systems.
        """

        if self.pre_mission_info['include_takeoff'] and self.mission_method is HEIGHT_ENERGY:
            self._add_post_mission_takeoff_systems()

        if include_landing and self.post_mission_info['include_landing']:
            if self.mission_method is HEIGHT_ENERGY:
                self._add_height_energy_landing_systems()
            elif self.mission_method is TWO_DEGREES_OF_FREEDOM:
                self._add_two_dof_landing_systems()

        self.model.add_subsystem('post_mission', self.post_mission,
                                 promotes_inputs=['*'],
                                 promotes_outputs=['*'])

        # Loop through all the phases in this subsystem.
        for external_subsystem in self.post_mission_info['external_subsystems']:
            # Get all the subsystem builders for this phase.
            subsystem_postmission = external_subsystem.build_post_mission(
                self.aviary_inputs)

            if subsystem_postmission is not None:
                self.post_mission.add_subsystem(external_subsystem.name,
                                                subsystem_postmission)

        if self.mission_method in (HEIGHT_ENERGY, SOLVED_2DOF, TWO_DEGREES_OF_FREEDOM):
            # Check if regular_phases[] is accessible
            try:
                self.regular_phases[0]
            except:
                raise ValueError(
                    f"regular_phases[] dictionary is not accessible."
                    f" For HEIGHT_ENERGY and SOLVED_2DOF missions, check_and_preprocess_inputs()"
                    f" must be called before add_post_mission_systems().")

            # Fuel burn in regular phases
            ecomp = om.ExecComp('fuel_burned = initial_mass - mass_final',
                                initial_mass={'units': 'lbm'},
                                mass_final={'units': 'lbm'},
                                fuel_burned={'units': 'lbm'})

            self.post_mission.add_subsystem(
                'fuel_burned', ecomp,
                promotes=[('fuel_burned', Mission.Summary.FUEL_BURNED)])

            if self.analysis_scheme is AnalysisScheme.SHOOTING:
                # shooting method currently doesn't have timeseries
                self.post_mission.promotes('fuel_burned', [
                    ('initial_mass', Mission.Summary.GROSS_MASS),
                    ('mass_final', Mission.Landing.TOUCHDOWN_MASS),
                ])
            else:
                if self.pre_mission_info['include_takeoff']:
                    self.post_mission.promotes('fuel_burned', [
                        ('initial_mass', Mission.Summary.GROSS_MASS),
                    ])
                else:
                    # timeseries has to be used because Breguet cruise phases don't have states
                    self.model.connect(f"traj.{self.regular_phases[0]}.timeseries.mass",
                                       "fuel_burned.initial_mass", src_indices=[0])

                self.model.connect(f"traj.{self.regular_phases[-1]}.timeseries.mass",
                                   "fuel_burned.mass_final", src_indices=[-1])

            # Fuel burn in reserve phases
            if self.reserve_phases:
                ecomp = om.ExecComp('reserve_fuel_burned = initial_mass - mass_final',
                                    initial_mass={'units': 'lbm'},
                                    mass_final={'units': 'lbm'},
                                    reserve_fuel_burned={'units': 'lbm'})

                self.post_mission.add_subsystem('reserve_fuel_burned', ecomp, promotes=[
                                                ('reserve_fuel_burned', Mission.Summary.RESERVE_FUEL_BURNED)])

                if self.analysis_scheme is AnalysisScheme.SHOOTING:
                    # shooting method currently doesn't have timeseries
                    self.post_mission.promotes('reserve_fuel_burned', [
                        ('initial_mass', Mission.Landing.TOUCHDOWN_MASS),
                    ])
                    self.model.connect(
                        f"traj.{self.reserve_phases[-1]}.states:mass",
                        "reserve_fuel_burned.mass_final", src_indices=[-1])
                else:
                    # timeseries has to be used because Breguet cruise phases don't have states
                    self.model.connect(
                        f"traj.{self.reserve_phases[0]}.timeseries.mass",
                        "reserve_fuel_burned.initial_mass", src_indices=[0])
                    self.model.connect(
                        f"traj.{self.reserve_phases[-1]}.timeseries.mass",
                        "reserve_fuel_burned.mass_final", src_indices=[-1])

            self._add_fuel_reserve_component()

            # TODO: need to add some sort of check that this value is less than the fuel capacity
            # TODO: the overall_fuel variable is the burned fuel plus the reserve, but should
            # also include the unused fuel, and the hierarchy variable name should be more clear
            ecomp = om.ExecComp('overall_fuel = (1 + fuel_margin/100)*fuel_burned + reserve_fuel',
                                overall_fuel={'units': 'lbm', 'shape': 1},
                                fuel_margin={"units": "unitless", 'val': 0},
                                fuel_burned={'units': 'lbm'},  # from regular_phases only
                                reserve_fuel={'units': 'lbm', 'shape': 1},
                                )
            self.post_mission.add_subsystem(
                'fuel_calc', ecomp,
                promotes_inputs=[
                    ("fuel_margin", Aircraft.Fuel.FUEL_MARGIN),
                    ('fuel_burned', Mission.Summary.FUEL_BURNED),
                    ("reserve_fuel", Mission.Design.RESERVE_FUEL),
                ],
                promotes_outputs=[('overall_fuel', Mission.Summary.TOTAL_FUEL_MASS)])

            # If a target distance (or time) has been specified for this phase
            # distance (or time) is measured from the start of this phase to the end of this phase
            for phase_name in self.phase_info:
                if 'target_distance' in self.phase_info[phase_name]["user_options"]:
                    target_distance = wrapped_convert_units(
                        self.phase_info[phase_name]["user_options"]
                        ["target_distance"],
                        'nmi')
                    self.post_mission.add_subsystem(
                        f"{phase_name}_distance_constraint", om.ExecComp(
                            "distance_resid = target_distance - (final_distance - initial_distance)",
                            distance_resid={'units': 'nmi'},
                            target_distance={'val': target_distance, 'units': 'nmi'},
                            final_distance={'units': 'nmi'},
                            initial_distance={'units': 'nmi'},))
                    self.model.connect(
                        f"traj.{phase_name}.timeseries.distance",
                        f"{phase_name}_distance_constraint.final_distance",
                        src_indices=[-1])
                    self.model.connect(
                        f"traj.{phase_name}.timeseries.distance",
                        f"{phase_name}_distance_constraint.initial_distance",
                        src_indices=[0])
                    self.model.add_constraint(
                        f"{phase_name}_distance_constraint.distance_resid", equals=0.0, ref=1e2)

                # this is only used for analytic phases with a target duration
                if 'target_duration' in self.phase_info[phase_name]["user_options"] and \
                        self.phase_info[phase_name]["user_options"].get("analytic", False):
                    target_duration = wrapped_convert_units(
                        self.phase_info[phase_name]["user_options"]
                        ["target_duration"],
                        'min')
                    self.post_mission.add_subsystem(
                        f"{phase_name}_duration_constraint", om.ExecComp(
                            "duration_resid = target_duration - (final_time - initial_time)",
                            duration_resid={'units': 'min'},
                            target_duration={'val': target_duration, 'units': 'min'},
                            final_time={'units': 'min'},
                            initial_time={'units': 'min'},))
                    self.model.connect(
                        f"traj.{phase_name}.timeseries.time",
                        f"{phase_name}_duration_constraint.final_time", src_indices=[-1])
                    self.model.connect(
                        f"traj.{phase_name}.timeseries.time",
                        f"{phase_name}_duration_constraint.initial_time",
                        src_indices=[0])
                    self.model.add_constraint(
                        f"{phase_name}_duration_constraint.duration_resid", equals=0.0, ref=1e2)

        if self.mission_method in (TWO_DEGREES_OF_FREEDOM, HEIGHT_ENERGY):
            self._add_objectives()

        ecomp = om.ExecComp(
            'mass_resid = operating_empty_mass + overall_fuel + payload_mass -'
            ' initial_mass',
            operating_empty_mass={'units': 'lbm'},
            overall_fuel={'units': 'lbm'},
            payload_mass={'units': 'lbm'},
            initial_mass={'units': 'lbm'},
            mass_resid={'units': 'lbm'})

        if self.mass_method is GASP:
            payload_mass_src = Aircraft.CrewPayload.PASSENGER_PAYLOAD_MASS
        else:
            payload_mass_src = Aircraft.CrewPayload.TOTAL_PAYLOAD_MASS

        self.post_mission.add_subsystem(
            'mass_constraint', ecomp,
            promotes_inputs=[
                ('operating_empty_mass', Aircraft.Design.OPERATING_MASS),
                ('overall_fuel', Mission.Summary.TOTAL_FUEL_MASS),
                ('payload_mass', payload_mass_src),
                ('initial_mass', Mission.Summary.GROSS_MASS)],
            promotes_outputs=[("mass_resid", Mission.Constraints.MASS_RESIDUAL)])

        if self.mission_method in (HEIGHT_ENERGY, TWO_DEGREES_OF_FREEDOM):
            self.post_mission.add_constraint(
                Mission.Constraints.MASS_RESIDUAL, equals=0.0, ref=1.e5)

        if self.mission_method is HEIGHT_ENERGY:
            # connect summary mass to the initial guess of mass in the first phase
            if not self.pre_mission_info['include_takeoff']:
                first_flight_phase_name = list(self.phase_info.keys())[0]
                eq = self.model.add_subsystem(f'link_{first_flight_phase_name}_mass',
                                              om.EQConstraintComp(),
                                              promotes_inputs=[('rhs:mass',
                                                                Mission.Summary.GROSS_MASS)])
                eq.add_eq_output('mass', eq_units='lbm', normalize=False,
                                 ref=100000., add_constraint=True)
                self.model.connect(
                    f'traj.{first_flight_phase_name}.states:mass',
                    f'link_{first_flight_phase_name}_mass.lhs:mass',
                    src_indices=[0],
                    flat_src_indices=True,
                )

    def _link_phases_helper_with_options(self, phases, option_name, var, **kwargs):
        # Initialize a list to keep track of indices where option_name is True
        true_option_indices = []

        # Loop through phases to find where option_name is True
        for idx, phase_name in enumerate(phases):
            if self.phase_info[phase_name]['user_options'].get(option_name, False):
                true_option_indices.append(idx)

        # Determine the groups of phases to link based on consecutive indices
        groups_to_link = []
        current_group = []

        for idx in true_option_indices:
            if not current_group or idx == current_group[-1] + 1:
                # If the current index is consecutive, add it to the current group
                current_group.append(idx)
            else:
                # Otherwise, start a new group and save the previous one
                groups_to_link.append(current_group)
                current_group = [idx]

        # Add the last group if it exists
        if current_group:
            groups_to_link.append(current_group)

        # Loop through each group and determine the phases to link
        for group in groups_to_link:
            # Extend the group to include the phase before the first True option and after the last True option, if applicable
            if group[0] > 0:
                group.insert(0, group[0] - 1)
            if group[-1] < len(phases) - 1:
                group.append(group[-1] + 1)

            # Extract the phase names for the current group
            phases_to_link = [phases[idx] for idx in group]

            # Link the phases for the current group
            if len(phases_to_link) > 1:
                self.traj.link_phases(phases=phases_to_link, vars=[var], **kwargs)

    def link_phases(self):
        """
        Link phases together after they've been added.

        Based on which phases the user has selected, we might need
        special logic to do the Dymos linkages correctly. Some of those
        connections for the simple GASP and FLOPS mission are shown here.
        """
        self._add_bus_variables_and_connect()

        phases = list(self.phase_info.keys())

        if len(phases) <= 1:
            return

        # In summary, the following code loops over all phases in self.phase_info, gets
        # the linked variables from each external subsystem in each phase, and stores
        # the lists of linked variables in lists_to_link. It then gets a list of
        # unique variable names from lists_to_link and loops over them, creating
        # a list of phase names for each variable and linking the phases
        # using self.traj.link_phases().

        lists_to_link = []
        for idx, phase_name in enumerate(self.phase_info):
            lists_to_link.append([])
            for external_subsystem in self.phase_info[phase_name]['external_subsystems']:
                lists_to_link[idx].extend(external_subsystem.get_linked_variables())

        # get unique variable names from lists_to_link
        unique_vars = list(set([var for sublist in lists_to_link for var in sublist]))

        # Phase linking.
        # If we are under mpi, and traj.phases is running in parallel, then let the
        # optimizer handle the linkage constraints.  Note that we can technically
        # paralellize connected phases, but it requires a solver that we would like
        # to avoid.
        true_unless_mpi = True
        if self.comm.size > 1 and self.traj.options['parallel_phases']:
            true_unless_mpi = False

        # loop over unique variable names
        for var in unique_vars:
            phases_to_link = []
            for idx, phase_name in enumerate(self.phase_info):
                if var in lists_to_link[idx]:
                    phases_to_link.append(phase_name)

            if len(phases_to_link) > 1:  # TODO: hack
                self.traj.link_phases(phases=phases_to_link, vars=[var], connected=True)

        if self.mission_method in (HEIGHT_ENERGY, SOLVED_2DOF):
            # connect regular_phases with each other if you are optimizing alt or mach
            self._link_phases_helper_with_options(
                self.regular_phases,
                'optimize_altitude',
                Dynamic.Mission.ALTITUDE,
                ref=1.0e4,
            )
            self._link_phases_helper_with_options(
                self.regular_phases, 'optimize_mach', Dynamic.Atmosphere.MACH
            )

            # connect reserve phases with each other if you are optimizing alt or mach
            self._link_phases_helper_with_options(
                self.reserve_phases,
                'optimize_altitude',
                Dynamic.Mission.ALTITUDE,
                ref=1.0e4,
            )
            self._link_phases_helper_with_options(
                self.reserve_phases, 'optimize_mach', Dynamic.Atmosphere.MACH
            )

            if self.mission_method is HEIGHT_ENERGY:
                # connect mass and distance between all phases regardless of reserve / non-reserve status
                self.traj.link_phases(phases, ["time"],
                                      ref=None if true_unless_mpi else 1e3,
                                      connected=true_unless_mpi)
                self.traj.link_phases(phases, [Dynamic.Vehicle.MASS],
                                      ref=None if true_unless_mpi else 1e6,
                                      connected=true_unless_mpi)
                self.traj.link_phases(phases, [Dynamic.Mission.DISTANCE],
                                      ref=None if true_unless_mpi else 1e3,
                                      connected=true_unless_mpi)

                self.model.connect(f'traj.{self.regular_phases[-1]}.timeseries.distance',
                                   'actual_range',
                                   src_indices=[-1], flat_src_indices=True)

            elif self.mission_method is SOLVED_2DOF:
                self.traj.link_phases(phases, [Dynamic.Vehicle.MASS], connected=True)
                self.traj.link_phases(
                    phases, [Dynamic.Mission.DISTANCE],
                    units='ft', ref=1.e3, connected=False)
                self.traj.link_phases(phases, ["time"], connected=False)

                if len(phases) > 2:
                    self.traj.link_phases(
                        phases[1:], ["alpha"], units='rad', connected=False)

        elif self.mission_method is TWO_DEGREES_OF_FREEDOM:
            if self.analysis_scheme is AnalysisScheme.COLLOCATION:
                for ii in range(len(phases)-1):
                    phase1, phase2 = phases[ii:ii+2]
                    analytic1 = self.phase_info[phase1]['user_options']['analytic']
                    analytic2 = self.phase_info[phase2]['user_options']['analytic']

                    if not (analytic1 or analytic2):
                        # we always want time, distance, and mass to be continuous
                        states_to_link = {
                            'time': true_unless_mpi,
                            Dynamic.Mission.DISTANCE: true_unless_mpi,
                            Dynamic.Vehicle.MASS: False,
                        }

                        # if both phases are reserve phases or neither is a reserve phase
                        # (we are not on the boundary between the regular and reserve missions)
                        # and neither phase is ground roll or rotation (altitude isn't a state):
                        # we want altitude to be continous as well
                        if ((phase1 in self.reserve_phases) == (phase2 in self.reserve_phases)) and \
                                not ({"groundroll", "rotation"} & {phase1, phase2}) and \
                                not ('accel', 'climb1') == (phase1, phase2):  # required for convergence of FwGm
                            states_to_link[Dynamic.Mission.ALTITUDE] = true_unless_mpi

                        # if either phase is rotation, we need to connect velocity
                        # ascent to accel also requires velocity
                        if 'rotation' in (
                                phase1, phase2) or (
                                'ascent', 'accel') == (
                                phase1, phase2):
                            states_to_link[Dynamic.Mission.VELOCITY] = true_unless_mpi
                            # if the first phase is rotation, we also need alpha
                            if phase1 == 'rotation':
                                states_to_link['alpha'] = False

                        for state, connected in states_to_link.items():
                            # in initial guesses, all of the states, other than time use the same name
                            initial_guesses1 = self.phase_info[phase1]['initial_guesses']
                            initial_guesses2 = self.phase_info[phase2]['initial_guesses']

                            # if a state is in the initial guesses, get the units of the initial guess
                            kwargs = {}
                            if not connected:
                                if state in initial_guesses1:
                                    kwargs = {'units': initial_guesses1[state][-1]}
                                elif state in initial_guesses2:
                                    kwargs = {'units': initial_guesses2[state][-1]}

                            self.traj.link_phases(
                                [phase1, phase2], [state], connected=connected, **kwargs)

                    # if either phase is analytic we have to use a linkage_constraint
                    else:
                        # analytic phases use the prefix "initial" for time and distance, but not mass
                        if analytic2:
                            prefix = 'initial_'
                        else:
                            prefix = ''

                        self.traj.add_linkage_constraint(
                            phase1, phase2, 'time', prefix+'time', connected=True)
                        self.traj.add_linkage_constraint(
                            phase1, phase2, 'distance', prefix + 'distance',
                            connected=True)
                        self.traj.add_linkage_constraint(
                            phase1, phase2, 'mass', 'mass', connected=False, ref=1.0e5)

                # add all params and promote them to self.model level
                ParamPort.promote_params(
                    self.model,
                    trajs=["traj"],
                    phases=[
                        [*self.regular_phases,
                         *self.reserve_phases]
                    ],
                )

                self.model.promotes(
                    "traj",
                    inputs=[
                        ("ascent.parameters:t_init_gear", "t_init_gear"),
                        ("ascent.parameters:t_init_flaps", "t_init_flaps"),
                        ("ascent.t_initial", Mission.Takeoff.ASCENT_T_INTIIAL),
                        ("ascent.t_duration", Mission.Takeoff.ASCENT_DURATION),
                    ],
                )

                # imitate input_initial for taxi -> groundroll
                eq = self.model.add_subsystem(
                    "taxi_groundroll_mass_constraint", om.EQConstraintComp())
                eq.add_eq_output("mass", eq_units="lbm", normalize=False,
                                 ref=10000., add_constraint=True)
                self.model.connect(
                    "taxi.mass", "taxi_groundroll_mass_constraint.rhs:mass")
                self.model.connect(
                    "traj.groundroll.states:mass",
                    "taxi_groundroll_mass_constraint.lhs:mass",
                    src_indices=[0],
                    flat_src_indices=True,
                )

                self.model.connect("traj.ascent.timeseries.time", "h_fit.time_cp")
                self.model.connect(
                    "traj.ascent.timeseries.altitude", "h_fit.h_cp")

                self.model.connect(f'traj.{self.regular_phases[-1]}.states:mass',
                                   Mission.Landing.TOUCHDOWN_MASS, src_indices=[-1])

                connect_map = {
                    f"traj.{self.regular_phases[-1]}.timeseries.distance": 'actual_range',
                }

            else:
                connect_map = {
                    "taxi.mass": "traj.mass_initial",
                    Mission.Takeoff.ROTATION_VELOCITY: "traj.SGMGroundroll_velocity_trigger",
                    "traj.distance_final": 'actual_range',
                    "traj.mass_final": Mission.Landing.TOUCHDOWN_MASS,
                }

            # promote all ParamPort inputs for analytic segments as well
            param_list = list(ParamPort.param_data)
            self.model.promotes("taxi", inputs=param_list)
            self.model.promotes("landing", inputs=param_list)
            if self.analysis_scheme is AnalysisScheme.SHOOTING:
                param_list.append(Aircraft.Design.MAX_FUSELAGE_PITCH_ANGLE)
                self.model.promotes("traj", inputs=param_list)
                # self.model.list_inputs()
                # self.model.promotes("traj", inputs=['ascent.ODE_group.eoms.'+Aircraft.Design.MAX_FUSELAGE_PITCH_ANGLE])

            self.model.connect("taxi.mass", "vrot.mass")

            def connect_with_common_params(self, source, target):
                self.model.connect(
                    source,
                    target,
                    src_indices=[-1],
                    flat_src_indices=True,
                )

            for source, target in connect_map.items():
                connect_with_common_params(self, source, target)

    def add_driver(
            self, optimizer=None, use_coloring=None, max_iter=50,
            verbosity=Verbosity.BRIEF):
        """
        Add an optimization driver to the Aviary problem.

        Depending on the provided optimizer, the method instantiates the relevant driver (ScipyOptimizeDriver or
        pyOptSparseDriver) and sets the optimizer options. Options for 'SNOPT', 'IPOPT', and 'SLSQP' are
        specified. The method also allows for the declaration of coloring and setting debug print options.

        Parameters
        ----------
        optimizer : str
            The name of the optimizer to use. It can be "SLSQP", "SNOPT", "IPOPT" or others supported by OpenMDAO.
            If "SLSQP", it will instantiate a ScipyOptimizeDriver, else it will instantiate a pyOptSparseDriver.

        use_coloring : bool, optional
            If True (default), the driver will declare coloring, which can speed up derivative computations.

        max_iter : int, optional
            The maximum number of iterations allowed for the optimization process. Default is 50. This option is
            applicable to "SNOPT", "IPOPT", and "SLSQP" optimizers.

        verbosity : Verbosity, int or list, optional
            If Verbosity.DEBUG, debug print options ['desvars','ln_cons','nl_cons','objs'] will be set. If a list is
            provided, it will be used as the debug print options.

        Returns
        -------
        None
        """
        # compatibility with being passed int for verbosity
        verbosity = Verbosity(verbosity)

        # Set defaults for optimizer and use_coloring based on analysis scheme
        if optimizer is None:
            optimizer = 'IPOPT' if self.analysis_scheme is AnalysisScheme.SHOOTING else 'SNOPT'
        if use_coloring is None:
            use_coloring = False if self.analysis_scheme is AnalysisScheme.SHOOTING else True

        # check if optimizer is SLSQP
        if optimizer == "SLSQP":
            driver = self.driver = om.ScipyOptimizeDriver()
        else:
            driver = self.driver = om.pyOptSparseDriver()

        driver.options["optimizer"] = optimizer
        if use_coloring:
            driver.declare_coloring()

        if driver.options["optimizer"] == "SNOPT":
            if verbosity == Verbosity.QUIET:
                isumm, iprint = 0, 0
            elif verbosity == Verbosity.BRIEF:
                isumm, iprint = 6, 0
            elif verbosity > Verbosity.BRIEF:
                isumm, iprint = 6, 9
            driver.opt_settings["Major iterations limit"] = max_iter
            driver.opt_settings["Major optimality tolerance"] = 1e-4
            driver.opt_settings["Major feasibility tolerance"] = 1e-7
            driver.opt_settings["iSumm"] = isumm
            driver.opt_settings["iPrint"] = iprint
        elif driver.options["optimizer"] == "IPOPT":
            if verbosity == Verbosity.QUIET:
                print_level = 3  # minimum to get exit status
                driver.opt_settings['print_user_options'] = 'no'
            elif verbosity == Verbosity.BRIEF:
                print_level = 5
                driver.opt_settings['print_user_options'] = 'no'
                driver.opt_settings['print_frequency_iter'] = 10
            elif verbosity == Verbosity.VERBOSE:
                print_level = 5
            else:  # DEBUG
                print_level = 7
            driver.opt_settings['tol'] = 1.0E-6
            driver.opt_settings['mu_init'] = 1e-5
            driver.opt_settings['max_iter'] = max_iter
            driver.opt_settings['print_level'] = print_level
            # for faster convergence
            driver.opt_settings['nlp_scaling_method'] = 'gradient-based'
            driver.opt_settings['alpha_for_y'] = 'safer-min-dual-infeas'
            driver.opt_settings['mu_strategy'] = 'monotone'
        elif driver.options["optimizer"] == "SLSQP":
            if verbosity == Verbosity.QUIET:
                disp = False
            else:
                disp = True
            driver.options["tol"] = 1e-9
            driver.options["maxiter"] = max_iter
            driver.options["disp"] = disp

        if verbosity > Verbosity.QUIET:
            if isinstance(verbosity, list):
                driver.options['debug_print'] = verbosity
            elif verbosity == Verbosity.DEBUG:
                driver.options['debug_print'] = ['desvars', 'ln_cons', 'nl_cons', 'objs']
        if optimizer in ("SNOPT", "IPOPT"):
            if verbosity == Verbosity.QUIET:
                driver.options['print_results'] = False
            elif verbosity < Verbosity.DEBUG:
                driver.options['print_results'] = 'minimal'

    def add_design_variables(self):
        """
        Adds design variables to the Aviary problem.

        Depending on the mission model and problem type, different design variables and constraints are added.

        If using the FLOPS model, a design variable is added for the gross mass of the aircraft, with a lower bound of 10 lbm and an upper bound of 900,000 lbm.

        If using the GASP model, the following design variables are added depending on the mission type:
            - the initial thrust-to-weight ratio of the aircraft during ascent
            - the duration of the ascent phase
            - the time constant for the landing gear actuation
            - the time constant for the flaps actuation

        In addition, two constraints are added for the GASP model:
            - the initial altitude of the aircraft with gear extended is constrained to be 50 ft
            - the initial altitude of the aircraft with flaps extended is constrained to be 400 ft

        If solving a sizing problem, a design variable is added for the gross mass of the aircraft, and another for the gross mass of the aircraft computed during the mission. A constraint is also added to ensure that the residual range is zero.

        If solving an alternate problem, only a design variable for the gross mass of the aircraft computed during the mission is added. A constraint is also added to ensure that the residual range is zero.

        In all cases, a design variable is added for the final cruise mass of the aircraft, with no upper bound, and a residual mass constraint is added to ensure that the mass balances.

        """
        # add the engine builder `get_design_vars` dict to a collected dict from the external subsystems

        # TODO : maybe in the most general case we need to handle DVs in the mission and post-mission as well.
        # for right now we just handle pre_mission
        all_subsystems = self._get_all_subsystems()

        # loop through all_subsystems and call `get_design_vars` on each subsystem
        for subsystem in all_subsystems:
            dv_dict = subsystem.get_design_vars()
            for dv_name, dv_dict in dv_dict.items():
                self.model.add_design_var(dv_name, **dv_dict)

        if self.mission_method is SOLVED_2DOF:
            optimize_mass = self.pre_mission_info.get('optimize_mass')
            if optimize_mass:
                self.model.add_design_var(Mission.Design.GROSS_MASS, units='lbm',
                                          lower=10, upper=900.e3, ref=175.e3)

        elif self.mission_method in (HEIGHT_ENERGY, TWO_DEGREES_OF_FREEDOM):
            # vehicle sizing problem
            # size the vehicle (via design GTOW) to meet a target range using all fuel capacity
            if self.problem_type is ProblemType.SIZING:
                self.model.add_design_var(
                    Mission.Design.GROSS_MASS,
                    lower=10.0,
                    upper=None,
                    units='lbm',
                    ref=175e3,
                )
                self.model.add_design_var(
                    Mission.Summary.GROSS_MASS,
                    lower=10.0,
                    upper=None,
                    units='lbm',
                    ref=175e3,
                )

                self.model.add_subsystem(
                    'gtow_constraint',
                    om.EQConstraintComp(
                        'GTOW',
                        eq_units='lbm',
                        normalize=True,
                        add_constraint=True,
                    ),
                    promotes_inputs=[
                        ('lhs:GTOW', Mission.Design.GROSS_MASS),
                        ('rhs:GTOW', Mission.Summary.GROSS_MASS),
                    ],
                )

                if self.require_range_residual:
                    self.model.add_constraint(
                        Mission.Constraints.RANGE_RESIDUAL, equals=0, ref=10
                    )

            # target range problem
            # fixed vehicle (design GTOW) but variable actual GTOW for off-design mission range
            elif self.problem_type is ProblemType.ALTERNATE:
                self.model.add_design_var(
                    Mission.Summary.GROSS_MASS,
                    lower=10.,
                    upper=900e3,
                    units='lbm',
                    ref=175e3,
                )

                self.model.add_constraint(
                    Mission.Constraints.RANGE_RESIDUAL, equals=0, ref=10
                )

            elif self.problem_type is ProblemType.FALLOUT:
                print('No design variables for Fallout missions')

            elif self.problem_type is ProblemType.MULTI_MISSION:
                self.model.add_design_var(
                    Mission.Summary.GROSS_MASS,
                    lower=10.,
                    upper=900e3,
                    units='lbm',
                    ref=175e3,
                )

                self.model.add_constraint(
                    Mission.Constraints.RANGE_RESIDUAL, equals=0, ref=10
                )

                # We must ensure that design.gross_mass is greater than mission.summary.gross_mass
                # and this must hold true for each of the different missions that is flown
                # the result will be the design.gross_mass should be equal to the mission.summary.gross_mass
                # of the heaviest mission
                self.model.add_subsystem(
                    "GROSS_MASS_constraint",
                    om.ExecComp(
                        "gross_mass_resid = design_mass - actual_mass",
                        design_mass={"val": 1, "units": "kg"},
                        actual_mass={"val": 0, "units": "kg"},
                        gross_mass_resid={"val": 30, "units": "kg"},
                    ),
                    promotes_inputs=[
                        ("design_mass", Mission.Design.GROSS_MASS),
                        ("actual_mass", Mission.Summary.GROSS_MASS),
                    ],
                    promotes_outputs=["gross_mass_resid"],
                )

                self.model.add_constraint(
                    "gross_mass_resid", lower=0
                )

            if self.mission_method is TWO_DEGREES_OF_FREEDOM and self.analysis_scheme is AnalysisScheme.COLLOCATION:
                # problem formulation to make the trajectory work
                self.model.add_design_var(Mission.Takeoff.ASCENT_T_INTIIAL,
                                          lower=0, upper=100, ref=30.0)
                self.model.add_design_var(Mission.Takeoff.ASCENT_DURATION,
                                          lower=1, upper=1000, ref=10.)
                self.model.add_design_var("tau_gear", lower=0.01,
                                          upper=1.0, units="unitless", ref=1)
                self.model.add_design_var("tau_flaps", lower=0.01,
                                          upper=1.0, units="unitless", ref=1)
                self.model.add_constraint(
                    "h_fit.h_init_gear", equals=50.0, units="ft", ref=50.0)
                self.model.add_constraint("h_fit.h_init_flaps",
                                          equals=400.0, units="ft", ref=400.0)

    def add_objective(self, objective_type=None, ref=None):
        """
        Add the objective function based on the given objective_type and ref.

        NOTE: the ref value should be positive for values you're trying
        to minimize and negative for values you're trying to maximize.
        Please check and double-check that your ref value makes sense
        for the objective you're using.

        Parameters
        ----------
        objective_type : str
            The type of objective to add. Options are 'mass', 'hybrid_objective', 'fuel_burned', and 'fuel'.
        ref : float
            The reference value for the objective. If None, a default value will be used based on the objective type. Please see the
            `default_ref_values` dict for these default values.

        Raises
        ------
            ValueError: If an invalid problem type is provided.

        """
        # Dictionary for default reference values
        default_ref_values = {
            'mass': -5e4,
            'hybrid_objective': -5e4,
            'fuel_burned': 1e4,
            'fuel': 1e4
        }

        # Check if an objective type is specified
        if objective_type is not None:
            ref = ref if ref is not None else default_ref_values.get(objective_type, 1)

            final_phase_name = self.regular_phases[-1]
            if objective_type == 'mass':
                if self.analysis_scheme is AnalysisScheme.COLLOCATION:
                    self.model.add_objective(
<<<<<<< HEAD
                        f"traj.{final_phase_name}.timeseries.{Dynamic.Vehicle.MASS}", index=-1, ref=ref)
=======
                        f"traj.{final_phase_name}.timeseries.{Dynamic.Mission.MASS}",
                        index=-1, ref=ref)
>>>>>>> a77ea914
                else:
                    last_phase = self.traj._phases.items()[final_phase_name]
                    last_phase.add_objective(
                        Dynamic.Vehicle.MASS, loc='final', ref=ref)
            elif objective_type == 'time':
                self.model.add_objective(
                    f"traj.{final_phase_name}.timeseries.time", index=-1, ref=ref)
            elif objective_type == "hybrid_objective":
                self._add_hybrid_objective(self.phase_info)
                self.model.add_objective("obj_comp.obj")
            elif objective_type == "fuel_burned":
                self.model.add_objective(Mission.Summary.FUEL_BURNED, ref=ref)
            elif objective_type == "fuel":
                self.model.add_objective(Mission.Objectives.FUEL, ref=ref)
            else:
                raise ValueError(
                    f"{objective_type} is not a valid objective.\nobjective_type must"
                    " be one of mass, time, hybrid_objective, fuel_burned, or fuel")

        else:  # If no 'objective_type' is specified, we handle based on 'problem_type'
            # If 'ref' is not specified, assign a default value
            ref = ref if ref is not None else 1

            if self.problem_type is ProblemType.SIZING:
                self.model.add_objective(Mission.Objectives.FUEL, ref=ref)
            elif self.problem_type is ProblemType.ALTERNATE:
                self.model.add_objective(Mission.Objectives.FUEL, ref=ref)
            elif self.problem_type is ProblemType.FALLOUT:
                self.model.add_objective(Mission.Objectives.RANGE, ref=ref)
            else:
                raise ValueError(f'{self.problem_type} is not a valid problem type.')

    def _add_bus_variables_and_connect(self):
        all_subsystems = self._get_all_subsystems()

        base_phases = list(self.phase_info.keys())

        for external_subsystem in all_subsystems:
            bus_variables = external_subsystem.get_bus_variables()
            if bus_variables is not None:
                for bus_variable, variable_data in bus_variables.items():
                    mission_variable_name = variable_data['mission_name']

                    # check if mission_variable_name is a list
                    if not isinstance(mission_variable_name, list):
                        mission_variable_name = [mission_variable_name]

                    # loop over the mission_variable_name list and add each variable to the trajectory
                    for mission_var_name in mission_variable_name:
                        if mission_var_name not in self.meta_data:
                            # base_units = self.model.get_io_metadata(includes=f'pre_mission.{external_subsystem.name}.{bus_variable}')[f'pre_mission.{external_subsystem.name}.{bus_variable}']['units']
                            base_units = variable_data['units']

                            shape = variable_data.get('shape', _unspecified)

                            targets = mission_var_name
                            if '.' in mission_var_name:
                                # Support for non-hierarchy variables as parameters.
                                mission_var_name = mission_var_name.split('.')[-1]

                            if 'phases' in variable_data:
                                # Support for connecting bus variables into a subset of
                                # phases.
                                for phase_name in variable_data['phases']:
                                    phase = getattr(self.traj.phases, phase_name)

                                    phase.add_parameter(mission_var_name, opt=False, static_target=True,
                                                        units=base_units, shape=shape, targets=targets)

                                    self.model.connect(f'pre_mission.{bus_variable}',
                                                       f'traj.{phase_name}.parameters:{mission_var_name}')

                            else:
                                self.traj.add_parameter(mission_var_name, opt=False, static_target=True,
                                                        units=base_units, shape=shape, targets={
                                                            phase_name: [mission_var_name] for phase_name in base_phases})

                                self.model.connect(
                                    f'pre_mission.{bus_variable}', f'traj.parameters:'+mission_var_name)

                        if 'post_mission_name' in variable_data:
                            self.model.connect(f'pre_mission.{external_subsystem.name}.{bus_variable}',
                                               f'post_mission.{external_subsystem.name}.{variable_data["post_mission_name"]}')

    def setup(self, **kwargs):
        """
        Lightly wrapped setup() method for the problem.
        """
        # suppress warnings:
        # "input variable '...' promoted using '*' was already promoted using 'aircraft:*'
        with warnings.catch_warnings():

            self.model.options['aviary_options'] = self.aviary_inputs
            self.model.options['aviary_metadata'] = self.meta_data
            self.model.options['phase_info'] = self.phase_info

            warnings.simplefilter("ignore", om.OpenMDAOWarning)
            warnings.simplefilter("ignore", om.PromotionWarning)
            super().setup(**kwargs)

    def set_initial_guesses(self, parent_prob=None, parent_prefix=""):
        """
        Call `set_val` on the trajectory for states and controls to seed
        the problem with reasonable initial guesses. This is especially
        important for collocation methods.
        This method first identifies all phases in the trajectory then
        loops over each phase. Specific initial guesses
        are added depending on the phase and mission method. Cruise is treated
        as a special phase for GASP-based missions because it is an AnalyticPhase
        in Dymos. For this phase, we handle the initial guesses first separately
        and continue to the next phase after that. For other phases, we set the initial
        guesses for states and controls according to the information available
        in the 'initial_guesses' attribute of the phase.
        """
        setvalprob = self
        if parent_prob is not None and parent_prefix != "":
            setvalprob = parent_prob
        # Grab the trajectory object from the model
        if self.analysis_scheme is AnalysisScheme.SHOOTING:
            if self.problem_type is ProblemType.SIZING:
                setvalprob.set_val(parent_prefix+Mission.Summary.GROSS_MASS,
                                   self.get_val(Mission.Design.GROSS_MASS))

<<<<<<< HEAD
            self.set_val(
                "traj.SGMClimb_" + Dynamic.Mission.ALTITUDE + "_trigger",
                val=self.cruise_alt,
                units="ft",
            )
=======
            setvalprob.set_val(parent_prefix+"traj.SGMClimb_"+Dynamic.Mission.ALTITUDE +
                               "_trigger", val=self.cruise_alt, units="ft")
>>>>>>> a77ea914

            return

        traj = self.model.traj

        # Determine which phases to loop over, fetching them from the trajectory
        phase_items = traj._phases.items()

        # Loop over each phase and set initial guesses for the state and control variables
        for idx, (phase_name, phase) in enumerate(phase_items):
            if self.mission_method is SOLVED_2DOF:
                self.phase_objects[idx].apply_initial_guesses(self, 'traj', phase)
                if self.phase_info[phase_name]['user_options']['ground_roll'] and self.phase_info[phase_name]['user_options']['fix_initial']:
                    continue

            # If not, fetch the initial guesses specific to the phase
            # check if guesses exist for this phase
            if "initial_guesses" in self.phase_info[phase_name]:
                guesses = self.phase_info[phase_name]['initial_guesses']
            else:
                guesses = {}

            if self.mission_method is TWO_DEGREES_OF_FREEDOM and \
                    self.phase_info[phase_name]["user_options"].get("analytic", False):
                for guess_key, guess_data in guesses.items():
                    val, units = guess_data

                    if 'mass' == guess_key:
                        # Set initial and duration mass for the analytic cruise phase.
                        # Note we are integrating over mass, not time for this phase.
                        setvalprob.set_val(parent_prefix+f'traj.{phase_name}.t_initial',
                                           val[0], units=units)
                        setvalprob.set_val(parent_prefix+f'traj.{phase_name}.t_duration',
                                           val[1], units=units)

                    else:
                        # Otherwise, set the value of the parameter in the trajectory phase
                        setvalprob.set_val(
                            parent_prefix + f'traj.{phase_name}.parameters:{guess_key}',
                            val, units=units)

                continue

            # If not cruise and GASP, add subsystem guesses
            self._add_subsystem_guesses(phase_name, phase, setvalprob, parent_prefix)

            # Set initial guesses for states and controls for each phase
            self._add_guesses(phase_name, phase, guesses, setvalprob, parent_prefix)

    def _process_guess_var(self, val, key, phase):
        """
        Process the guess variable, which can either be a float or an array of floats.
        This method is responsible for interpolating initial guesses when the user
        provides a list or array of values rather than a single float. It interpolates
        the guess values across the phase's domain for a given variable, be it a control
        or a state variable. The interpolation is performed between -1 and 1 (representing
        the normalized phase time domain), using the numpy linspace function.
        The result of this method is a single value or an array of interpolated values
        that can be used to seed the optimization problem with initial guesses.
        Parameters
        ----------
        val : float or list/array of floats
            The initial guess value(s) for a particular variable.
        key : str
            The key identifying the variable for which the initial guess is provided.
        phase : Phase
            The phase for which the variable is being set.
        Returns
        -------
        val : float or array of floats
            The processed guess value(s) to be used in the optimization problem.
        """
        # Check if val is not a single float
        if not isinstance(val, float):
            # If val is an array of values
            if len(val) > 1:
                # Get the shape of the val array
                shape = np.shape(val)

                # Generate an array of evenly spaced values between -1 and 1,
                # reshaping to match the shape of the val array
                xs = np.linspace(-1, 1, num=np.prod(shape)).reshape(shape)

                # Check if the key indicates a control or state variable
                if "controls:" in key or "states:" in key:
                    # If so, strip the first part of the key to match the variable name in phase
                    stripped_key = ":".join(key.split(":")[1:])

                    # Interpolate the initial guess values across the phase's domain
                    val = phase.interp(stripped_key, xs=xs, ys=val)
                else:
                    # If not a control or state variable, interpolate the initial guess values directly
                    val = phase.interp(key, xs=xs, ys=val)

        # Return the processed guess value(s)
        return val

    def _add_subsystem_guesses(self, phase_name, phase, setvalprob, parent_prefix):
        """
        Adds the initial guesses for each subsystem of a given phase to the problem.
        This method first fetches all subsystems associated with the given phase.
        It then loops over each subsystem and fetches its initial guesses. For each
        guess, it identifies whether the guess corresponds to a state or a control
        variable and then processes the guess variable. After this, the initial
        guess is set in the problem using the `set_val` method.
        Parameters
        ----------
        phase_name : str
            The name of the phase for which the subsystem guesses are being added.
        phase : Phase
            The phase object for which the subsystem guesses are being added.
        """

        # Get all subsystems associated with the phase
        all_subsystems = self._get_all_subsystems(
            self.phase_info[phase_name]['external_subsystems'])

        # Loop over each subsystem
        for subsystem in all_subsystems:
            # Fetch the initial guesses for the subsystem
            initial_guesses = subsystem.get_initial_guesses()

            # Loop over each guess
            for key, val in initial_guesses.items():
                # Identify the type of the guess (state or control)
                type = val.pop('type')
                if 'state' in type:
                    path_string = 'states'
                elif 'control' in type:
                    path_string = 'controls'

                # Process the guess variable (handles array interpolation)
                val['val'] = self._process_guess_var(val['val'], key, phase)

                # Set the initial guess in the problem
                setvalprob.set_val(
                    parent_prefix+f'traj.{phase_name}.{path_string}:{key}', **val)

    def _add_guesses(self, phase_name, phase, guesses, setvalprob, parent_prefix):
        """
        Adds the initial guesses for each variable of a given phase to the problem.
        This method sets the initial guesses for time, control, state, and problem-specific
        variables for a given phase. If using the GASP model, it also handles some special
        cases that are not covered in the `phase_info` object. These include initial guesses
        for mass, time, and distance, which are determined based on the phase name and other
        mission-related variables.
        Parameters
        ----------
        phase_name : str
            The name of the phase for which the guesses are being added.
        phase : Phase
            The phase object for which the guesses are being added.
        guesses : dict
            A dictionary containing the initial guesses for the phase.
        """
        # If using the GASP model, set initial guesses for the rotation mass and flight duration
        if self.mission_method is TWO_DEGREES_OF_FREEDOM:
            rotation_mass = self.initialization_guesses['rotation_mass']
            flight_duration = self.initialization_guesses['flight_duration']

        if self.mission_method in (HEIGHT_ENERGY, SOLVED_2DOF):
            control_keys = ["mach", "altitude"]
            state_keys = ["mass", Dynamic.Mission.DISTANCE]
        else:
            control_keys = ["velocity_rate", "throttle"]
<<<<<<< HEAD
            state_keys = [
                "altitude",
                "mass",
                Dynamic.Mission.DISTANCE,
                Dynamic.Mission.VELOCITY,
                "flight_path_angle",
                "alpha",
            ]
=======
            state_keys = ["altitude", "mass", Dynamic.Mission.DISTANCE,
                          Dynamic.Mission.VELOCITY, "flight_path_angle", "alpha"]
>>>>>>> a77ea914
            if self.mission_method is TWO_DEGREES_OF_FREEDOM and phase_name == 'ascent':
                # Alpha is a control for ascent.
                control_keys.append('alpha')

        prob_keys = ["tau_gear", "tau_flaps"]

        # for the simple mission method, use the provided initial and final mach and altitude values from phase_info
        if self.mission_method in (HEIGHT_ENERGY, SOLVED_2DOF):
            initial_altitude = wrapped_convert_units(
                self.phase_info[phase_name]['user_options']['initial_altitude'], 'ft')
            final_altitude = wrapped_convert_units(
                self.phase_info[phase_name]['user_options']['final_altitude'], 'ft')
            initial_mach = self.phase_info[phase_name]['user_options']['initial_mach']
            final_mach = self.phase_info[phase_name]['user_options']['final_mach']

            guesses["mach"] = ([initial_mach[0], final_mach[0]], "unitless")
            guesses["altitude"] = ([initial_altitude, final_altitude], 'ft')

        if self.mission_method is HEIGHT_ENERGY:
            # if time not in initial guesses, set it to the average of the initial_bounds and the duration_bounds
            if 'time' not in guesses:
                initial_bounds = wrapped_convert_units(
                    self.phase_info[phase_name]['user_options']['initial_bounds'], 's')
                duration_bounds = wrapped_convert_units(
                    self.phase_info[phase_name]['user_options']['duration_bounds'], 's')
                guesses["time"] = ([np.mean(initial_bounds[0]), np.mean(
                    duration_bounds[0])], 's')

            # if time not in initial guesses, set it to the average of the initial_bounds and the duration_bounds
            if 'time' not in guesses:
                initial_bounds = self.phase_info[phase_name]['user_options'][
                    'initial_bounds']
                duration_bounds = self.phase_info[phase_name]['user_options'][
                    'duration_bounds']
                # Add a check for the initial and duration bounds, raise an error if they are not consistent
                if initial_bounds[1] != duration_bounds[1]:
                    raise ValueError(
                        f"Initial and duration bounds for {phase_name} are not consistent.")
                guesses["time"] = ([np.mean(initial_bounds[0]), np.mean(
                    duration_bounds[0])], initial_bounds[1])

        for guess_key, guess_data in guesses.items():
            val, units = guess_data

            # Set initial guess for time variables
            if 'time' == guess_key and self.mission_method is not SOLVED_2DOF:
                setvalprob.set_val(parent_prefix+f'traj.{phase_name}.t_initial',
                                   val[0], units=units)
                setvalprob.set_val(parent_prefix+f'traj.{phase_name}.t_duration',
                                   val[1], units=units)

            else:
                # Set initial guess for control variables
                if guess_key in control_keys:
                    try:
                        setvalprob.set_val(
                            parent_prefix + f'traj.{phase_name}.controls:{guess_key}',
                            self._process_guess_var(val, guess_key, phase),
                            units=units)
                    except KeyError:
                        try:
                            setvalprob.set_val(
                                parent_prefix +
                                f'traj.{phase_name}.polynomial_controls:{guess_key}',
                                self._process_guess_var(val, guess_key, phase),
                                units=units)
                        except KeyError:
                            setvalprob.set_val(parent_prefix +
                                               f'traj.{phase_name}.bspline_controls:',
                                               {guess_key},
                                               self._process_guess_var(
                                                   val, guess_key, phase),
                                               units=units)

                if self.mission_method is SOLVED_2DOF:
                    continue

                if guess_key in control_keys:
                    pass
                # Set initial guess for state variables
                elif guess_key in state_keys:
                    setvalprob.set_val(parent_prefix +
                                       f'traj.{phase_name}.states:{guess_key}', self.
                                       _process_guess_var(val, guess_key, phase),
                                       units=units)
                elif guess_key in prob_keys:
                    setvalprob.set_val(parent_prefix+guess_key, val, units=units)
                elif ":" in guess_key:
                    setvalprob.set_val(parent_prefix +
                                       f'traj.{phase_name}.{guess_key}', self._process_guess_var(
                                           val, guess_key, phase),
                                       units=units)
                else:
                    # raise error if the guess key is not recognized
                    raise ValueError(
                        f"Initial guess key {guess_key} in {phase_name} is not recognized.")

        if self.mission_method is SOLVED_2DOF:
            return

        # We need some special logic for these following variables because GASP computes
        # initial guesses using some knowledge of the mission duration and other variables
        # that are only available after calling `create_vehicle`. Thus these initial guess
        # values are not included in the `phase_info` object.
        if self.mission_method is TWO_DEGREES_OF_FREEDOM:
            base_phase = phase_name.removeprefix('reserve_')
        else:
            base_phase = phase_name
        if 'mass' not in guesses:
            if self.mission_method is TWO_DEGREES_OF_FREEDOM:
                # Determine a mass guess depending on the phase name
                if base_phase in ["groundroll", "rotation", "ascent", "accel", "climb1"]:
                    mass_guess = rotation_mass
                elif base_phase == "climb2":
                    mass_guess = 0.99 * rotation_mass
                elif "desc" in base_phase:
                    mass_guess = 0.9 * self.cruise_mass_final
            else:
                mass_guess = self.aviary_inputs.get_val(
                    Mission.Design.GROSS_MASS, units='lbm')
            # Set the mass guess as the initial value for the mass state variable
            setvalprob.set_val(parent_prefix+f'traj.{phase_name}.states:mass',
                               mass_guess, units='lbm')

        if 'time' not in guesses:
            # Determine initial time and duration guesses depending on the phase name
            if 'desc1' == base_phase:
                t_initial = flight_duration*.9
                t_duration = flight_duration*.04
            elif 'desc2' in base_phase:
                t_initial = flight_duration*.94
                t_duration = 5000
            # Set the time guesses as the initial values for the time-related trajectory variables
            setvalprob.set_val(parent_prefix+f"traj.{phase_name}.t_initial",
                               t_initial, units='s')
            setvalprob.set_val(parent_prefix+f"traj.{phase_name}.t_duration",
                               t_duration, units='s')

        if self.mission_method is TWO_DEGREES_OF_FREEDOM:
            if 'distance' not in guesses:
                # Determine initial distance guesses depending on the phase name
                if 'desc1' == base_phase:
                    ys = [self.target_range*.97, self.target_range*.99]
                elif 'desc2' in base_phase:
                    ys = [self.target_range*.99, self.target_range]
                # Set the distance guesses as the initial values for the distance state variable
                setvalprob.set_val(parent_prefix +
                                   f"traj.{phase_name}.states:distance", phase.interp(
                                       Dynamic.Mission.DISTANCE, ys=ys)
                                   )

    def run_aviary_problem(self, record_filename="problem_history.db",
                           optimization_history_filename=None, restart_filename=None,
                           suppress_solver_print=True, run_driver=True, simulate=False,
                           make_plots=True):
        """
        This function actually runs the Aviary problem, which could be a simulation, optimization, or a driver execution, depending on the arguments provided.

        Parameters
        ----------
        record_filename : str, optional
            The name of the database file where the solutions are to be recorded. The default is "problem_history.db".
        optimization_history_filename : str, None
            The name of the database file where the driver iterations are to be recorded. The default is None.
        restart_filename : str, optional
            The name of the file that contains previously computed solutions which are to be used as starting points for this run. If it is None (default), no restart file will be used.
        suppress_solver_print : bool, optional
            If True (default), all solvers' print statements will be suppressed. Useful for deeply nested models with multiple solvers so the print statements don't overwhelm the output.
        run_driver : bool, optional
            If True (default), the driver (aka optimizer) will be executed. If False, the problem will be run through one pass -- equivalent to OpenMDAO's `run_model` behavior.
        simulate : bool, optional
            If True, an explicit Dymos simulation will be performed. The default is False.
        make_plots : bool, optional
            If True (default), Dymos html plots will be generated as part of the output.
        """

        if self.aviary_inputs.get_val(Settings.VERBOSITY).value >= 2:
            self.final_setup()
            with open('input_list.txt', 'w') as outfile:
                self.model.list_inputs(out_stream=outfile)

        if suppress_solver_print:
            self.set_solver_print(level=0)

        if optimization_history_filename:
            recorder = om.SqliteRecorder(optimization_history_filename)
            self.driver.add_recorder(recorder)

        # and run mission, and dynamics
        if run_driver:
            failed = dm.run_problem(
                self, run_driver=run_driver, simulate=simulate, make_plots=make_plots,
                solution_record_file=record_filename, restart=restart_filename)
        else:
            # prevent UserWarning that is displayed when an event is triggered
            warnings.filterwarnings('ignore', category=UserWarning)
            failed = self.run_model()
            warnings.filterwarnings('default', category=UserWarning)

        if self.aviary_inputs.get_val(Settings.VERBOSITY).value >= 2:
            with open('output_list.txt', 'w') as outfile:
                self.model.list_outputs(out_stream=outfile)

        self.problem_ran_successfully = not failed

    def alternate_mission(self, run_mission=True,
                          json_filename='sizing_problem.json',
                          payload_mass=None, mission_range=None,
                          phase_info=None, verbosity=Verbosity.BRIEF):
        """
        This function runs an alternate mission based on a sizing mission output.

        Parameters
        ----------
        run_mission : bool
            Flag to determine whether to run the mission before returning the problem object.
        json_filename : str
            Name of the file that the sizing mission has been saved to.
        mission_range : float, optional
            Target range for the fallout mission.
        payload_mass : float, optional
            Mass of the payload for the mission.
        phase_info : dict, optional
            Dictionary containing the phases and their required parameters.
        verbosity : Verbosity or list, optional
            If Verbosity.DEBUG, debug print options ['desvars','ln_cons','nl_cons','objs'] will be set.
            If a list is provided, it will be used as the debug print options.
        """
        if phase_info is None:
            phase_info = self.phase_info
        if mission_range is None:
            design_range = self.get_val(Mission.Design.RANGE)
        if payload_mass is None:
            if self.mission_method is HEIGHT_ENERGY:
                payload_mass = self.get_val(Aircraft.CrewPayload.TOTAL_PAYLOAD_MASS)
            elif self.mission_method is TWO_DEGREES_OF_FREEDOM:
                payload_mass = self.get_val(Aircraft.CrewPayload.PASSENGER_PAYLOAD_MASS)

        mission_mass = self.get_val(Mission.Design.GROSS_MASS)
        optimizer = self.driver.options["optimizer"]

        prob_alternate = _load_off_design(json_filename, ProblemType.ALTERNATE,
                                          phase_info, payload_mass, design_range, mission_mass)

        prob_alternate.check_and_preprocess_inputs()
        prob_alternate.add_pre_mission_systems()
        prob_alternate.add_phases()
        prob_alternate.add_post_mission_systems()
        prob_alternate.link_phases()
        prob_alternate.add_driver(optimizer, verbosity=verbosity)
        prob_alternate.add_design_variables()
        prob_alternate.add_objective()
        prob_alternate.setup()
        prob_alternate.set_initial_guesses()
        if run_mission:
            prob_alternate.run_aviary_problem(
                record_filename='alternate_problem_history.db')
        return prob_alternate

    def fallout_mission(self, run_mission=True,
                        json_filename='sizing_problem.json',
                        mission_mass=None, payload_mass=None,
                        phase_info=None, verbosity=Verbosity.BRIEF):
        """
        This function runs a fallout mission based on a sizing mission output.

        Parameters
        ----------
        run_mission : bool
            Flag to determine whether to run the mission before returning the problem object.
        json_filename : str
            Name of the file that the sizing mission has been saved to.
        mission_mass : float, optional
            Takeoff mass for the fallout mission.
        payload_mass : float, optional
            Mass of the payload for the mission.
        phase_info : dict, optional
            Dictionary containing the phases and their required parameters.
        verbosity : Verbosity or list, optional
            If Verbosity.DEBUG, debug print options ['desvars','ln_cons','nl_cons','objs'] will be set.
            If a list is provided, it will be used as the debug print options.
        """
        if phase_info is None:
            phase_info = self.phase_info
        if mission_mass is None:
            mission_mass = self.get_val(Mission.Design.GROSS_MASS)
        if payload_mass is None:
            if self.mission_method is HEIGHT_ENERGY:
                payload_mass = self.get_val(Aircraft.CrewPayload.TOTAL_PAYLOAD_MASS)
            elif self.mission_method is TWO_DEGREES_OF_FREEDOM:
                payload_mass = self.get_val(Aircraft.CrewPayload.PASSENGER_PAYLOAD_MASS)

        design_range = self.get_val(Mission.Design.RANGE)
        optimizer = self.driver.options["optimizer"]

        prob_fallout = _load_off_design(json_filename, ProblemType.FALLOUT, phase_info,
                                        payload_mass, design_range, mission_mass)

        prob_fallout.check_and_preprocess_inputs()
        prob_fallout.add_pre_mission_systems()
        prob_fallout.add_phases()
        prob_fallout.add_post_mission_systems()
        prob_fallout.link_phases()
        prob_fallout.add_driver(optimizer, verbosity=verbosity)
        prob_fallout.add_design_variables()
        prob_fallout.add_objective()
        prob_fallout.setup()
        prob_fallout.set_initial_guesses()
        if run_mission:
            prob_fallout.run_aviary_problem(record_filename='fallout_problem_history.db')
        return prob_fallout

    def save_sizing_to_json(self, json_filename='sizing_problem.json'):
        """
        This function saves an aviary problem object into a json file.

        Parameters
        ----------
        aviary_problem: OpenMDAO Aviary Problem
            Aviary problem object optimized for the aircraft design/sizing mission.
            Assumed to contain aviary_inputs and Mission.Summary.GROSS_MASS
        json_filename:   string
            User specified name and relative path of json file to save the data into.
        """

        aviary_input_list = []
        with open(json_filename, 'w') as jsonfile:
            # Loop through aviary input datastructure and create a list
            for data in self.aviary_inputs:
                (name, (value, units)) = data
                type_value = type(value)

                # Get the gross mass value from the sizing problem and add it to input list
                if name == Mission.Summary.GROSS_MASS or name == Mission.Design.GROSS_MASS:
                    Mission_Summary_GROSS_MASS_val = self.get_val(
                        Mission.Summary.GROSS_MASS, units=units)
                    Mission_Summary_GROSS_MASS_val_list = Mission_Summary_GROSS_MASS_val.tolist()
                    value = Mission_Summary_GROSS_MASS_val_list[0]

                else:
                    # there are different data types we need to handle for conversion to json format
                    # int, bool, float doesn't need anything special

                    # Convert numpy arrays to lists
                    if type_value == np.ndarray:
                        value = value.tolist()

                    # Lists are fine except if they contain enums
                    if type_value == list:
                        if isinstance(value[0], enum.Enum):
                            for i in range(len(value)):
                                value[i] = str([value[i]])

                    # Enums need converting to a string
                    if isinstance(value, enum.Enum):
                        value = str([value])

                # Append the data to the list
                aviary_input_list.append([name, value, units, str(type_value)])

            # Write the list to a json file
            json.dump(aviary_input_list, jsonfile, sort_keys=True,
                      indent=4, ensure_ascii=False)

            jsonfile.close()

    def _add_hybrid_objective(self, phase_info):
        phases = list(phase_info.keys())
        takeoff_mass = self.aviary_inputs.get_val(
            Mission.Design.GROSS_MASS, units='lbm')

        obj_comp = om.ExecComp(f"obj = -final_mass / {takeoff_mass} + final_time / 5.",
                               final_mass={"units": "lbm"},
                               final_time={"units": "h"})
        self.model.add_subsystem("obj_comp", obj_comp)

        final_phase_name = phases[-1]
        self.model.connect(f"traj.{final_phase_name}.timeseries.mass",
                           "obj_comp.final_mass", src_indices=[-1])
        self.model.connect(f"traj.{final_phase_name}.timeseries.time",
                           "obj_comp.final_time", src_indices=[-1])

    def _add_vrotate_comp(self):
        self.model.add_subsystem("vrot_comp", VRotateComp())
        self.model.connect('traj.groundroll.states:mass',
                           'vrot_comp.mass', src_indices=om.slicer[0, ...])

        vrot_eq_comp = self.model.add_subsystem("vrot_eq_comp", om.EQConstraintComp())
        vrot_eq_comp.add_eq_output(
            "v_rotate_error", eq_units="kn", lhs_name="v_rot_computed",
            rhs_name="groundroll_v_final", add_constraint=True)

        self.model.connect('vrot_comp.Vrot', 'vrot_eq_comp.v_rot_computed')
        self.model.connect(
            'traj.groundroll.timeseries.velocity', 'vrot_eq_comp.groundroll_v_final',
            src_indices=om.slicer[-1, ...])

    def _save_to_csv_file(self, filename):
        with open(filename, 'w', newline='') as csvfile:
            fieldnames = ['name', 'value', 'units']
            writer = csv.DictWriter(csvfile, fieldnames=fieldnames)

            for name, value_units in sorted(self.aviary_inputs):
                value, units = value_units
                writer.writerow({'name': name, 'value': value, 'units': units})

    def _get_all_subsystems(self, external_subsystems=None):
        all_subsystems = []
        if external_subsystems is None:
            all_subsystems.extend(self.pre_mission_info['external_subsystems'])
        else:
            all_subsystems.extend(external_subsystems)

        all_subsystems.append(self.core_subsystems['aerodynamics'])
        all_subsystems.append(self.core_subsystems['propulsion'])

        return all_subsystems

    def _add_height_energy_landing_systems(self):
        landing_options = Landing(
            ref_wing_area=self.aviary_inputs.get_val(
                Aircraft.Wing.AREA, units='ft**2'),
            Cl_max_ldg=self.aviary_inputs.get_val(
                Mission.Landing.LIFT_COEFFICIENT_MAX)  # no units
        )

        landing = landing_options.build_phase(False)
        self.model.add_subsystem(
            'landing', landing, promotes_inputs=['aircraft:*', 'mission:*'],
            promotes_outputs=['mission:*'])

        last_flight_phase_name = list(self.phase_info.keys())[-1]
        control_type_string = 'control_values'
        if self.phase_info[last_flight_phase_name]['user_options'].get(
                'use_polynomial_control', True):
            if not use_new_dymos_syntax:
                control_type_string = 'polynomial_control_values'

        last_regular_phase = self.regular_phases[-1]
        self.model.connect(f'traj.{last_regular_phase}.states:mass',
                           Mission.Landing.TOUCHDOWN_MASS, src_indices=[-1])
        self.model.connect(f'traj.{last_regular_phase}.{control_type_string}:altitude',
                           Mission.Landing.INITIAL_ALTITUDE,
                           src_indices=[0])

    def _add_post_mission_takeoff_systems(self):
        first_flight_phase_name = list(self.phase_info.keys())[0]
        connect_takeoff_to_climb = not self.phase_info[first_flight_phase_name][
            'user_options'].get('add_initial_mass_constraint', True)

        if connect_takeoff_to_climb:
            self.model.connect(Mission.Takeoff.FINAL_MASS,
                               f'traj.{first_flight_phase_name}.initial_states:mass')
            self.model.connect(Mission.Takeoff.GROUND_DISTANCE,
                               f'traj.{first_flight_phase_name}.initial_states:distance')

            control_type_string = 'control_values'
            if self.phase_info[first_flight_phase_name]['user_options'].get(
                    'use_polynomial_control', True):
                if not use_new_dymos_syntax:
                    control_type_string = 'polynomial_control_values'

            if self.phase_info[first_flight_phase_name]['user_options'].get(
                    'optimize_mach', False):
                # Create an ExecComp to compute the difference in mach
                mach_diff_comp = om.ExecComp(
                    'mach_resid_for_connecting_takeoff = final_mach - initial_mach')
                self.model.add_subsystem('mach_diff_comp', mach_diff_comp)

                # Connect the inputs to the mach difference component
                self.model.connect(Mission.Takeoff.FINAL_MACH,
                                   'mach_diff_comp.final_mach')
                self.model.connect(
                    f'traj.{first_flight_phase_name}.{control_type_string}:mach',
                    'mach_diff_comp.initial_mach', src_indices=[0])

                # Add constraint for mach difference
                self.model.add_constraint(
                    'mach_diff_comp.mach_resid_for_connecting_takeoff', equals=0.0)

            if self.phase_info[first_flight_phase_name]['user_options'].get(
                    'optimize_altitude', False):
                # Similar steps for altitude difference
                alt_diff_comp = om.ExecComp(
                    'altitude_resid_for_connecting_takeoff = final_altitude - initial_altitude',
                    units='ft')
                self.model.add_subsystem('alt_diff_comp', alt_diff_comp)

                self.model.connect(Mission.Takeoff.FINAL_ALTITUDE,
                                   'alt_diff_comp.final_altitude')
                self.model.connect(
                    f'traj.{first_flight_phase_name}.{control_type_string}:altitude',
                    'alt_diff_comp.initial_altitude', src_indices=[0])

                self.model.add_constraint(
                    'alt_diff_comp.altitude_resid_for_connecting_takeoff', equals=0.0)

    def _add_two_dof_landing_systems(self):
        self.model.add_subsystem(
            "landing",
            LandingSegment(
                **(self.ode_args)),
            promotes_inputs=['aircraft:*', 'mission:*',
                             (Dynamic.Vehicle.MASS, Mission.Landing.TOUCHDOWN_MASS)],
            promotes_outputs=['mission:*'],
        )
        self.model.connect(
            'pre_mission.interference_independent_of_shielded_area',
            'landing.interference_independent_of_shielded_area')
        self.model.connect(
            'pre_mission.drag_loss_due_to_shielded_wing_area',
            'landing.drag_loss_due_to_shielded_wing_area')

    def _add_objectives(self):
        "add objectives and some constraints"
        self.model.add_subsystem(
            "fuel_obj",
            om.ExecComp(
                "reg_objective = overall_fuel/10000 + ascent_duration/30.",
                reg_objective={"val": 0.0, "units": "unitless"},
                ascent_duration={"units": "s", "shape": 1},
                overall_fuel={"units": "lbm"},
            ),
            promotes_inputs=[
                ("ascent_duration", Mission.Takeoff.ASCENT_DURATION),
                ("overall_fuel", Mission.Summary.TOTAL_FUEL_MASS),
            ],
            promotes_outputs=[("reg_objective", Mission.Objectives.FUEL)],
        )

        self.model.add_subsystem(
            "range_obj",
            om.ExecComp(
                "reg_objective = -actual_range/1000 + ascent_duration/30.",
                reg_objective={"val": 0.0, "units": "unitless"},
                ascent_duration={"units": "s", "shape": 1},
                actual_range={
                    "val": self.target_range, "units": "NM"},
            ),
            promotes_inputs=[
                "actual_range",
                ("ascent_duration", Mission.Takeoff.ASCENT_DURATION),
            ],
            promotes_outputs=[("reg_objective", Mission.Objectives.RANGE)],
        )

        if self.analysis_scheme is AnalysisScheme.COLLOCATION:
            if self.mission_method is TWO_DEGREES_OF_FREEDOM:
                ascent_phase = getattr(self.traj.phases, 'ascent')
                ascent_tx = ascent_phase.options["transcription"]
                ascent_num_nodes = ascent_tx.grid_data.num_nodes
                self.model.add_subsystem(
                    "h_fit",
                    PolynomialFit(N_cp=ascent_num_nodes),
                    promotes_inputs=["t_init_gear", "t_init_flaps"],
                )

        self.model.add_subsystem(
            "range_constraint",
            om.ExecComp(
                "range_resid = target_range - actual_range",
                target_range={"val": self.target_range, "units": "NM"},
                actual_range={"val": self.target_range, "units": "NM"},
                range_resid={"val": 30, "units": "NM"},
            ),
            promotes_inputs=[
                "actual_range",
                ("target_range", Mission.Summary.RANGE),
            ],
            promotes_outputs=[
                ("range_resid", Mission.Constraints.RANGE_RESIDUAL)],
        )

    def _add_fuel_reserve_component(self, post_mission=True,
                                    reserves_name=Mission.Design.RESERVE_FUEL):
        if post_mission:
            reserve_calc_location = self.post_mission
        else:
            reserve_calc_location = self.model

        RESERVE_FUEL_FRACTION = self.aviary_inputs.get_val(
            Aircraft.Design.RESERVE_FUEL_FRACTION, units='unitless')
        if RESERVE_FUEL_FRACTION != 0:
            reserve_fuel_frac = om.ExecComp(
                'reserve_fuel_frac_mass = reserve_fuel_fraction * (takeoff_mass - final_mass)',
                reserve_fuel_frac_mass={"units": "lbm"},
                reserve_fuel_fraction={"units": "unitless",
                                       "val": RESERVE_FUEL_FRACTION},
                final_mass={"units": "lbm"},
                takeoff_mass={"units": "lbm"})

            reserve_calc_location.add_subsystem(
                "reserve_fuel_frac", reserve_fuel_frac,
                promotes_inputs=[("takeoff_mass", Mission.Summary.GROSS_MASS),
                                 ("final_mass", Mission.Landing.TOUCHDOWN_MASS),
                                 ("reserve_fuel_fraction", Aircraft.Design.
                                  RESERVE_FUEL_FRACTION)],
                promotes_outputs=["reserve_fuel_frac_mass"])

        RESERVE_FUEL_ADDITIONAL = self.aviary_inputs.get_val(
            Aircraft.Design.RESERVE_FUEL_ADDITIONAL, units='lbm')
        reserve_fuel = om.ExecComp('reserve_fuel = reserve_fuel_frac_mass + reserve_fuel_additional + reserve_fuel_burned',
                                   reserve_fuel={"units": "lbm", 'shape': 1},
                                   reserve_fuel_frac_mass={"units": "lbm", "val": 0},
                                   reserve_fuel_additional={
                                       "units": "lbm", "val": RESERVE_FUEL_ADDITIONAL},
                                   reserve_fuel_burned={"units": "lbm", "val": 0})

        reserve_calc_location.add_subsystem("reserve_fuel", reserve_fuel,
                                            promotes_inputs=["reserve_fuel_frac_mass",
                                                             ("reserve_fuel_additional",
                                                              Aircraft.Design.RESERVE_FUEL_ADDITIONAL),
                                                             ("reserve_fuel_burned",
                                                              Mission.Summary.RESERVE_FUEL_BURNED)],
                                            promotes_outputs=[
                                                ("reserve_fuel", reserves_name)]
                                            )


def _read_sizing_json(aviary_problem, json_filename):
    """
    This function reads in an aviary problem object from a json file.

    Parameters
    ----------
    aviary_problem: OpenMDAO Aviary Problem
        Aviary problem object optimized for the aircraft design/sizing mission.
        Assumed to contain aviary_inputs and Mission.Summary.GROSS_MASS
    json_filename:   string
        User specified name and relative path of json file to save the data into

    Returns
    ----------
    Aviary Problem object with updated input values from json file

    """
    # load saved input list from json file
    with open(json_filename) as json_data_file:
        loaded_aviary_input_list = json.load(json_data_file)
        json_data_file.close()

    # Loop over input list and assign aviary problem input values
    counter = 0  # list index tracker
    for inputs in loaded_aviary_input_list:
        [var_name, var_values, var_units, var_type] = inputs

        # Initialize some flags to idetify arrays and enums
        is_array = False
        is_enum = False

        if var_type == "<class 'numpy.ndarray'>":
            is_array = True

        elif var_type == "<class 'list'>":
            # check if the list contains enums
            for i in range(len(var_values)):
                if isinstance(var_values[i], str):
                    if var_values[i].find("<") != -1:
                        # Found a list of enums: set the flag
                        is_enum = True

                        # Manipulate the string to find the value
                        tmp_var_values = var_values[i].split(':')[-1]
                        var_values[i] = tmp_var_values.replace(">", "").replace(
                            "]", "").replace("'", "").replace(" ", "")

            if is_enum:
                var_values = convert_strings_to_data(var_values)

            else:
                var_values = [var_values]

        elif var_type.find("<enum") != -1:
            # Identify enums and manipulate the string to find the value
            tmp_var_values = var_values.split(':')[-1]
            var_values = tmp_var_values.replace(">", "").replace(
                "]", "").replace("'", "").replace(" ", "")
            var_values = convert_strings_to_data([var_values])

        else:
            # values are expected to be parsed as a list to set_value function
            var_values = [var_values]

        # Check if the variable is in meta data
        if var_name in BaseMetaData.keys():
            try:
                aviary_problem.aviary_inputs = set_value(
                    var_name, var_values, aviary_problem.aviary_inputs, units=var_units,
                    is_array=is_array, meta_data=BaseMetaData)
            except:
                # Print helpful error
                print("FAILURE: list_num = ", counter, "Input String = ", inputs,
                      "Attempted to set_value(", var_name, ",", var_values, ",", var_units, ")")
        else:
            # Not in the MetaData
            print("Name not found in MetaData: list_num =", counter, "Input String =",
                  inputs, "Attempted set_value(", var_name, ",", var_values, ",", var_units, ")")

        counter = counter + 1  # increment index tracker
    return aviary_problem


def _load_off_design(json_filename, ProblemType, phase_info,
                     payload, mission_range, mission_gross_mass):
    """
    This function loads a sized aircraft, and sets up an aviary problem
    for a specified off design mission.

    Parameters
    ----------
    json_filename:      string
        User specified name and relative path of json file containing the sized aircraft data
    ProblemType:        enum
        Alternate or Fallout. Alternate requires mission_range input and
         Fallout requires mission_fuel input
    phase_info:     phase_info dictionary for off design mission
    payload:            float
        Aircraft.CrewPayload.PASSENGER_PAYLOAD_MASS
    mission_range       float
        Mission.Summary.RANGE 'NM'
    mission_gross_mass  float
        Mission.Summary.GROSS_MASS 'lbm'

    Returns
    ----------
    Aviary Problem object with completed load_inputs() for specified off design mission
    """

    # Initialize a new aviary problem and aviary_input data structure
    prob = AviaryProblem()
    prob.aviary_inputs = AviaryValues()

    prob = _read_sizing_json(prob, json_filename)

    # Update problem type
    prob.problem_type = ProblemType
    prob.aviary_inputs.set_val('settings:problem_type', ProblemType, units='unitless')

    # Set Payload
    prob.aviary_inputs.set_val(
        Aircraft.CrewPayload.PASSENGER_PAYLOAD_MASS, payload, units='lbm')

    if ProblemType == ProblemType.ALTERNATE:
        # Set mission range, aviary will calculate required fuel
        prob.aviary_inputs.set_val(Mission.Design.RANGE, mission_range, units='NM')

    elif ProblemType == ProblemType.FALLOUT:
        # Set mission fuel and calculate gross weight, aviary will calculate range
        prob.aviary_inputs.set_val(Mission.Summary.GROSS_MASS,
                                   mission_gross_mass, units='lbm')

    # Load inputs
    prob.load_inputs(prob.aviary_inputs, phase_info)
    return prob<|MERGE_RESOLUTION|>--- conflicted
+++ resolved
@@ -287,8 +287,8 @@
 
         if mission_method is TWO_DEGREES_OF_FREEDOM or mass_method is GASP:
             aviary_inputs = update_GASP_options(aviary_inputs)
-        initialization_guesses = initialization_guessing(aviary_inputs, initialization_guesses,
-                                                         engine_builders)
+        initialization_guesses = initialization_guessing(
+            aviary_inputs, initialization_guesses, engine_builders)
         self.aviary_inputs = aviary_inputs
         self.initialization_guesses = initialization_guesses
 
@@ -308,7 +308,8 @@
                 # Access the phase_info variable from the loaded module
                 phase_info = outputted_phase_info.phase_info
 
-                # if verbosity level is BRIEF or higher, print that we're using the outputted phase info
+                # if verbosity level is BRIEF or higher, print that we're using the
+                # outputted phase info
                 if verbosity is not None and verbosity >= Verbosity.BRIEF:
                     print('Using outputted phase_info from current working directory')
 
@@ -359,10 +360,14 @@
         self.aviary_inputs = aviary_inputs
 
         if mission_method is TWO_DEGREES_OF_FREEDOM:
-            aviary_inputs.set_val(Mission.Summary.CRUISE_MASS_FINAL,
-                                  val=self.initialization_guesses['cruise_mass_final'], units='lbm')
-            aviary_inputs.set_val(Mission.Summary.GROSS_MASS,
-                                  val=self.initialization_guesses['actual_takeoff_mass'], units='lbm')
+            aviary_inputs.set_val(
+                Mission.Summary.CRUISE_MASS_FINAL,
+                val=self.initialization_guesses['cruise_mass_final'],
+                units='lbm')
+            aviary_inputs.set_val(
+                Mission.Summary.GROSS_MASS,
+                val=self.initialization_guesses['actual_takeoff_mass'],
+                units='lbm')
 
             # Commonly referenced values
             self.cruise_alt = aviary_inputs.get_val(
@@ -388,8 +393,10 @@
 
         elif mission_method is HEIGHT_ENERGY:
             self.problem_type = aviary_inputs.get_val(Settings.PROBLEM_TYPE)
-            aviary_inputs.set_val(Mission.Summary.GROSS_MASS,
-                                  val=self.initialization_guesses['actual_takeoff_mass'], units='lbm')
+            aviary_inputs.set_val(
+                Mission.Summary.GROSS_MASS,
+                val=self.initialization_guesses['actual_takeoff_mass'],
+                units='lbm')
             if 'target_range' in self.post_mission_info:
                 aviary_inputs.set_val(Mission.Summary.RANGE, wrapped_convert_units(
                     phase_info['post_mission']['target_range'], 'NM'), units='NM')
@@ -398,7 +405,8 @@
                     phase_info['post_mission']['target_range'], 'NM')
             else:
                 self.require_range_residual = False
-                # still instantiate target_range because it is used for default guesses for phase comps
+                # still instantiate target_range because it is used for default guesses
+                # for phase comps
                 self.target_range = aviary_inputs.get_val(
                     Mission.Design.RANGE, units='NM')
 
@@ -483,13 +491,15 @@
         for idx, phase_name in enumerate(self.phase_info):
             if 'user_options' in self.phase_info[phase_name]:
                 analytic = False
-                if (self.analysis_scheme is AnalysisScheme.COLLOCATION) and (self.mission_method is EquationsOfMotion.TWO_DEGREES_OF_FREEDOM):
+                if (self.analysis_scheme is AnalysisScheme.COLLOCATION) and (
+                        self.mission_method is EquationsOfMotion.TWO_DEGREES_OF_FREEDOM):
                     try:
                         # if the user provided an option, use it
                         analytic = self.phase_info[phase_name]["user_options"][
                             'analytic']
                     except KeyError:
-                        # if it isn't specified, only the default 2DOF cruise for collocation is analytic
+                        # if it isn't specified, only the default 2DOF cruise for
+                        # collocation is analytic
                         if 'cruise' in phase_name:
                             analytic = self.phase_info[phase_name]["user_options"][
                                 'analytic'] = True
@@ -873,8 +883,8 @@
             if 'phase_builder' in phase_options:
                 phase_builder = phase_options['phase_builder']
                 if not issubclass(phase_builder, PhaseBuilderBase):
-                    raise TypeError(
-                        f"phase_builder for the phase called {phase_name} must be a PhaseBuilderBase object.")
+                    raise TypeError(f"phase_builder for the phase called {
+                        phase_name} must be a PhaseBuilderBase object.")
             else:
                 phase_builder = EnergyPhase
 
@@ -894,7 +904,8 @@
 
         # TODO: add logic to filter which phases get which controls.
         # right now all phases get all controls added from every subsystem.
-        # for example, we might only want ELECTRIC_SHAFT_POWER applied during the climb phase.
+        # for example, we might only want ELECTRIC_SHAFT_POWER applied during the
+        # climb phase.
         all_subsystems = self._get_all_subsystems(
             phase_options['external_subsystems'])
 
@@ -985,7 +996,8 @@
             if fix_initial or input_initial:
 
                 if self.comm.size > 1:
-                    # Phases are disconnected to run in parallel, so initial ref is valid.
+                    # Phases are disconnected to run in parallel, so initial ref is
+                    # valid.
                     initial_ref = user_options.get_val("initial_ref", time_units)
                 else:
                     # Redundant on a fixed input; raises a warning if specified.
@@ -1016,14 +1028,11 @@
 
         if 'cruise' not in phase_name and self.mission_method is TWO_DEGREES_OF_FREEDOM:
             phase.add_control(
-<<<<<<< HEAD
-                Dynamic.Vehicle.Propulsion.THROTTLE, targets=Dynamic.Vehicle.Propulsion.THROTTLE, units='unitless',
+                Dynamic.Vehicle.Propulsion.THROTTLE,
+                targets=Dynamic.Vehicle.Propulsion.THROTTLE,
+                units='unitless',
                 opt=False,
             )
-=======
-                Dynamic.Mission.THROTTLE, targets=Dynamic.Mission.THROTTLE,
-                units='unitless', opt=False,)
->>>>>>> a77ea914
 
         return phase
 
@@ -1091,8 +1100,9 @@
                     ('cruise', Dynamic.Vehicle.MASS),
                 ],
             )
-            traj = self.model.add_subsystem('traj', full_traj, promotes_inputs=[
-                                            ('altitude_initial', Mission.Design.CRUISE_ALTITUDE)])
+            traj = self.model.add_subsystem(
+                'traj', full_traj, promotes_inputs=[
+                    ('altitude_initial', Mission.Design.CRUISE_ALTITUDE)])
 
             self.model.add_subsystem(
                 'actual_descent_fuel', om.ExecComp(
@@ -1221,7 +1231,7 @@
             # Check if regular_phases[] is accessible
             try:
                 self.regular_phases[0]
-            except:
+            except BaseException:
                 raise ValueError(
                     f"regular_phases[] dictionary is not accessible."
                     f" For HEIGHT_ENERGY and SOLVED_2DOF missions, check_and_preprocess_inputs()"
@@ -1249,7 +1259,8 @@
                         ('initial_mass', Mission.Summary.GROSS_MASS),
                     ])
                 else:
-                    # timeseries has to be used because Breguet cruise phases don't have states
+                    # timeseries has to be used because Breguet cruise phases don't have
+                    # states
                     self.model.connect(f"traj.{self.regular_phases[0]}.timeseries.mass",
                                        "fuel_burned.initial_mass", src_indices=[0])
 
@@ -1263,8 +1274,9 @@
                                     mass_final={'units': 'lbm'},
                                     reserve_fuel_burned={'units': 'lbm'})
 
-                self.post_mission.add_subsystem('reserve_fuel_burned', ecomp, promotes=[
-                                                ('reserve_fuel_burned', Mission.Summary.RESERVE_FUEL_BURNED)])
+                self.post_mission.add_subsystem(
+                    'reserve_fuel_burned', ecomp, promotes=[
+                        ('reserve_fuel_burned', Mission.Summary.RESERVE_FUEL_BURNED)])
 
                 if self.analysis_scheme is AnalysisScheme.SHOOTING:
                     # shooting method currently doesn't have timeseries
@@ -1275,7 +1287,8 @@
                         f"traj.{self.reserve_phases[-1]}.states:mass",
                         "reserve_fuel_burned.mass_final", src_indices=[-1])
                 else:
-                    # timeseries has to be used because Breguet cruise phases don't have states
+                    # timeseries has to be used because Breguet cruise phases don't have
+                    # states
                     self.model.connect(
                         f"traj.{self.reserve_phases[0]}.timeseries.mass",
                         "reserve_fuel_burned.initial_mass", src_indices=[0])
@@ -1287,7 +1300,8 @@
 
             # TODO: need to add some sort of check that this value is less than the fuel capacity
             # TODO: the overall_fuel variable is the burned fuel plus the reserve, but should
-            # also include the unused fuel, and the hierarchy variable name should be more clear
+            # also include the unused fuel, and the hierarchy variable name should be
+            # more clear
             ecomp = om.ExecComp('overall_fuel = (1 + fuel_margin/100)*fuel_burned + reserve_fuel',
                                 overall_fuel={'units': 'lbm', 'shape': 1},
                                 fuel_margin={"units": "unitless", 'val': 0},
@@ -1304,7 +1318,8 @@
                 promotes_outputs=[('overall_fuel', Mission.Summary.TOTAL_FUEL_MASS)])
 
             # If a target distance (or time) has been specified for this phase
-            # distance (or time) is measured from the start of this phase to the end of this phase
+            # distance (or time) is measured from the start of this phase to the end
+            # of this phase
             for phase_name in self.phase_info:
                 if 'target_distance' in self.phase_info[phase_name]["user_options"]:
                     target_distance = wrapped_convert_units(
@@ -1387,10 +1402,9 @@
             # connect summary mass to the initial guess of mass in the first phase
             if not self.pre_mission_info['include_takeoff']:
                 first_flight_phase_name = list(self.phase_info.keys())[0]
-                eq = self.model.add_subsystem(f'link_{first_flight_phase_name}_mass',
-                                              om.EQConstraintComp(),
-                                              promotes_inputs=[('rhs:mass',
-                                                                Mission.Summary.GROSS_MASS)])
+                eq = self.model.add_subsystem(
+                    f'link_{first_flight_phase_name} _mass', om.EQConstraintComp(),
+                    promotes_inputs=[('rhs:mass', Mission.Summary.GROSS_MASS)])
                 eq.add_eq_output('mass', eq_units='lbm', normalize=False,
                                  ref=100000., add_constraint=True)
                 self.model.connect(
@@ -1428,7 +1442,8 @@
 
         # Loop through each group and determine the phases to link
         for group in groups_to_link:
-            # Extend the group to include the phase before the first True option and after the last True option, if applicable
+            # Extend the group to include the phase before the first True option and
+            # after the last True option, if applicable
             if group[0] > 0:
                 group.insert(0, group[0] - 1)
             if group[-1] < len(phases) - 1:
@@ -1515,7 +1530,8 @@
             )
 
             if self.mission_method is HEIGHT_ENERGY:
-                # connect mass and distance between all phases regardless of reserve / non-reserve status
+                # connect mass and distance between all phases regardless of reserve /
+                # non-reserve status
                 self.traj.link_phases(phases, ["time"],
                                       ref=None if true_unless_mpi else 1e3,
                                       connected=true_unless_mpi)
@@ -1543,8 +1559,8 @@
 
         elif self.mission_method is TWO_DEGREES_OF_FREEDOM:
             if self.analysis_scheme is AnalysisScheme.COLLOCATION:
-                for ii in range(len(phases)-1):
-                    phase1, phase2 = phases[ii:ii+2]
+                for ii in range(len(phases) - 1):
+                    phase1, phase2 = phases[ii:ii + 2]
                     analytic1 = self.phase_info[phase1]['user_options']['analytic']
                     analytic2 = self.phase_info[phase2]['user_options']['analytic']
 
@@ -1577,11 +1593,13 @@
                                 states_to_link['alpha'] = False
 
                         for state, connected in states_to_link.items():
-                            # in initial guesses, all of the states, other than time use the same name
+                            # in initial guesses, all of the states, other than time use
+                            # the same name
                             initial_guesses1 = self.phase_info[phase1]['initial_guesses']
                             initial_guesses2 = self.phase_info[phase2]['initial_guesses']
 
-                            # if a state is in the initial guesses, get the units of the initial guess
+                            # if a state is in the initial guesses, get the units of the
+                            # initial guess
                             kwargs = {}
                             if not connected:
                                 if state in initial_guesses1:
@@ -1594,14 +1612,15 @@
 
                     # if either phase is analytic we have to use a linkage_constraint
                     else:
-                        # analytic phases use the prefix "initial" for time and distance, but not mass
+                        # analytic phases use the prefix "initial" for time and distance,
+                        # but not mass
                         if analytic2:
                             prefix = 'initial_'
                         else:
                             prefix = ''
 
                         self.traj.add_linkage_constraint(
-                            phase1, phase2, 'time', prefix+'time', connected=True)
+                            phase1, phase2, 'time', prefix + 'time', connected=True)
                         self.traj.add_linkage_constraint(
                             phase1, phase2, 'distance', prefix + 'distance',
                             connected=True)
@@ -1811,7 +1830,8 @@
         In all cases, a design variable is added for the final cruise mass of the aircraft, with no upper bound, and a residual mass constraint is added to ensure that the mass balances.
 
         """
-        # add the engine builder `get_design_vars` dict to a collected dict from the external subsystems
+        # add the engine builder `get_design_vars` dict to a collected dict from
+        # the external subsystems
 
         # TODO : maybe in the most general case we need to handle DVs in the mission and post-mission as well.
         # for right now we just handle pre_mission
@@ -1831,7 +1851,8 @@
 
         elif self.mission_method in (HEIGHT_ENERGY, TWO_DEGREES_OF_FREEDOM):
             # vehicle sizing problem
-            # size the vehicle (via design GTOW) to meet a target range using all fuel capacity
+            # size the vehicle (via design GTOW) to meet a target range using all fuel
+            # capacity
             if self.problem_type is ProblemType.SIZING:
                 self.model.add_design_var(
                     Mission.Design.GROSS_MASS,
@@ -1868,7 +1889,8 @@
                     )
 
             # target range problem
-            # fixed vehicle (design GTOW) but variable actual GTOW for off-design mission range
+            # fixed vehicle (design GTOW) but variable actual GTOW for off-design
+            # mission range
             elif self.problem_type is ProblemType.ALTERNATE:
                 self.model.add_design_var(
                     Mission.Summary.GROSS_MASS,
@@ -1974,12 +1996,8 @@
             if objective_type == 'mass':
                 if self.analysis_scheme is AnalysisScheme.COLLOCATION:
                     self.model.add_objective(
-<<<<<<< HEAD
-                        f"traj.{final_phase_name}.timeseries.{Dynamic.Vehicle.MASS}", index=-1, ref=ref)
-=======
-                        f"traj.{final_phase_name}.timeseries.{Dynamic.Mission.MASS}",
-                        index=-1, ref=ref)
->>>>>>> a77ea914
+                        f"traj.{final_phase_name}.timeseries.{
+                            Dynamic.Vehicle.MASS}", index=-1, ref=ref)
                 else:
                     last_phase = self.traj._phases.items()[final_phase_name]
                     last_phase.add_objective(
@@ -2027,7 +2045,8 @@
                     if not isinstance(mission_variable_name, list):
                         mission_variable_name = [mission_variable_name]
 
-                    # loop over the mission_variable_name list and add each variable to the trajectory
+                    # loop over the mission_variable_name list and add each variable to
+                    # the trajectory
                     for mission_var_name in mission_variable_name:
                         if mission_var_name not in self.meta_data:
                             # base_units = self.model.get_io_metadata(includes=f'pre_mission.{external_subsystem.name}.{bus_variable}')[f'pre_mission.{external_subsystem.name}.{bus_variable}']['units']
@@ -2046,23 +2065,31 @@
                                 for phase_name in variable_data['phases']:
                                     phase = getattr(self.traj.phases, phase_name)
 
-                                    phase.add_parameter(mission_var_name, opt=False, static_target=True,
-                                                        units=base_units, shape=shape, targets=targets)
-
-                                    self.model.connect(f'pre_mission.{bus_variable}',
-                                                       f'traj.{phase_name}.parameters:{mission_var_name}')
+                                    phase.add_parameter(
+                                        mission_var_name, opt=False, static_target=True,
+                                        units=base_units, shape=shape, targets=targets)
+
+                                    self.model.connect(
+                                        f'pre_mission.{bus_variable}',
+                                        f'traj.{phase_name}.parameters:{mission_var_name}')
 
                             else:
-                                self.traj.add_parameter(mission_var_name, opt=False, static_target=True,
-                                                        units=base_units, shape=shape, targets={
-                                                            phase_name: [mission_var_name] for phase_name in base_phases})
+                                self.traj.add_parameter(
+                                    mission_var_name, opt=False, static_target=True,
+                                    units=base_units, shape=shape,
+                                    targets={phase_name: [mission_var_name]
+                                             for phase_name in base_phases})
 
                                 self.model.connect(
-                                    f'pre_mission.{bus_variable}', f'traj.parameters:'+mission_var_name)
+                                    f'pre_mission.{bus_variable}',
+                                    f'traj.parameters:' + mission_var_name)
 
                         if 'post_mission_name' in variable_data:
-                            self.model.connect(f'pre_mission.{external_subsystem.name}.{bus_variable}',
-                                               f'post_mission.{external_subsystem.name}.{variable_data["post_mission_name"]}')
+                            self.model.connect(
+                                f'pre_mission.{
+                                    external_subsystem.name}.{bus_variable}', f'post_mission.{
+                                    external_subsystem.name}.{
+                                    variable_data["post_mission_name"]}')
 
     def setup(self, **kwargs):
         """
@@ -2100,19 +2127,14 @@
         # Grab the trajectory object from the model
         if self.analysis_scheme is AnalysisScheme.SHOOTING:
             if self.problem_type is ProblemType.SIZING:
-                setvalprob.set_val(parent_prefix+Mission.Summary.GROSS_MASS,
+                setvalprob.set_val(parent_prefix + Mission.Summary.GROSS_MASS,
                                    self.get_val(Mission.Design.GROSS_MASS))
 
-<<<<<<< HEAD
-            self.set_val(
-                "traj.SGMClimb_" + Dynamic.Mission.ALTITUDE + "_trigger",
-                val=self.cruise_alt,
-                units="ft",
-            )
-=======
-            setvalprob.set_val(parent_prefix+"traj.SGMClimb_"+Dynamic.Mission.ALTITUDE +
-                               "_trigger", val=self.cruise_alt, units="ft")
->>>>>>> a77ea914
+            setvalprob.set_val(parent_prefix +
+                               "traj.SGMClimb_" + Dynamic.Mission.ALTITUDE + "_trigger",
+                               val=self.cruise_alt,
+                               units="ft",
+                               )
 
             return
 
@@ -2121,7 +2143,8 @@
         # Determine which phases to loop over, fetching them from the trajectory
         phase_items = traj._phases.items()
 
-        # Loop over each phase and set initial guesses for the state and control variables
+        # Loop over each phase and set initial guesses for the state and control
+        # variables
         for idx, (phase_name, phase) in enumerate(phase_items):
             if self.mission_method is SOLVED_2DOF:
                 self.phase_objects[idx].apply_initial_guesses(self, 'traj', phase)
@@ -2143,13 +2166,20 @@
                     if 'mass' == guess_key:
                         # Set initial and duration mass for the analytic cruise phase.
                         # Note we are integrating over mass, not time for this phase.
-                        setvalprob.set_val(parent_prefix+f'traj.{phase_name}.t_initial',
-                                           val[0], units=units)
-                        setvalprob.set_val(parent_prefix+f'traj.{phase_name}.t_duration',
-                                           val[1], units=units)
+                        setvalprob.set_val(
+                            parent_prefix +
+                            f'traj.{phase_name}.t_initial',
+                            val[0],
+                            units=units)
+                        setvalprob.set_val(
+                            parent_prefix +
+                            f'traj.{phase_name}.t_duration',
+                            val[1],
+                            units=units)
 
                     else:
-                        # Otherwise, set the value of the parameter in the trajectory phase
+                        # Otherwise, set the value of the parameter in the trajectory
+                        # phase
                         setvalprob.set_val(
                             parent_prefix + f'traj.{phase_name}.parameters:{guess_key}',
                             val, units=units)
@@ -2198,13 +2228,15 @@
 
                 # Check if the key indicates a control or state variable
                 if "controls:" in key or "states:" in key:
-                    # If so, strip the first part of the key to match the variable name in phase
+                    # If so, strip the first part of the key to match the variable name
+                    # in phase
                     stripped_key = ":".join(key.split(":")[1:])
 
                     # Interpolate the initial guess values across the phase's domain
                     val = phase.interp(stripped_key, xs=xs, ys=val)
                 else:
-                    # If not a control or state variable, interpolate the initial guess values directly
+                    # If not a control or state variable, interpolate the initial guess
+                    # values directly
                     val = phase.interp(key, xs=xs, ys=val)
 
         # Return the processed guess value(s)
@@ -2249,7 +2281,7 @@
 
                 # Set the initial guess in the problem
                 setvalprob.set_val(
-                    parent_prefix+f'traj.{phase_name}.{path_string}:{key}', **val)
+                    parent_prefix + f'traj.{phase_name}.{path_string}:{key}', **val)
 
     def _add_guesses(self, phase_name, phase, guesses, setvalprob, parent_prefix):
         """
@@ -2268,7 +2300,8 @@
         guesses : dict
             A dictionary containing the initial guesses for the phase.
         """
-        # If using the GASP model, set initial guesses for the rotation mass and flight duration
+        # If using the GASP model, set initial guesses for the rotation mass and
+        # flight duration
         if self.mission_method is TWO_DEGREES_OF_FREEDOM:
             rotation_mass = self.initialization_guesses['rotation_mass']
             flight_duration = self.initialization_guesses['flight_duration']
@@ -2278,7 +2311,6 @@
             state_keys = ["mass", Dynamic.Mission.DISTANCE]
         else:
             control_keys = ["velocity_rate", "throttle"]
-<<<<<<< HEAD
             state_keys = [
                 "altitude",
                 "mass",
@@ -2287,17 +2319,14 @@
                 "flight_path_angle",
                 "alpha",
             ]
-=======
-            state_keys = ["altitude", "mass", Dynamic.Mission.DISTANCE,
-                          Dynamic.Mission.VELOCITY, "flight_path_angle", "alpha"]
->>>>>>> a77ea914
             if self.mission_method is TWO_DEGREES_OF_FREEDOM and phase_name == 'ascent':
                 # Alpha is a control for ascent.
                 control_keys.append('alpha')
 
         prob_keys = ["tau_gear", "tau_flaps"]
 
-        # for the simple mission method, use the provided initial and final mach and altitude values from phase_info
+        # for the simple mission method, use the provided initial and final mach
+        # and altitude values from phase_info
         if self.mission_method in (HEIGHT_ENERGY, SOLVED_2DOF):
             initial_altitude = wrapped_convert_units(
                 self.phase_info[phase_name]['user_options']['initial_altitude'], 'ft')
@@ -2310,7 +2339,8 @@
             guesses["altitude"] = ([initial_altitude, final_altitude], 'ft')
 
         if self.mission_method is HEIGHT_ENERGY:
-            # if time not in initial guesses, set it to the average of the initial_bounds and the duration_bounds
+            # if time not in initial guesses, set it to the average of the
+            # initial_bounds and the duration_bounds
             if 'time' not in guesses:
                 initial_bounds = wrapped_convert_units(
                     self.phase_info[phase_name]['user_options']['initial_bounds'], 's')
@@ -2319,16 +2349,18 @@
                 guesses["time"] = ([np.mean(initial_bounds[0]), np.mean(
                     duration_bounds[0])], 's')
 
-            # if time not in initial guesses, set it to the average of the initial_bounds and the duration_bounds
+            # if time not in initial guesses, set it to the average of the
+            # initial_bounds and the duration_bounds
             if 'time' not in guesses:
                 initial_bounds = self.phase_info[phase_name]['user_options'][
                     'initial_bounds']
                 duration_bounds = self.phase_info[phase_name]['user_options'][
                     'duration_bounds']
-                # Add a check for the initial and duration bounds, raise an error if they are not consistent
+                # Add a check for the initial and duration bounds, raise an error if they
+                # are not consistent
                 if initial_bounds[1] != duration_bounds[1]:
-                    raise ValueError(
-                        f"Initial and duration bounds for {phase_name} are not consistent.")
+                    raise ValueError(f"Initial and duration bounds for {
+                        phase_name} are not consistent.")
                 guesses["time"] = ([np.mean(initial_bounds[0]), np.mean(
                     duration_bounds[0])], initial_bounds[1])
 
@@ -2337,9 +2369,9 @@
 
             # Set initial guess for time variables
             if 'time' == guess_key and self.mission_method is not SOLVED_2DOF:
-                setvalprob.set_val(parent_prefix+f'traj.{phase_name}.t_initial',
+                setvalprob.set_val(parent_prefix + f'traj.{phase_name}.t_initial',
                                    val[0], units=units)
-                setvalprob.set_val(parent_prefix+f'traj.{phase_name}.t_duration',
+                setvalprob.set_val(parent_prefix + f'traj.{phase_name}.t_duration',
                                    val[1], units=units)
 
             else:
@@ -2377,16 +2409,20 @@
                                        _process_guess_var(val, guess_key, phase),
                                        units=units)
                 elif guess_key in prob_keys:
-                    setvalprob.set_val(parent_prefix+guess_key, val, units=units)
+                    setvalprob.set_val(parent_prefix + guess_key, val, units=units)
                 elif ":" in guess_key:
-                    setvalprob.set_val(parent_prefix +
-                                       f'traj.{phase_name}.{guess_key}', self._process_guess_var(
-                                           val, guess_key, phase),
-                                       units=units)
+                    setvalprob.set_val(
+                        parent_prefix +
+                        f'traj.{phase_name}.{guess_key}',
+                        self._process_guess_var(
+                            val,
+                            guess_key,
+                            phase),
+                        units=units)
                 else:
                     # raise error if the guess key is not recognized
-                    raise ValueError(
-                        f"Initial guess key {guess_key} in {phase_name} is not recognized.")
+                    raise ValueError(f"Initial guess key {guess_key} in {
+                        phase_name} is not recognized.")
 
         if self.mission_method is SOLVED_2DOF:
             return
@@ -2412,31 +2448,33 @@
                 mass_guess = self.aviary_inputs.get_val(
                     Mission.Design.GROSS_MASS, units='lbm')
             # Set the mass guess as the initial value for the mass state variable
-            setvalprob.set_val(parent_prefix+f'traj.{phase_name}.states:mass',
+            setvalprob.set_val(parent_prefix + f'traj.{phase_name}.states:mass',
                                mass_guess, units='lbm')
 
         if 'time' not in guesses:
             # Determine initial time and duration guesses depending on the phase name
             if 'desc1' == base_phase:
-                t_initial = flight_duration*.9
-                t_duration = flight_duration*.04
+                t_initial = flight_duration * .9
+                t_duration = flight_duration * .04
             elif 'desc2' in base_phase:
-                t_initial = flight_duration*.94
+                t_initial = flight_duration * .94
                 t_duration = 5000
-            # Set the time guesses as the initial values for the time-related trajectory variables
-            setvalprob.set_val(parent_prefix+f"traj.{phase_name}.t_initial",
+            # Set the time guesses as the initial values for the time-related
+            # trajectory variables
+            setvalprob.set_val(parent_prefix + f"traj.{phase_name}.t_initial",
                                t_initial, units='s')
-            setvalprob.set_val(parent_prefix+f"traj.{phase_name}.t_duration",
+            setvalprob.set_val(parent_prefix + f"traj.{phase_name}.t_duration",
                                t_duration, units='s')
 
         if self.mission_method is TWO_DEGREES_OF_FREEDOM:
             if 'distance' not in guesses:
                 # Determine initial distance guesses depending on the phase name
                 if 'desc1' == base_phase:
-                    ys = [self.target_range*.97, self.target_range*.99]
+                    ys = [self.target_range * .97, self.target_range * .99]
                 elif 'desc2' in base_phase:
-                    ys = [self.target_range*.99, self.target_range]
-                # Set the distance guesses as the initial values for the distance state variable
+                    ys = [self.target_range * .99, self.target_range]
+                # Set the distance guesses as the initial values for the distance state
+                # variable
                 setvalprob.set_val(parent_prefix +
                                    f"traj.{phase_name}.states:distance", phase.interp(
                                        Dynamic.Mission.DISTANCE, ys=ys)
@@ -2532,8 +2570,13 @@
         mission_mass = self.get_val(Mission.Design.GROSS_MASS)
         optimizer = self.driver.options["optimizer"]
 
-        prob_alternate = _load_off_design(json_filename, ProblemType.ALTERNATE,
-                                          phase_info, payload_mass, design_range, mission_mass)
+        prob_alternate = _load_off_design(
+            json_filename,
+            ProblemType.ALTERNATE,
+            phase_info,
+            payload_mass,
+            design_range,
+            mission_mass)
 
         prob_alternate.check_and_preprocess_inputs()
         prob_alternate.add_pre_mission_systems()
@@ -2623,7 +2666,8 @@
                 (name, (value, units)) = data
                 type_value = type(value)
 
-                # Get the gross mass value from the sizing problem and add it to input list
+                # Get the gross mass value from the sizing problem and add it to input
+                # list
                 if name == Mission.Summary.GROSS_MASS or name == Mission.Design.GROSS_MASS:
                     Mission_Summary_GROSS_MASS_val = self.get_val(
                         Mission.Summary.GROSS_MASS, units=units)
@@ -2775,8 +2819,7 @@
                     'optimize_altitude', False):
                 # Similar steps for altitude difference
                 alt_diff_comp = om.ExecComp(
-                    'altitude_resid_for_connecting_takeoff = final_altitude - initial_altitude',
-                    units='ft')
+                    'altitude_resid_for_connecting_takeoff = final_altitude - initial_altitude', units='ft')
                 self.model.add_subsystem('alt_diff_comp', alt_diff_comp)
 
                 self.model.connect(Mission.Takeoff.FINAL_ALTITUDE,
@@ -2876,11 +2919,15 @@
         if RESERVE_FUEL_FRACTION != 0:
             reserve_fuel_frac = om.ExecComp(
                 'reserve_fuel_frac_mass = reserve_fuel_fraction * (takeoff_mass - final_mass)',
-                reserve_fuel_frac_mass={"units": "lbm"},
-                reserve_fuel_fraction={"units": "unitless",
-                                       "val": RESERVE_FUEL_FRACTION},
-                final_mass={"units": "lbm"},
-                takeoff_mass={"units": "lbm"})
+                reserve_fuel_frac_mass={
+                    "units": "lbm"},
+                reserve_fuel_fraction={
+                    "units": "unitless",
+                    "val": RESERVE_FUEL_FRACTION},
+                final_mass={
+                    "units": "lbm"},
+                takeoff_mass={
+                    "units": "lbm"})
 
             reserve_calc_location.add_subsystem(
                 "reserve_fuel_frac", reserve_fuel_frac,
@@ -2892,22 +2939,25 @@
 
         RESERVE_FUEL_ADDITIONAL = self.aviary_inputs.get_val(
             Aircraft.Design.RESERVE_FUEL_ADDITIONAL, units='lbm')
-        reserve_fuel = om.ExecComp('reserve_fuel = reserve_fuel_frac_mass + reserve_fuel_additional + reserve_fuel_burned',
-                                   reserve_fuel={"units": "lbm", 'shape': 1},
-                                   reserve_fuel_frac_mass={"units": "lbm", "val": 0},
-                                   reserve_fuel_additional={
-                                       "units": "lbm", "val": RESERVE_FUEL_ADDITIONAL},
-                                   reserve_fuel_burned={"units": "lbm", "val": 0})
-
-        reserve_calc_location.add_subsystem("reserve_fuel", reserve_fuel,
-                                            promotes_inputs=["reserve_fuel_frac_mass",
-                                                             ("reserve_fuel_additional",
-                                                              Aircraft.Design.RESERVE_FUEL_ADDITIONAL),
-                                                             ("reserve_fuel_burned",
-                                                              Mission.Summary.RESERVE_FUEL_BURNED)],
-                                            promotes_outputs=[
-                                                ("reserve_fuel", reserves_name)]
-                                            )
+        reserve_fuel = om.ExecComp(
+            'reserve_fuel = reserve_fuel_frac_mass + reserve_fuel_additional + reserve_fuel_burned',
+            reserve_fuel={"units": "lbm", 'shape': 1},
+            reserve_fuel_frac_mass={"units": "lbm", "val": 0},
+            reserve_fuel_additional={"units": "lbm", "val": RESERVE_FUEL_ADDITIONAL},
+            reserve_fuel_burned={"units": "lbm", "val": 0})
+
+        reserve_calc_location.add_subsystem(
+            "reserve_fuel",
+            reserve_fuel,
+            promotes_inputs=[
+                "reserve_fuel_frac_mass",
+                ("reserve_fuel_additional",
+                 Aircraft.Design.RESERVE_FUEL_ADDITIONAL),
+                ("reserve_fuel_burned",
+                 Mission.Summary.RESERVE_FUEL_BURNED)],
+            promotes_outputs=[
+                ("reserve_fuel",
+                 reserves_name)])
 
 
 def _read_sizing_json(aviary_problem, json_filename):
@@ -2980,14 +3030,34 @@
                 aviary_problem.aviary_inputs = set_value(
                     var_name, var_values, aviary_problem.aviary_inputs, units=var_units,
                     is_array=is_array, meta_data=BaseMetaData)
-            except:
+            except BaseException:
                 # Print helpful error
-                print("FAILURE: list_num = ", counter, "Input String = ", inputs,
-                      "Attempted to set_value(", var_name, ",", var_values, ",", var_units, ")")
+                print(
+                    "FAILURE: list_num = ",
+                    counter,
+                    "Input String = ",
+                    inputs,
+                    "Attempted to set_value(",
+                    var_name,
+                    ",",
+                    var_values,
+                    ",",
+                    var_units,
+                    ")")
         else:
             # Not in the MetaData
-            print("Name not found in MetaData: list_num =", counter, "Input String =",
-                  inputs, "Attempted set_value(", var_name, ",", var_values, ",", var_units, ")")
+            print(
+                "Name not found in MetaData: list_num =",
+                counter,
+                "Input String =",
+                inputs,
+                "Attempted set_value(",
+                var_name,
+                ",",
+                var_values,
+                ",",
+                var_units,
+                ")")
 
         counter = counter + 1  # increment index tracker
     return aviary_problem
