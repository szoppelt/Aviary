--- conflicted
+++ resolved
@@ -222,11 +222,7 @@
     timeseries_data = {}
     for variable_name in unique_variable_names:
         timeseries_data[variable_name] = {}
-<<<<<<< HEAD
-        first = True
-=======
         first = True  # flag to check if this is first iteration in for loop
->>>>>>> 7bd3f9f1
         units = None
         for idx_phase, phase_name in enumerate(phase_names):
             variable_str = f'traj.{phase_name}.timeseries.{variable_name}'
