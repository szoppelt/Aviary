{
 "cells": [
  {
   "cell_type": "code",
   "execution_count": null,
   "metadata": {
    "tags": [
     "remove-cell"
    ]
   },
   "outputs": [],
   "source": [
    "# Testing Cell\n",
    "from aviary.utils.functions import get_model\n",
    "from aviary.docs.tests.utils import glue_variable, Markdown\n",
    "\n",
    "csv_snippet = '```\\n'\n",
    "filename = 'aircraft_for_bench_FwFm.csv'\n",
    "with open(get_model(filename)) as f_in:\n",
    "    lines = f_in.readlines()\n",
    "    l, s = [], 1\n",
    "    for ii in range(7):\n",
    "        l.append(lines[ii*2*s])\n",
    "        s*=-1\n",
    "    l.sort()\n",
    "    csv_snippet+=''.join(l)\n",
    "\n",
    "csv_snippet+='...\\n```'\n",
    "glue_variable('csv_snippet', Markdown(csv_snippet))"
   ]
  },
  {
   "cell_type": "markdown",
   "metadata": {},
   "source": [
    "# Vehicle Input .csv File and Phase_info Dictionary\n",
    "\n",
    "## Vehicle Input .csv File\n",
    "\n",
    "```{note}\n",
    "This section is under development.\n",
    "```\n",
    "\n",
    "Aviary uses two main files to define the vehicle and the trajectory -- the vehicle .csv definition and a `phase_info` dictionary definition that defines the trajectory parameters.\n",
    "You can think of the first file as describing the vehicle's physical properties and the second file as describing the trajectory's properties and optimization parameters.\n",
    "\n",
    "The vehicle .csv file is structured as multiple rows, each containing a specific vehicle parameter's name, value, and units.\n",
    "A portion of an example vehicle .csv file is shown below:\n",
    "\n",
    "```{glue:md} csv_snippet\n",
    ":format: myst\n",
    "```\n",
    "\n",
    "Depending on which analysis options you use with Aviary, you might need to define certain parameters within the vehicle .csv file.\n",
    "The simplest way to get started is to use a provided example vehicle .csv file and modify it as needed for your specific vehicle."
   ]
  },
  {
   "cell_type": "code",
   "execution_count": null,
   "metadata": {
    "tags": [
     "remove-cell"
    ]
   },
   "outputs": [],
   "source": [
    "# Testing Cell\n",
    "from aviary.utils.process_input_decks import create_vehicle\n",
    "from aviary.utils.aviary_values import AviaryValues\n",
    "from aviary.utils.process_input_decks import initial_guessing\n",
    "from aviary.api import Aircraft\n",
    "\n",
    "default_guesses = '```\\n'\n",
    "vehicle_deck = AviaryValues()\n",
<<<<<<< HEAD
    "_ , initial_guesses = create_vehicle(vehicle_deck=vehicle_deck)\n",
    "for key, val in initial_guesses.items():\n",
    "    default_guesses+=f\"{key},{val}\\n\"\n",
    "    glue_variable(key, md_code=True)\n",
    "default_guesses+='```'\n",
    "glue_variable('default_guesses', Markdown(default_guesses))\n",
    "\n",
    "\n",
    "glue_variable(f'{Aircraft.Design.RESERVE_FUEL_ADDITIONAL=}'.split('=')[0], md_code=True)\n",
    "glue_variable(f'{Aircraft.Design.RESERVE_FUEL_FRACTION=}'.split('=')[0], md_code=True)"
=======
    "_ , initialization_guesses = create_vehicle(vehicle_deck=vehicle_deck)\n",
    "for key, val in initialization_guesses.items():\n",
    "    print(f\"{key}: {val}\")"
>>>>>>> f0da3295
   ]
  },
  {
   "cell_type": "markdown",
   "metadata": {},
   "source": [
<<<<<<< HEAD
    "In the example vehicle input .csv files there is a section with the heading '# Initial Guesses' that is used to initialize the trajectory. It contains the following keys along with default initialization values:\n",
    "\n",
    "```{glue:md} default_guesses\n",
    ":format: myst\n",
    "```\n",
    "\n",
    "The user can also specify these parameters with the prefix 'initial_guesses:'\n",
    "e.g. 'initial_guesses:actual_takeoff_mass,150000' would set actual_takeoff_mass in the initial_guesses dictionary to 150000.\n",
=======
    "In the example vehicle input .csv files there is a section headed '# Initial Guesses' which contains the above list in the format: \"actual_takeoff_mass,0\"\n",
    "The user can also specify these parameters with the prefix 'initialization_guesses:'\n",
    "e.g. 'initialization_guesses:actual_takeoff_mass,150000' would set actual_takeoff_mass in the initialization_guesses dictionary to 150000.\n",
>>>>>>> f0da3295
    "\n",
    "If mission_method is TWO_DEGREES_OF_FREEDOM or mass_method is GASP then the initialization_guessing() method is called and wherever the initialization_guesses values are equal to 0, they are updated with calculated estimates based off the problem type (sizing, alternate, fallout) and mass, speed, range, thrust, and payload data specified in the vehicle input .csv file.\n",
    "\n",
    "The initial guess of {glue:md}`reserves` is used to define the reserve fuel. Initially, its value can be anything larger than or equal to 0. There are two Aviary variables to control the reserve fuel in the model file (`.csv`):\n",
    "- {glue:md}`Aircraft.Design.RESERVE_FUEL_ADDITIONAL`: the required fuel reserves: directly in lbm,\n",
    "- {glue:md}`Aircraft.Design.RESERVE_FUEL_FRACTION`: the required fuel reserves: given as a proportion of mission fuel.\n",
    "\n",
    "If the value of initial guess of {glue:md}`reserves` (also in the model file if any) is 0, the initial guess of reserve fuel comes from the above two Aviary variables.  Otherwise, it is determined by the parameter {glue:md}`reserves`:\n",
    "- if `reserves > 10`, we assume it is the actual fuel reserves.\n",
    "- if `0.0 <= reserves <= 10`, we assume it is the fraction of the mission fuel.\n",
    "\n",
    "The initial guess of {glue:md}`reserves` is always converted to the actual design reserves (instead of reserve factor) and is used to update the initial guesses of {glue:md}`fuel_burn_per_passenger_mile` and {glue:md}`cruise_mass_final`."
   ]
  },
  {
   "cell_type": "code",
   "execution_count": null,
   "metadata": {
    "tags": [
     "remove-cell"
    ]
   },
   "outputs": [],
   "source": [
    "# Testing Cell\n",
<<<<<<< HEAD
    "from aviary.interface.default_phase_info.height_energy import phase_info as HE_phase_info\n",
    "from aviary.interface.default_phase_info.two_dof import phase_info as TwoDOF_phase_info\n",
    "from aviary.interface.utils.check_phase_info import check_phase_info, HEIGHT_ENERGY, TWO_DEGREES_OF_FREEDOM\n",
    "from aviary.docs.tests.utils import glue_keys\n",
    "\n",
    "check_phase_info(HE_phase_info, HEIGHT_ENERGY);\n",
    "check_phase_info(TwoDOF_phase_info, TWO_DEGREES_OF_FREEDOM);\n",
    "\n",
    "dummy_phase_info = {}\n",
    "dummy_phase_info.update(TwoDOF_phase_info)\n",
    "dummy_phase_info.update(HE_phase_info)\n",
    "glue_keys(dummy_phase_info)\n"
=======
    "from aviary.utils.process_input_decks import initialization_guessing\n",
    "from aviary.api import Aircraft\n",
    "Aircraft.Design.RESERVE_FUEL_ADDITIONAL;\n",
    "Aircraft.Design.RESERVE_FUEL_FRACTION;"
>>>>>>> f0da3295
   ]
  },
  {
   "cell_type": "markdown",
   "metadata": {},
   "source": [
    "## Phase Info Dictionary\n",
    "\n",
    "`phase_info` is a nested dictionary that Aviary uses for users to define their mission phases - how they are built, the design variables, constraints, connections, etc.\n",
    "\n",
    "We will now discuss the meaning of the keys within the `phase_info` objects.\n",
    "\n",
    "- If a key starts with `min_` or `max_` or ends with `_lower` or `_upper`, it is a lower or upper bound of a state variable. The following keys are not state variables:\n",
    "  - {glue:md}`required_available_climb_rate`: the minimum rate of climb required from the aircraft at the top of climb (beginning of cruise) point in the mission. You don't want your available rate-of-climb to be 0 in case you need to gain altitude during cruise.\n",
    "  - {glue:md}`EAS_limit`: the maximum descending EAS in knots.\n",
    "  - {glue:md}`throttle_setting`: the prescribed throttle setting. This is only used for `GASP` and `solved` missions.\n",
    "- If a key ends with `_ref` or `_ref0` (except {glue:md}`duration_ref`, {glue:md}`duration_ref0`, {glue:md}`initial_ref` and {glue:md}`initial_ref0`), it is the unit-reference and zero-reference values of the control variable at the nodes. This option is invalid if opt=False. Note that it is a simple usage of  ref and ref0. We refer to [Dymos](https://openmdao.github.io/dymos/api/phase_api.html?highlight=ref0#add-state) for details.\n",
    "- Some keys are for phase time only.\n",
    "  - {glue:md}`duration_ref` and {glue:md}`duration_ref0` are unit-reference and zero reference for phase time duration.\n",
    "  - {glue:md}`duration_bounds` are the bounds (lower, upper) for the time duration of the phase.\n",
    "  - {glue:md}`initial_ref` and {glue:md}`initial_ref0` are the unit-reference and zero references for the initial value of time.\n",
    "  - {glue:md}`time_initial_ref` and {glue:md}`time_initial_ref0` are the unit-reference and zero-reference for the initial value of time.\n",
    "  - {glue:md}`initial_bounds`: the lower and upper bounds of initial time. For `GASP`, it is {glue:md}`time_initial_bounds`.\n",
    "- If a key starts with `final_`, it is the final value of a state variable.\n",
    "- If a key ends with `_constraint_eq`, it is an equality constraint.\n",
    "\n",
    "- Keys related to altitude:\n",
    "  - We use {glue:md}`final_altitude` to indicate the final altitude of the phase.\n",
    "  - Meanwhile, {glue:md}`alt` is a key in acceleration phase parameter for altitude in `GASP` missions and {glue:md}`altitude` is a key in all other phases of all missions.\n",
    "\n",
    "- Some keys are a boolean flag of True or False:\n",
    "  - {glue:md}`input_initial`: the flag to indicate whether initial values of of a state (such as: altitude, velocity, mass, etc.) is taken.\n",
    "  - {glue:md}`add_initial_mass_constraint`: the flag to indicate whether to add initial mass constraint\n",
    "  - {glue:md}`clean`: the flag to indicate no flaps or gear are included.\n",
    "  - {glue:md}`connect_initial_mass`: the flag to indicate whether the initial mass is the same as the final mass of previous phase.\n",
    "  - {glue:md}`fix_initial`: the flag to indicate whether the initial state variables is fixed.\n",
    "  - {glue:md}`fix_initial_time`: the flag to indicate whether the initial time is fixed.\n",
    "  - {glue:md}`no_climb`: if True for the descent phase, the aircraft is not allowed to climb during the descent phase.\n",
    "  - {glue:md}`no_descent`: if True for the climb phase, the aircraft is not allowed to descend during the climb phase.\n",
    "  - {glue:md}`include_landing`: the flag to indicate whether there is a landing phase.\n",
    "  - {glue:md}`include_takeoff`: the flag to indicate whether there is a takeoff phase.\n",
    "  - {glue:md}`optimize_mass`: if True, the gross takeoff mass of the aircraft is a design variable.\n",
    "  - {glue:md}`target_mach`: the flag to indicate whether to target mach number.\n",
    "- {glue:md}`initial_guesses`: initial guesses of state variables.\n",
    "- `COLLOCATION` related keys:\n",
    "  - {glue:md}`num_segments`: the number of segments in transcription creation in Dymos. The minimum value is 1. This is needed if 'AnalysisScheme' is `COLLOCATION`.\n",
    "  - {glue:md}`order`: the order of polynomials for interpolation in transcription creation in Dymos. The minimum value is 3. This is needed if 'AnalysisScheme' is `COLLOCATION`.\n",
    "- Other Aviary keys:\n",
    "  - {glue:md}`subsystem_options`: The {glue:md}`aerodynamics` key allows two methods: `computed` and `solved_alpha`. In case of `solved_alpha`, it requires an additional key {glue:md}`aero_data_file`.\n",
    "  - {glue:md}`external_subsystems`: a list of external subsystems.\n",
    "- other keys that are self-explanatory:\n",
    "  - {glue:md}`clean`: a flag for low speed aero (which includes high-lift devices) or cruise aero (clean, because it does not include high-lift devices).\n",
    "  - {glue:md}`EAS_target`: the target equivalent airspeed.\n",
    "  - {glue:md}`initial_mach`: initial Mach number.\n",
    "  - {glue:md}`linear_solver`:  provide an instance of a [LinearSolver](https://openmdao.org/newdocs/versions/latest/features/core_features/controlling_solver_behavior/set_solvers.html) to the phase.\n",
    "  - {glue:md}`mach_cruise`: the cruise mach number.\n",
    "  - {glue:md}`mass_f_cruise`: final cruise mass (kg). It is used as {glue:md}`ref` and {glue:md}`defect_ref` in cruise phase.\n",
    "  - {glue:md}`nonlinear_solver`: provide an instance of a [NonlinearSolver](https://openmdao.org/newdocs/versions/latest/features/core_features/controlling_solver_behavior/set_solvers.html) to the phase.\n",
    "  - {glue:md}`ode_class`: default to `MissionODE`.\n",
    "  - {glue:md}`range_f_cruise`: final cruise range (m). It is used as `ref` and `defect_ref` in cruise phase.\n",
    "  - {glue:md}`solve_segments`: False, 'forward', 'backward'. This is a Radau option.\n",
    "  - {glue:md}`polynomial_control_order`: default to `None`.\n",
    "  - {glue:md}`use_actual_takeoff_mass`: default to `False`.\n",
    "  - {glue:md}`fix_duration`: default to `False`.\n",
    "  - {glue:md}`solve_for_distance`: if True, use a nonlinear solver to converge the `distance` state variable to the desired value. Otherwise use the optimizer to converge the `distance` state.\n",
    "  - {glue:md}`optimize_mach`: if True, the Mach number is a design variable.\n",
    "  - {glue:md}`optimize_altitude`: if True, the altitude is a design variable.\n",
    "  - {glue:md}`constraints`: a dictionary of user-defined constraints. The keys are the names of the constraints and the values are the keyword arguments expected by Dymos.\n",
    "\n",
    "```{note}\n",
    "Not all the keys apply to all phases. The users should select the right keys for each phase of interest. The required keys for each phase are defined in [check_phase_info](https://github.com/OpenMDAO/Aviary/blob/main/aviary/interface/utils.py) function. Currently, this function does the check only for `FLOPS` and `GASP` missions.\n",
    "```\n",
    "\n",
    "## Using custom phase builders\n",
    "\n",
    "For the `height_energy`, you can use a user-defined phase builder.\n",
    "The user-defined phase builder must inherit from `PhaseBuilderBase` and provide the `from_phase_info` and the `build_phase` methods.\n",
    "The `from_phase_info` method is used to convert the `phase_info` dictionary into the inputs needed for the phase builder object.\n",
    "The `build_phase` method is used to actually build and output the `Phase` object.\n",
    "\n",
    "For examples of how to create a custom phase builder, see the `energy_phase.py` file.\n",
    "\n",
    "```{note}\n",
    "Using custom phase builders is a particularly advanced feature and is not recommended for most users.\n",
    "```"
   ]
  },
  {
   "cell_type": "code",
   "execution_count": null,
   "metadata": {
    "tags": [
     "remove-cell"
    ]
   },
   "outputs": [],
   "source": [
    "# Testing Cell\n",
    "from aviary.mission.phase_builder_base import PhaseBuilderBase\n",
    "PhaseBuilderBase.from_phase_info;\n",
    "PhaseBuilderBase.build_phase;"
   ]
  }
 ],
 "metadata": {
  "kernelspec": {
   "display_name": "latest_env",
   "language": "python",
   "name": "python3"
  },
  "language_info": {
   "codemirror_mode": {
    "name": "ipython",
    "version": 3
   },
   "file_extension": ".py",
   "mimetype": "text/x-python",
   "name": "python",
   "nbconvert_exporter": "python",
   "pygments_lexer": "ipython3",
   "version": "3.10.13"
  }
 },
 "nbformat": 4,
 "nbformat_minor": 2
}<|MERGE_RESOLUTION|>--- conflicted
+++ resolved
@@ -73,9 +73,8 @@
     "\n",
     "default_guesses = '```\\n'\n",
     "vehicle_deck = AviaryValues()\n",
-<<<<<<< HEAD
-    "_ , initial_guesses = create_vehicle(vehicle_deck=vehicle_deck)\n",
-    "for key, val in initial_guesses.items():\n",
+    "_ , initialization_guesses = create_vehicle(vehicle_deck=vehicle_deck)\n",
+    "for key, val in initialization_guesses.items():\n",
     "    default_guesses+=f\"{key},{val}\\n\"\n",
     "    glue_variable(key, md_code=True)\n",
     "default_guesses+='```'\n",
@@ -84,31 +83,20 @@
     "\n",
     "glue_variable(f'{Aircraft.Design.RESERVE_FUEL_ADDITIONAL=}'.split('=')[0], md_code=True)\n",
     "glue_variable(f'{Aircraft.Design.RESERVE_FUEL_FRACTION=}'.split('=')[0], md_code=True)"
-=======
-    "_ , initialization_guesses = create_vehicle(vehicle_deck=vehicle_deck)\n",
-    "for key, val in initialization_guesses.items():\n",
-    "    print(f\"{key}: {val}\")"
->>>>>>> f0da3295
    ]
   },
   {
    "cell_type": "markdown",
    "metadata": {},
    "source": [
-<<<<<<< HEAD
-    "In the example vehicle input .csv files there is a section with the heading '# Initial Guesses' that is used to initialize the trajectory. It contains the following keys along with default initialization values:\n",
+    "In the example vehicle input .csv files there is a section with the heading '# Initialization Guesses' that is used to initialize the trajectory. It contains the following keys along with default initialization values:\n",
     "\n",
     "```{glue:md} default_guesses\n",
     ":format: myst\n",
     "```\n",
     "\n",
-    "The user can also specify these parameters with the prefix 'initial_guesses:'\n",
-    "e.g. 'initial_guesses:actual_takeoff_mass,150000' would set actual_takeoff_mass in the initial_guesses dictionary to 150000.\n",
-=======
-    "In the example vehicle input .csv files there is a section headed '# Initial Guesses' which contains the above list in the format: \"actual_takeoff_mass,0\"\n",
     "The user can also specify these parameters with the prefix 'initialization_guesses:'\n",
     "e.g. 'initialization_guesses:actual_takeoff_mass,150000' would set actual_takeoff_mass in the initialization_guesses dictionary to 150000.\n",
->>>>>>> f0da3295
     "\n",
     "If mission_method is TWO_DEGREES_OF_FREEDOM or mass_method is GASP then the initialization_guessing() method is called and wherever the initialization_guesses values are equal to 0, they are updated with calculated estimates based off the problem type (sizing, alternate, fallout) and mass, speed, range, thrust, and payload data specified in the vehicle input .csv file.\n",
     "\n",
@@ -134,7 +122,6 @@
    "outputs": [],
    "source": [
     "# Testing Cell\n",
-<<<<<<< HEAD
     "from aviary.interface.default_phase_info.height_energy import phase_info as HE_phase_info\n",
     "from aviary.interface.default_phase_info.two_dof import phase_info as TwoDOF_phase_info\n",
     "from aviary.interface.utils.check_phase_info import check_phase_info, HEIGHT_ENERGY, TWO_DEGREES_OF_FREEDOM\n",
@@ -147,12 +134,6 @@
     "dummy_phase_info.update(TwoDOF_phase_info)\n",
     "dummy_phase_info.update(HE_phase_info)\n",
     "glue_keys(dummy_phase_info)\n"
-=======
-    "from aviary.utils.process_input_decks import initialization_guessing\n",
-    "from aviary.api import Aircraft\n",
-    "Aircraft.Design.RESERVE_FUEL_ADDITIONAL;\n",
-    "Aircraft.Design.RESERVE_FUEL_FRACTION;"
->>>>>>> f0da3295
    ]
   },
   {
