{
 "cells": [
  {
   "cell_type": "markdown",
   "metadata": {},
   "source": [
    "# Coupled Aircraft-Mission Optimization\n",
    "\n",
    "One of the most exciting features of Aviary is the ability to formulate and solve coupled aircraft-mission design optimization problems.\n",
    "Here, we mean that we are finding the optimal aircraft design parameters while simultaneously finding the optimal mission trajectory.\n",
    "The reason why this is so valuable is that it enables exploration of a larger design space much more efficiently.\n",
    "\n",
    "Solving coupled design-mission problems leads to optimal designs that would not be findable without simultaneously designing the aircraft and the trajectory.\n",
    "This is especially useful for unconventional aircraft designs, operations with complex missions, and many more future-focused studies than what is commonly flying today.\n",
    "\n",
    "This doc page builds up a coupled design problem and explains what we're doing along the way.\n",
    "This process is relatively straightforward in Aviary.\n",
    "We will briefly discuss the optimal results, but that is not necessarily the focus here.\n",
    "Instead, we want to showcase how to do a simple coupled design study in Aviary.\n",
    "\n",
    "You can use this as a starting point for your own exciting aircraft and mission design studies.\n",
    "\n",
    "## Problem Definition and Explanation\n",
    "\n",
    "We will use a conventional single-aisle commercial aircraft design as our starting point.\n",
    "For all of these examples we allow the aircraft to be sized by the optimizer.\n",
    "This means the gross takeoff weight is controlled to meet a mass balance.\n",
    "\n",
    "We will perform four different optimization cases as part of this study:\n",
    "\n",
    "- fixed mission profile, fixed aircraft wing aspect ratio\n",
    "- fixed mission profile, optimized aircraft wing aspect ratio\n",
    "- optimized mission profile, fixed aircraft wing aspect ratio\n",
    "- optimized mission profile, optimized aircraft wing aspect ratio\n",
    "\n",
    "We'll provide more detail individually for each case.\n",
    "\n",
    "When we call Aviary, we will use a common `phase_info` object that we modify for each optimization case shown here:"
   ]
  },
  {
   "cell_type": "code",
   "execution_count": null,
   "metadata": {},
   "outputs": [],
   "source": [
    "phase_info = {\n",
    "    'pre_mission': {'include_takeoff': False, 'optimize_mass': True},\n",
    "    'climb_1': {\n",
    "        'subsystem_options': {'core_aerodynamics': {'method': 'computed'}},\n",
    "        'user_options': {\n",
    "            'optimize_mach': False,\n",
    "            'optimize_altitude': False,\n",
    "            'polynomial_control_order': 1,\n",
    "            'num_segments': 5,\n",
    "            'order': 3,\n",
    "            'solve_for_distance': False,\n",
    "            'initial_mach': (0.2, 'unitless'),\n",
    "            'final_mach': (0.72, 'unitless'),\n",
    "            'mach_bounds': ((0.18, 0.84), 'unitless'),\n",
    "            'initial_altitude': (0.0, 'ft'),\n",
    "            'final_altitude': (32500.0, 'ft'),\n",
    "            'altitude_bounds': ((0.0, 33000.0), 'ft'),\n",
    "            'throttle_enforcement': 'path_constraint',\n",
    "            'fix_initial': True,\n",
    "            'constrain_final': False,\n",
    "            'fix_duration': False,\n",
    "            'initial_bounds': ((0.0, 0.0), 'min'),\n",
    "            'duration_bounds': ((35.0, 105.0), 'min'),\n",
    "        },\n",
<<<<<<< HEAD
    "        'initial_guesses': {'time': ([0, 70], 'min')},\n",
=======
    "        \"initial_guesses\": {\"times\": ([0, 70], \"min\")},\n",
>>>>>>> ca8d07d0
    "    },\n",
    "    'cruise': {\n",
    "        'subsystem_options': {'core_aerodynamics': {'method': 'computed'}},\n",
    "        'user_options': {\n",
    "            'optimize_mach': False,\n",
    "            'optimize_altitude': False,\n",
    "            'polynomial_control_order': 1,\n",
    "            'num_segments': 5,\n",
    "            'order': 3,\n",
    "            'solve_for_distance': False,\n",
    "            'initial_mach': (0.72, 'unitless'),\n",
    "            'final_mach': (0.80, 'unitless'),\n",
    "            'mach_bounds': ((0.7, 0.84), 'unitless'),\n",
    "            'initial_altitude': (32500.0, 'ft'),\n",
    "            'final_altitude': (36000.0, 'ft'),\n",
    "            'altitude_bounds': ((32000.0, 36500.0), 'ft'),\n",
    "            'throttle_enforcement': 'boundary_constraint',\n",
    "            'fix_initial': False,\n",
    "            'constrain_final': False,\n",
    "            'fix_duration': False,\n",
    "            'initial_bounds': ((35.0, 105.0), 'min'),\n",
    "            'duration_bounds': ((91.5, 274.5), 'min'),\n",
    "        },\n",
<<<<<<< HEAD
    "        'initial_guesses': {'time': ([70, 183], 'min')},\n",
=======
    "        \"initial_guesses\": {\"times\": ([70, 183], \"min\")},\n",
>>>>>>> ca8d07d0
    "    },\n",
    "    'descent_1': {\n",
    "        'subsystem_options': {'core_aerodynamics': {'method': 'computed'}},\n",
    "        'user_options': {\n",
    "            'optimize_mach': False,\n",
    "            'optimize_altitude': False,\n",
    "            'polynomial_control_order': 1,\n",
    "            'num_segments': 5,\n",
    "            'order': 3,\n",
    "            'solve_for_distance': False,\n",
    "            'initial_mach': (0.72, 'unitless'),\n",
    "            'final_mach': (0.21, 'unitless'),\n",
    "            'mach_bounds': ((0.19, 0.84), 'unitless'),\n",
    "            'initial_altitude': (36000.0, 'ft'),\n",
    "            'final_altitude': (0.0, 'ft'),\n",
    "            'altitude_bounds': ((0.0, 36500.0), 'ft'),\n",
    "            'throttle_enforcement': 'path_constraint',\n",
    "            'fix_initial': False,\n",
    "            'constrain_final': True,\n",
    "            'fix_duration': False,\n",
    "            'initial_bounds': ((126.5, 379.5), 'min'),\n",
    "            'duration_bounds': ((25.0, 75.0), 'min'),\n",
    "        },\n",
<<<<<<< HEAD
    "        'initial_guesses': {'time': ([253, 50], 'min')},\n",
=======
    "        \"initial_guesses\": {\"times\": ([253, 50], \"min\")},\n",
>>>>>>> ca8d07d0
    "    },\n",
    "    'post_mission': {\n",
    "        'include_landing': False,\n",
    "        'constrain_range': True,\n",
    "        'target_range': (2080, 'nmi'),\n",
    "    },\n",
    "}"
   ]
  },
  {
   "cell_type": "code",
   "execution_count": null,
   "metadata": {
    "tags": [
     "remove-cell"
    ]
   },
   "outputs": [],
   "source": [
    "# Testing Cell\n",
    "from aviary.interface.utils.check_phase_info import HEIGHT_ENERGY, check_phase_info\n",
    "from aviary.utils.doctape import check_value, glue_variable\n",
    "\n",
    "# checking that the phase info example is valid\n",
    "check_phase_info(phase_info, HEIGHT_ENERGY)\n",
    "# checking that optimize mach and altitude are False in the example\n",
    "for phase, info in phase_info.items():\n",
    "    if phase not in ('pre_mission', 'post_mission'):\n",
    "        opt_mach = info['user_options']['optimize_mach']\n",
    "        check_value(opt_mach, False)\n",
    "        opt_alt = info['user_options']['optimize_altitude']\n",
    "        check_value(opt_alt, False)\n",
    "\n",
    "# gluing optimize_altitude and optimize_mach\n",
    "glue_variable('optimize_altitude', 'optimize_altitude = False', md_code=True)\n",
    "glue_variable('optimize_mach', 'optimize_mach = False', md_code=True)"
   ]
  },
  {
   "cell_type": "markdown",
   "metadata": {},
   "source": [
    "Now, let us explain each case, formulate the Aviary problem, and optimize.\n",
    "We'll discuss the results from each case and explain why they vary.\n",
    "\n",
    "## Fixed Mission Profile, Fixed Aircraft Wing Aspect Ratio\n",
    "\n",
    "First, let us run Aviary with a simple setup: fly a prescribed mission profile with an unchanged wing design.\n",
    "Here we are varying the durations of each of the phases (climb, cruise, and descent) to minimize fuel burn across the mission.\n",
    "The altitude and Mach profiles of the mission are fixed because {glue:md}`optimize_altitude` and {glue:md}`optimize_mach` for each of the phases in the `phase_info` object."
   ]
  },
  {
   "cell_type": "code",
   "execution_count": null,
   "metadata": {
    "tags": [
     "remove-cell"
    ]
   },
   "outputs": [],
   "source": [
    "from openmdao.core.problem import _clear_problem_names\n",
    "\n",
    "_clear_problem_names()  # need to reset these to simulate separate runs\n",
    "from openmdao.utils.reports_system import clear_reports\n",
    "\n",
    "clear_reports()"
   ]
  },
  {
   "cell_type": "code",
   "execution_count": null,
   "metadata": {},
   "outputs": [],
   "source": [
    "import aviary.api as av\n",
    "\n",
    "aircraft_filename = 'models/test_aircraft/aircraft_for_bench_FwFm.csv'\n",
    "optimizer = 'IPOPT'\n",
    "make_plots = True\n",
    "max_iter = 100\n",
    "\n",
    "prob = av.run_aviary(\n",
    "    aircraft_filename, phase_info, optimizer=optimizer, make_plots=make_plots, max_iter=max_iter\n",
    ")"
   ]
  },
  {
   "cell_type": "markdown",
   "metadata": {},
   "source": [
    "Now that we've run the case successfully, let's save and print out the fuel burn value:"
   ]
  },
  {
   "cell_type": "code",
   "execution_count": null,
   "metadata": {},
   "outputs": [],
   "source": [
    "fixed_mission_fixed_wing_fuel_burn = prob.get_val(av.Mission.Summary.FUEL_BURNED, units='kg')[0]\n",
    "fixed_mission_fixed_wing_aspect_ratio = prob.get_val(av.Aircraft.Wing.ASPECT_RATIO)[0]\n",
    "print('Mission fuel burn, kg:', fixed_mission_fixed_wing_fuel_burn)\n",
    "print('Aspect ratio:', fixed_mission_fixed_wing_aspect_ratio)"
   ]
  },
  {
   "cell_type": "code",
   "execution_count": null,
   "metadata": {
    "tags": [
     "remove-cell"
    ]
   },
   "outputs": [],
   "source": [
    "# Testing Cell\n",
    "from aviary.interface.methods_for_level1 import run_aviary\n",
    "from aviary.utils.doctape import glue_variable\n",
    "\n",
    "glue_variable(run_aviary.__name__, md_code=True)"
   ]
  },
  {
   "cell_type": "markdown",
   "metadata": {},
   "source": [
    "## Fixed Mission Profile, Optimized Aircraft Wing Aspect Ratio\n",
    "\n",
    "Now we will use the exact same `phase_info` object but set up our Aviary problem such that the aspect ratio of the wing is a design variable.\n",
    "This means that Aviary is optimizing the wing aspect ratio while flying the same mission profile as above.\n",
    "We would expect that by varying the wing aspect ratio, Aviary could find a lower fuel burn value.\n",
    "\n",
    "```{note}\n",
    "All of the realistic design tradeoffs associated with varying the wing aspect ratio are not necessarily captured in this problem, e.g. the wing structure would need to change. We are simply using this as an example of an aircraft design variable available in Aviary.\n",
    "```\n",
    "\n",
    "When we want to add an aircraft design variable to the Aviary problem, we need to use the Level 2 interface for Aviary.\n",
    "This means we can no longer use the all-inclusive {glue:md}`run_aviary` function and instead need to call its constituent methods individually.\n",
    "This allows us to insert a line adding the wing aspect ratio as a design variable as shown below.\n",
    "This line is highlighted with an in-line comment."
   ]
  },
  {
   "cell_type": "code",
   "execution_count": null,
   "metadata": {
    "tags": [
     "remove-cell"
    ]
   },
   "outputs": [],
   "source": [
    "from openmdao.core.problem import _clear_problem_names\n",
    "\n",
    "_clear_problem_names()  # need to reset these to simulate separate runs\n",
    "from openmdao.utils.reports_system import clear_reports\n",
    "\n",
    "clear_reports()"
   ]
  },
  {
   "cell_type": "code",
   "execution_count": null,
   "metadata": {},
   "outputs": [],
   "source": [
    "prob = av.AviaryProblem(av.AnalysisScheme.COLLOCATION)\n",
    "\n",
    "# Load aircraft and options data from user\n",
    "# Allow for user overrides here\n",
    "prob.load_inputs(aircraft_filename, phase_info)\n",
    "\n",
    "prob.check_and_preprocess_inputs()\n",
    "\n",
    "prob.add_pre_mission_systems()\n",
    "\n",
    "prob.add_phases()\n",
    "\n",
    "prob.add_post_mission_systems()\n",
    "\n",
    "# Link phases and variables\n",
    "prob.link_phases()\n",
    "\n",
    "prob.add_driver(optimizer, max_iter=max_iter)\n",
    "\n",
    "prob.add_design_variables()\n",
    "\n",
    "# The following line is an example of how to add a design variable for the aspect ratio of the wing\n",
    "prob.model.add_design_var(av.Aircraft.Wing.ASPECT_RATIO, lower=10.0, upper=14.0, ref=12.0)\n",
    "\n",
    "# Load optimization problem formulation\n",
    "# Detail which variables the optimizer can control\n",
    "prob.add_objective()\n",
    "\n",
    "prob.setup()\n",
    "\n",
    "prob.set_initial_guesses()\n",
    "\n",
    "prob.run_aviary_problem(make_plots=make_plots)"
   ]
  },
  {
   "cell_type": "code",
   "execution_count": null,
   "metadata": {},
   "outputs": [],
   "source": [
    "fixed_mission_optimized_wing_fuel_burn = prob.get_val(av.Mission.Summary.FUEL_BURNED, units='kg')[0]\n",
    "fixed_mission_optimized_wing_aspect_ratio = prob.get_val(av.Aircraft.Wing.ASPECT_RATIO)[0]\n",
    "print('Mission fuel burn, kg:', fixed_mission_optimized_wing_fuel_burn)\n",
    "print('Aspect ratio:', fixed_mission_optimized_wing_aspect_ratio)"
   ]
  },
  {
   "cell_type": "markdown",
   "metadata": {},
   "source": [
    "As expected, the optimal fuel burn value is lower for this case.\n",
    "We'll discuss this in more detail after running two more cases.\n",
    "\n",
    "## Optimized Mission Profile, Fixed Aircraft Wing Aspect Ratio\n",
    "\n",
    "We just investigated giving the optimizer flexibility with the aircraft design while not varying the mission.\n",
    "Let's now look at the results when we optimize the mission but keep the wing aspect ratio unchanged.\n",
    "\n",
    "To do this, we will allow the optimizer to control the Mach and altitude profiles by modifying the `phase_info` object:"
   ]
  },
  {
   "cell_type": "code",
   "execution_count": null,
   "metadata": {
    "tags": [
     "remove-cell"
    ]
   },
   "outputs": [],
   "source": [
    "from openmdao.core.problem import _clear_problem_names\n",
    "\n",
    "_clear_problem_names()  # need to reset these to simulate separate runs\n",
    "from openmdao.utils.reports_system import clear_reports\n",
    "\n",
    "clear_reports()"
   ]
  },
  {
   "cell_type": "code",
   "execution_count": null,
   "metadata": {},
   "outputs": [],
   "source": [
    "phase_info['climb_1']['user_options']['optimize_mach'] = True\n",
    "phase_info['climb_1']['user_options']['optimize_altitude'] = True\n",
    "phase_info['cruise']['user_options']['optimize_mach'] = True\n",
    "phase_info['cruise']['user_options']['optimize_altitude'] = True\n",
    "phase_info['descent_1']['user_options']['optimize_mach'] = True\n",
    "phase_info['descent_1']['user_options']['optimize_altitude'] = True\n",
    "\n",
    "prob = av.run_aviary(\n",
    "    aircraft_filename, phase_info, optimizer=optimizer, make_plots=make_plots, max_iter=max_iter\n",
    ")"
   ]
  },
  {
   "cell_type": "markdown",
   "metadata": {},
   "source": [
    "Now, let's see the fuel burn:"
   ]
  },
  {
   "cell_type": "code",
   "execution_count": null,
   "metadata": {},
   "outputs": [],
   "source": [
    "optimized_mission_fixed_wing_fuel_burn = prob.get_val(av.Mission.Summary.FUEL_BURNED, units='kg')[0]\n",
    "optimized_mission_fixed_wing_aspect_ratio = prob.get_val(av.Aircraft.Wing.ASPECT_RATIO)[0]\n",
    "print('Mission fuel burn, kg:', optimized_mission_fixed_wing_fuel_burn)\n",
    "print('Aspect ratio:', optimized_mission_fixed_wing_aspect_ratio)"
   ]
  },
  {
   "cell_type": "markdown",
   "metadata": {},
   "source": [
    "Optimizing the mission did not have nearly as large of an impact on the fuel burn as optimizing the aspect ratio did.\n",
    "However, the fuel burn still decreased.\n",
    "Let us now look at the fully coupled case.\n",
    "\n",
    "## Optimized Mission Profile, Optimized Aircraft Wing Aspect Ratio\n",
    "\n",
    "Remember we have already modified the `phase_info` object so that the Mach and altitude profiles are optimized.\n",
    "Now we return to the Level 2 way of running the problem with the wing aspect ratio as a design variable."
   ]
  },
  {
   "cell_type": "code",
   "execution_count": null,
   "metadata": {
    "tags": [
     "remove-cell"
    ]
   },
   "outputs": [],
   "source": [
    "from openmdao.core.problem import _clear_problem_names\n",
    "\n",
    "_clear_problem_names()  # need to reset these to simulate separate runs\n",
    "from openmdao.utils.reports_system import clear_reports\n",
    "\n",
    "clear_reports()"
   ]
  },
  {
   "cell_type": "code",
   "execution_count": null,
   "metadata": {},
   "outputs": [],
   "source": [
    "prob = av.AviaryProblem(av.AnalysisScheme.COLLOCATION)\n",
    "\n",
    "# Load aircraft and options data from user\n",
    "# Allow for user overrides here\n",
    "prob.load_inputs(aircraft_filename, phase_info)\n",
    "\n",
    "prob.check_and_preprocess_inputs()\n",
    "# Preprocess inputs\n",
    "prob.add_pre_mission_systems()\n",
    "\n",
    "prob.add_phases()\n",
    "\n",
    "prob.add_post_mission_systems()\n",
    "\n",
    "# Link phases and variables\n",
    "prob.link_phases()\n",
    "\n",
    "prob.add_driver(optimizer, max_iter=max_iter)\n",
    "\n",
    "prob.add_design_variables()\n",
    "\n",
    "# prob.model.add_design_var(av.Aircraft.Engine.SCALED_SLS_THRUST, lower=25.e3, upper=30.e3, units='lbf', ref=28.e3)\n",
    "prob.model.add_design_var(av.Aircraft.Wing.ASPECT_RATIO, lower=10.0, upper=14.0, ref=12.0)\n",
    "\n",
    "# Load optimization problem formulation\n",
    "# Detail which variables the optimizer can control\n",
    "prob.add_objective()\n",
    "\n",
    "prob.setup()\n",
    "\n",
    "prob.set_initial_guesses()\n",
    "\n",
    "prob.run_aviary_problem(make_plots=make_plots)"
   ]
  },
  {
   "cell_type": "markdown",
   "metadata": {},
   "source": [
    "All right, let's check out this final case's fuel burn value:"
   ]
  },
  {
   "cell_type": "code",
   "execution_count": null,
   "metadata": {},
   "outputs": [],
   "source": [
    "optimized_mission_optimized_wing_fuel_burn = prob.get_val(\n",
    "    av.Mission.Summary.FUEL_BURNED, units='kg'\n",
    ")[0]\n",
    "optimized_mission_optimized_wing_aspect_ratio = prob.get_val(av.Aircraft.Wing.ASPECT_RATIO)[0]\n",
    "print('Mission fuel burn, kg:', optimized_mission_optimized_wing_fuel_burn)\n",
    "print('Aspect ratio:', optimized_mission_optimized_wing_aspect_ratio)"
   ]
  },
  {
   "cell_type": "markdown",
   "metadata": {},
   "source": [
    "Cool, it's the lowest yet!\n",
    "Let's discuss these results in more detail now.\n",
    "\n",
    "## Summary and Takeaways\n",
    "\n",
    "We have showcased one of Aviary's most powerful capabilities here -- the ability to simultaneously design an aircraft and optimal trajectory.\n",
    "By building up problem complexity, we can see how optimizing different parts of the problem lead to optimization objective improvements.\n",
    "\n",
    "Here is a summary table of the results:"
   ]
  },
  {
   "cell_type": "code",
   "execution_count": null,
   "metadata": {
    "tags": [
     "hide-input"
    ]
   },
   "outputs": [],
   "source": [
    "import pandas as pd\n",
    "\n",
    "# Create a dictionary with the data\n",
    "data = {\n",
    "    'Case': [\n",
    "        'Fixed Mission, Fixed Wing',\n",
    "        'Fixed Mission, Optimized Wing',\n",
    "        'Optimized Mission, Fixed Wing',\n",
    "        'Optimized Mission, Optimized Wing',\n",
    "    ],\n",
    "    'Optimize Mission': ['-', '-', '✓', '✓'],\n",
    "    'Optimize Wing': ['-', '✓', '-', '✓'],\n",
    "    'Aspect Ratio': [\n",
    "        fixed_mission_fixed_wing_aspect_ratio,\n",
    "        fixed_mission_optimized_wing_aspect_ratio,\n",
    "        optimized_mission_fixed_wing_aspect_ratio,\n",
    "        optimized_mission_optimized_wing_aspect_ratio,\n",
    "    ],\n",
    "    'Fuel Burn Value': [\n",
    "        fixed_mission_fixed_wing_fuel_burn,\n",
    "        fixed_mission_optimized_wing_fuel_burn,\n",
    "        optimized_mission_fixed_wing_fuel_burn,\n",
    "        optimized_mission_optimized_wing_fuel_burn,\n",
    "    ],\n",
    "}\n",
    "\n",
    "# Create a DataFrame from the dictionary\n",
    "df = pd.DataFrame(data).round(2)\n",
    "\n",
    "# Display the DataFrame\n",
    "df"
   ]
  },
  {
   "cell_type": "markdown",
   "metadata": {},
   "source": [
    "We see that the fully coupled case finds the lowest fuel burn value, as expected.\n",
    "In both cases where the wing aspect ratio is optimized, it moves to the higher bound.\n",
    "\n",
    "If we didn't simultaneously design the aircraft and the mission, you would have to manually iterate by first optimizing the aircraft, then the mission, then the aircraft again, etc.\n",
    "This cumbersome process is known as sequential optimization and can lead to non-optimal results for coupled systems, as detailed in Section 13.1 of the [Engineering Design Optimization textbook](https://flowlab.groups.et.byu.net/mdobook.pdf) (available for free).\n",
    "\n",
    "Aviary is unique in its ability to solve these coupled systems using efficient gradient-based optimization.\n",
    "\n",
    "This doc page contains a simple example, but the true power of coupled multidisciplinary optimization lies in solving more complex design problems.\n",
    "We hope that you can effectively use Aviary to optimally design the next generation of exciting aircraft!\n"
   ]
  }
 ],
 "metadata": {
  "celltoolbar": "Tags",
  "kernelspec": {
   "display_name": "Python 3 (ipykernel)",
   "language": "python",
   "name": "python3"
  },
  "language_info": {
   "codemirror_mode": {
    "name": "ipython",
    "version": 3
   },
   "file_extension": ".py",
   "mimetype": "text/x-python",
   "name": "python",
   "nbconvert_exporter": "python",
   "pygments_lexer": "ipython3",
   "version": "3.12.2"
  }
 },
 "nbformat": 4,
 "nbformat_minor": 4
}<|MERGE_RESOLUTION|>--- conflicted
+++ resolved
@@ -68,11 +68,11 @@
     "            'initial_bounds': ((0.0, 0.0), 'min'),\n",
     "            'duration_bounds': ((35.0, 105.0), 'min'),\n",
     "        },\n",
-<<<<<<< HEAD
+
     "        'initial_guesses': {'time': ([0, 70], 'min')},\n",
-=======
+
     "        \"initial_guesses\": {\"times\": ([0, 70], \"min\")},\n",
->>>>>>> ca8d07d0
+
     "    },\n",
     "    'cruise': {\n",
     "        'subsystem_options': {'core_aerodynamics': {'method': 'computed'}},\n",
@@ -96,11 +96,11 @@
     "            'initial_bounds': ((35.0, 105.0), 'min'),\n",
     "            'duration_bounds': ((91.5, 274.5), 'min'),\n",
     "        },\n",
-<<<<<<< HEAD
+
     "        'initial_guesses': {'time': ([70, 183], 'min')},\n",
-=======
+
     "        \"initial_guesses\": {\"times\": ([70, 183], \"min\")},\n",
->>>>>>> ca8d07d0
+
     "    },\n",
     "    'descent_1': {\n",
     "        'subsystem_options': {'core_aerodynamics': {'method': 'computed'}},\n",
@@ -124,11 +124,11 @@
     "            'initial_bounds': ((126.5, 379.5), 'min'),\n",
     "            'duration_bounds': ((25.0, 75.0), 'min'),\n",
     "        },\n",
-<<<<<<< HEAD
+
     "        'initial_guesses': {'time': ([253, 50], 'min')},\n",
-=======
+
     "        \"initial_guesses\": {\"times\": ([253, 50], \"min\")},\n",
->>>>>>> ca8d07d0
+
     "    },\n",
     "    'post_mission': {\n",
     "        'include_landing': False,\n",
