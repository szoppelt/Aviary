{
 "cells": [
  {
   "cell_type": "markdown",
   "id": "f99121f3",
   "metadata": {},
   "source": [
    "# Propulsion\n",
    "\n",
    "The propulsion subsystem in Aviary organizes and executes models for engine sizing and performance.\n",
    "\n",
    "Aviary does not natively model gas-turbine performance, and instead relies on user-provided data and/or custom performance models to perform propulsion analysis.\n",
    "\n",
    "Aviary supports an arbitrary number of propulsor models on a vehicle, each with their own unique properties such as performance characteristics, scaling behaviors, and number of propulsors for that given type. \n",
    "\n",
    "```{note}\n",
    "In Aviary, when we refer to multiple engines of the same type, we say they are homogenous. When you are dealing with multiple engines of different types, we say they are heterogeneous.\n",
    "``` \n",
    "\n",
    "<!-- A diagram would be helpful here, showing X propulsors of type A and Y propulsors of type B on an outline of an aircraft -->\n",
    "Each unique type of engine is defined by a *engine model*<!-- Link to wherever this class is described - theory guide? -->. In Aviary, an *engine model* contains information on how to size and estimate performance for a single instance of an engine of that type. During analysis, Aviary handles summing performance data to a system level. This way, information is available on the performance of both a single instance of an engine, as well as aircraft-level totals, for other Aviary subsystems to utilize.\n",
    "\n",
    "Aviary's variable hierarchy makes a distinction between variables that apply to a single instance of an engine, under the `Aircraft.Engine` sub-category, and variables that apply to the propulsion system as a whole under `Aircraft.Propulsion`. As an example, imagine an aircraft with a heterogeneous set of engines (those with unique properties). Maximum sea-level-static thrust would be defined differently per engine vs propulsion system like so:\n",
    "\n",
    ">*aircraft:engine:scaled_sls_thrust = [1500, 2200], lbf*\n",
    ">\n",
    ">*aircraft:engine:num_engines = [3, 2], unitless*\n",
    ">\n",
    ">*aircraft:propulsion:total_scaled_sls_thrust = 8900, lbf*\n",
    "\n",
    "As you can see, variables under *engine* are vectors that store a value for a single each instance of a single type of engine, while variables under *propulsion* only store a single value that is relevant to the entire aircraft rather than any one specific engine or set of engines. Put another way, this aircraft has two hereogenous types of engines, the first that produces 1,500 lbf of thrust *per engine*, with three of those engines on the aircraft, and the second engine that produces 2,200 lbf of thrust *per engine* with only two copies of that engine on the aircraft. The propulsion-level total is 8,900 lbf of thrust, which is every engine physically present on the aircraft combined together (1500\\*3 + 2200\\*2).\n",
    "\n",
    "In general, the user does not need to define *propulsion* variables, as Aviary can calculate them given values in *engine*, but they are important to understand when reading results.\n",
    "\n",
    "In this section, we will explain how to set up the propulsion systems of an Aviary model, focusing on relatively straightforward aircraft configurations."
   ]
  },
  {
   "cell_type": "markdown",
   "id": "54faaf1d",
   "metadata": {},
   "source": [
    "## Engine Decks\n",
    "<!--parts of this are probably theory?-->\n",
    "The primary way Aviary handles engine performance is by interpolating tabular data from a user-defined file that describes performance characteristics for a given engine. Engines modeled in this manner are called *engine decks*<!-- Link to wherever this class is described - theory guide? -->. Engine decks are a type of engine model - they use the same basic interface, but have additional functionality to handle reading and processing data files.\n",
    "\n",
    "Engine decks can contain a variety of different data to represent any number of propulsion systems, typically ones that utilize combustion such as turbofan or turboshaft engines, including hybridized ones. The most common application of an *engine deck* is to represent a turbofan engine, essentially as black box model that describes the relationship between energy consuption (in the form of fuel) into useful work (the production of thrust).\n",
    "\n",
    "More advanced applications of *engine decks* are as parts of larger, more detailed *engine models*, such as a turboprop. A turboprop model, as described later, connects a turboshaft engine deck with a gearbox and propeller model to bridge the gap between energy consumption and thrust production, packaged together into a single model that treated as a singular unit by the greater propulsion system."
   ]
  },
  {
   "cell_type": "markdown",
   "id": "89776931",
   "metadata": {},
   "source": [
    "### Formatting\n",
    "An *engine deck* data file requires specific formatting for Aviary to correctly interpret. These files must follow the [Aviary data file format](input_files.ipynb). An example of a properly-formatted *engine deck* can be found [here](https://github.com/OpenMDAO/Aviary/blob/main/aviary/models/engines/turbofan_22k.deck)."
   ]
  },
  {
   "cell_type": "markdown",
   "id": "a40a458d",
   "metadata": {},
   "source": [
    "### Variables\n",
    "\n",
    "The following engine performance parameters are supported natively by Aviary for use in *engine decks*. If units are not specified, the default units are assumed. A variety of alternate names for these variables are understood by Aviary, but it is recommended to use the official names given here. A column with a header not recognized by Aviary will be ignored, with a warning raised at runtime. This allows for variables not used by Aviary to still be included in a data file, either for reference or compatibility with another analysis tool.\n",
    "\n",
    "<!-- default variables and their units are not finalized -->\n",
    "| Variable | Default Units | Required? |\n",
    "| :--- | :--- | :---: |\n",
<<<<<<< HEAD
    "| `Mach Number` | unitless | &#x2714; |\n",
    "| `Altitude` | ft | &#x2714; |\n",
    "| `Throttle` | unitless | &#x2714; |\n",
    "| `Hybrid Throttle` | unitless | &#x2718; |\n",
    "| `Net Thrust` | lbf | &#x2714;* |\n",
    "| `Gross Thrust` | lbf | &#x2718;* |\n",
    "| `Ram Drag` | lbf | &#x2718;* |\n",
    "| `Shaft Horsepower` | hp | &#x2718; |\n",
    "| `RPM` | rpm | &#x2718; |\n",
    "| `Fuel Flow Rate` | lbm/h | &#x2718; |\n",
    "| `Electric Power` | kW | &#x2718; |\n",
    "| `NOx Rate` | lbm/h | &#x2718; |\n",
    "| `T4 Temperature` | degR | &#x2718; |\n",
=======
    "| {glue:md}`Mach Number` | unitless | &#x2714; |\n",
    "| {glue:md}`Altitude` | ft | &#x2714; |\n",
    "| {glue:md}`Throttle` | unitless | &#x2714; |\n",
    "| {glue:md}`Hybrid Throttle` | unitless | &#x2718; |\n",
    "| {glue:md}`Net Thrust` | lbf | &#x2714;* |\n",
    "| {glue:md}`Gross Thrust` | lbf | &#x2718; |\n",
    "| {glue:md}`Ram Drag` | lbf | &#x2718; |\n",
    "| {glue:md}`Fuel Flow Rate` | lbm/h | &#x2718; |\n",
    "| {glue:md}`Electric Power` | kW | &#x2718; |\n",
    "| {glue:md}`NOx Rate` | lbm/h | &#x2718; |\n",
    "| {glue:md}`T4 Temperature` | degR | &#x2718; |\n",
>>>>>>> 565263d8
    "\n",
    "**{glue:md}`Net Thrust` (defined as {glue:md}`Gross Thrust` - {glue:md}`Ram Drag`) is not required if both of those variables are provided for calculation*\n",
    "\n",
    "{glue:md}`Mach Number`, {glue:md}`Altitude`, and the two throttle parameters are independent variables required to describe the operating conditions of the engine. {glue:md}`Hybrid Throttle` is optional, and is intended for use as a second degree of control for engines using independently controllable fuel- and electric-based power. The remaining variables are dependent on the operating conditions and are therefore typically optional.\n",
    "\n",
<<<<<<< HEAD
    "*Engine decks* without headers are assumed to contain only the required variable set, in the order specified by the table (`Mach`, `Altitude`, `Throttle`, and `Net Thrust`), and with default units.\n",
=======
    "Engine decks without headers are assumed to contain only the required variable set, in the order specified by the table ({glue:md}`Mach`, {glue:md}`Altitude`, {glue:md}`Throttle`, and {glue:md}`Net Thrust`), and with default units.\n",
>>>>>>> 565263d8
    "\n",
    "Comments may be added to an engine deck data file by using a '`#`' symbol preceding the comment. Anything after this symbol on that line is ignored by Aviary, allowing the user to temporarily remove data points or add in-line comments with context for the data. It is good practice to include comments at the start of the file to explain what kind of engine the data represents, and where it came from."
   ]
  },
  {
   "cell_type": "code",
   "execution_count": null,
   "id": "e0344b4f",
   "metadata": {
    "tags": [
     "remove-cell"
    ]
   },
   "outputs": [],
   "source": [
    "# Testing Cell\n",
    "from aviary.api import Aircraft\n",
    "from aviary.subsystems.propulsion.engine_deck import aliases, default_required_variables, required_options, dependent_options\n",
    "from aviary.subsystems.propulsion.utils import EngineModelVariables\n",
    "from aviary.utils.doctape import check_value, check_contains, get_variable_name, glue_variable\n",
    "from aviary.variable_info.variable_meta_data import CoreMetaData\n",
    "\n",
    "vars = ['Mach Number', 'Altitude', 'Throttle', 'Hybrid Throttle', 'Net Thrust',\n",
    "        'Gross Thrust', 'Ram Drag', 'Fuel Flow Rate', 'Electric Power', 'NOx Rate',\n",
    "        'T4 Temperature']\n",
    "required = ['Mach', 'Altitude', 'Throttle', 'Net Thrust']\n",
    "\n",
    "for var in vars:\n",
    "    glue_variable(var, md_code=True)\n",
    "for var in required:\n",
    "    if not var in vars:\n",
    "        glue_variable(var, md_code=True)\n",
    "\n",
    "def str_to_enum(list_of_vars):\n",
    "    for ii, var in enumerate(list_of_vars):\n",
    "        for enum, alias in aliases.items():\n",
    "            if var.lower().replace(' ','_') in alias:\n",
    "                list_of_vars[ii] = enum\n",
    "                break\n",
    "        if not isinstance(list_of_vars[ii], EngineModelVariables):\n",
    "            raise TypeError(f'\"{var}\" could not be mapped to EngineModelVariables')\n",
    "        \n",
    "# Check that all of variables in the table have an associated EngineModelVariable\n",
    "str_to_enum(vars)\n",
    "str_to_enum(required)\n",
    "check_value(set(required), default_required_variables)\n",
    "\n",
    "Aircraft.Engine = Aircraft.Engine\n",
    "check_contains(required_options, CoreMetaData)\n",
    "required = (#f'{Aircraft.Engine.DATA_FILE=}'.split('=')[0],\n",
    "            get_variable_name(Aircraft.Engine.SCALE_PERFORMANCE),\n",
    "            get_variable_name(Aircraft.Engine.IGNORE_NEGATIVE_THRUST),\n",
    "            get_variable_name(Aircraft.Engine.GEOPOTENTIAL_ALT),\n",
    "            get_variable_name(Aircraft.Engine.GENERATE_FLIGHT_IDLE))\n",
    "required_options_list = ''\n",
    "for var in required:\n",
    "    required_options_list += f'* `{var}`\\n'\n",
    "required_options_list += f'* `{get_variable_name(Aircraft.Engine.NUM_WING_ENGINES)}` and/or '+\\\n",
    "    f'`{get_variable_name(Aircraft.Engine.NUM_FUSELAGE_ENGINES)}`\\n'\n",
    "glue_variable('required_options', required_options_list, display=True)\n",
    "\n",
    "GENERATE_FLIGHT_IDLE = (Aircraft.Engine.FLIGHT_IDLE_THRUST_FRACTION,\n",
    "                        Aircraft.Engine.FLIGHT_IDLE_MIN_FRACTION,\n",
    "                        Aircraft.Engine.FLIGHT_IDLE_MAX_FRACTION,)\n",
    "check_value(dependent_options[Aircraft.Engine.GENERATE_FLIGHT_IDLE], GENERATE_FLIGHT_IDLE)\n",
<<<<<<< HEAD
    "flight_idle_options = f'* `{f\"{Aircraft.Engine.FLIGHT_IDLE_THRUST_FRACTION=}\".split(\"=\")[0]}`\\n' +\\\n",
    "                      f'* `{f\"{Aircraft.Engine.FLIGHT_IDLE_MIN_FRACTION=}\".split(\"=\")[0]}`\\n' +\\\n",
    "                      f'* `{f\"{Aircraft.Engine.FLIGHT_IDLE_MAX_FRACTION=}\".split(\"=\")[0]}`\\n'\n",
    "glue_variable('flight_idle_options', flight_idle_options, display=True)"
=======
    "flight_idle_options = f'* `{get_variable_name(Aircraft.Engine.FLIGHT_IDLE_THRUST_FRACTION)}`\\n' +\\\n",
    "                      f'* `{get_variable_name(Aircraft.Engine.FLIGHT_IDLE_MIN_FRACTION)}`\\n' +\\\n",
    "                      f'* `{get_variable_name(Aircraft.Engine.FLIGHT_IDLE_MAX_FRACTION)}`\\n'\n",
    "glue_variable('flight_idle_options', flight_idle_options, display=True)\n",
    "\n"
>>>>>>> 565263d8
   ]
  },
  {
   "cell_type": "markdown",
   "id": "3c8573d8",
   "metadata": {},
   "source": [
    "## Setting Up Propulsion Analysis\n",
    "\n",
    "### Beginner Guide\n",
    "\n",
    "To add an engine deck to Aviary, the minimum set of variables to describe it must be provided in your input file. This list includes:\n",
    "<!-- This list is for EngineDecks specifically, does that need clarification? No other engine model is currently planned to be supported with a level1 interface right? -->\n",
    "```{glue:md} required_options\n",
    ":format: myst\n",
    "```\n",
    "\n",
    "<!--At a system level, there a few variables you must include that affect all engines. This list includes: -->\n",
    "\n",
    "<!-- Additional variables are required but will depend on preprocessor behavior, which is not finalized. NUM_WING_ENGINES & NUM_FUSELAGE_ENGINES vs NUM_ENGINES behavior, SCALE_FACTOR vs. SCALED_SLS_THRUST, etc. -->\n",
    "If generating flight idle points is desired, the following variables are also required. More information on flight idle generation is available here <!--TODO link here-->.\n",
    "\n",
    "```{glue:md} flight_idle_options\n",
    ":format: myst\n",
    "```\n",
    "\n",
    "If you are missing any required variables, you may see a warning at runtime, depending on verbosity level. Aviary will try using the default value for the missing variable, which may affect analysis results.\n",
    "\n",
    "```\n",
    "UserWarning: <aircraft:engine:scale_performance> is a required option for EngineDecks, but has not been specified for EngineDeck <example>. The default value will be used.\n",
    "```\n",
    "\n",
    "<!-- See !!!LINK HERE!!! for a complete list of all available options to define engine behavior -->\n",
    "\n",
    "<!-- Section on setting up Propulsion-level variables, which ones are required? -->"
   ]
  },
  {
   "cell_type": "code",
   "execution_count": null,
   "id": "5af6cc2c",
   "metadata": {
    "tags": [
     "remove-cell"
    ]
   },
   "outputs": [],
   "source": [
    "# Testing Cell\n",
    "from aviary.api import Aircraft\n",
    "from aviary.subsystems.propulsion.engine_deck import dependent_options\n",
    "from aviary.utils.doctape import check_value\n",
    "ae = Aircraft.Engine\n",
    "\n",
    "required = (ae.FLIGHT_IDLE_THRUST_FRACTION, ae.FLIGHT_IDLE_MIN_FRACTION, ae.FLIGHT_IDLE_MAX_FRACTION)\n",
    "check_value(required,dependent_options[ae.GENERATE_FLIGHT_IDLE])\n"
   ]
  },
  {
   "cell_type": "markdown",
   "id": "bb80435f",
   "metadata": {},
   "source": [
    "### Intermediate Guide\n",
    "\n",
    "Engine models are defined in Aviary using an {glue:md}`EngineModel` object. An {glue:md}`EngineModel` is responsible for handling many tasks required to prepare an engine for use in Aviary, such as reading engine data from a file in the case of an {glue:md}`EngineDeck` (which is a child class of {glue:md}`EngineModel`). <!-- link to theory guide? -->\n",
    "\n",
<<<<<<< HEAD
    "An `EngineModel` (and classes inheriting it) can be manually created and added to the Aviary problem, instead of being created from the values provided via an Aviary input file. This is extremely useful when setting up an aircraft with multiple heterogenous types of engines, each with unique properties, or using a custom engine model. An `EngineModel` requires an `AviaryValues` object containing the variables required for that engine (such as those outlined in the Beginner Guide example for `EngineDecks`)<!-- link to that subsection -->."
=======
    "An {glue:md}`EngineModel` (and classes inheriting it) can be manually created and added to the Aviary problem. This is extremely useful when setting up an aircraft with multiple heterogenous types, each with unique properties, or using a custom engine model. An {glue:md}`EngineModel` requires an {glue:md}`AviaryValues` object containing the variables required for that engine (such as those outlined in the Beginner Guide example for {glue:md}`EngineDeck`)<!-- link to that subsection -->."
>>>>>>> 565263d8
   ]
  },
  {
   "cell_type": "code",
   "execution_count": null,
   "id": "a32de86f",
   "metadata": {
    "tags": [
     "remove-cell"
    ]
   },
   "outputs": [],
   "source": [
    "# Testing Cell\n",
    "from aviary.subsystems.propulsion.engine_model import EngineModel\n",
    "from aviary.subsystems.propulsion.engine_deck import EngineDeck\n",
    "from aviary.utils.doctape import check_value, get_variable_name, glue_variable\n",
    "from aviary.utils.aviary_values import AviaryValues\n",
    "import inspect\n",
    "\n",
    "check_value(EngineDeck.__base__, EngineModel)\n",
    "type_hint = inspect.signature(EngineModel).parameters['options'].annotation\n",
    "check_value(type_hint, AviaryValues)\n",
    "\n",
    "glue_variable(EngineModel.__name__, md_code=True)\n",
    "glue_variable(EngineDeck.__name__, md_code=True)\n",
    "glue_variable(AviaryValues.__name__, md_code=True)"
   ]
  },
  {
   "cell_type": "code",
   "execution_count": null,
   "id": "742596ec",
   "metadata": {},
   "outputs": [],
   "source": [
    "import aviary.api as av\n",
    "from aviary.api import Aircraft\n",
    "\n",
    "aviary_options = av.AviaryValues()\n",
    "\n",
    "# Add relevant inputs and options to engine_options\n",
    "# using engine_options.set_val(...)\n",
    "filename = av.get_path('models/engines/turbofan_28k.deck')\n",
    "aviary_options.set_val(Aircraft.Engine.DATA_FILE, filename)\n",
    "# example of setting an engine variable to a specific value\n",
    "aviary_options.set_val(Aircraft.Engine.SCALE_FACTOR, 0.9)\n",
    "\n",
    "# It is assumed here that aviary_options is configured to have\n",
    "# all inputs needed for analysis, except engine-level values.\n",
    "# Because not all required options were defined in this example, we\n",
    "# see a number of warnings about the missing variables.\n",
    "engine_deck = av.EngineDeck(name='example', options=aviary_options)"
   ]
  },
  {
   "cell_type": "markdown",
   "id": "19e31c3b",
   "metadata": {},
   "source": [
<<<<<<< HEAD
    "In this example code snippet, we didn't set a value for every required variable and option previously listed - because of this, we get a number of warnings letting us know which ones we forgot to set, and that the default values specified will be used.\n",
    "\n",
    "Once an `EngineDeck` has been successfully created, it must be attached to the vehicle model you want to analyze. The simplest way to do this is to take advantage of the propulsion preprocessor utility. This preprocessor handles all of the details of getting data related to `EngineModels`, which may change during initialization, correctly set up in the `AviaryValues` object which is used to define the vehicle at the Aviary problem level. This is a critical step, because once Aviary begins analysis it assumes that all of the relevant data present in individual `EngineModels` have made their way into the vehicle-level data."
=======
    "Once an {glue:md}`EngineModel` has been created, it must be added to the Aviary analysis you want to perform. The simplest way to do this is to take advantage of the propulsion preprocessor utility. This preprocessor handles all of the details of getting data related to {glue:md}`EngineModel`, which may change during initialization, correctly set up in the {glue:md}`AviaryValues` object which is used to define the vehicle at the Aviary problem level."
>>>>>>> 565263d8
   ]
  },
  {
   "cell_type": "code",
   "execution_count": null,
   "id": "5274e61f",
   "metadata": {},
   "outputs": [],
   "source": [
    "av.preprocess_propulsion(aviary_options=aviary_options,\n",
    "                         engine_models=[engine_deck])"
   ]
  },
  {
   "cell_type": "markdown",
   "id": "bbabdf30",
   "metadata": {},
   "source": [
<<<<<<< HEAD
    "#### Heterogenous Engine Sets\n",
    "In this example, our aircraft model has two distinct types of engines, which are assumed to have different properties. To keep this example simple, we will build an aircraft with two sets of engines based on the `EngineDeck` we just set up, but one set of engines is scaled to half size using `Aircraft.Engine.SCALE_FACTOR`."
=======
    "In this example, *{glue:md}aviary_options* is modified in-place with updated values from *{glue:md}engine_model*, as well as properly configuring engine-related variables into vectors. When working with multiple heterogenous engines, simply provide {glue:md}`preprocess_propulsion()` with a list of all `EngineModels`, like so:"
>>>>>>> 565263d8
   ]
  },
  {
   "cell_type": "code",
   "execution_count": null,
   "id": "6bab1436",
   "metadata": {
    "tags": [
     "remove-cell"
    ]
   },
   "outputs": [],
   "source": [
    "import aviary.api as av\n",
    "from aviary.utils.doctape import get_variable_name, glue_variable\n",
    "\n",
    "filename = 'models/engines/turbofan_28k.deck'\n",
    "options = av.AviaryValues()\n",
    "options.set_val(av.Aircraft.Engine.DATA_FILE, av.get_path(filename))\n",
    "\n",
<<<<<<< HEAD
    "engine_deck_1 = av.EngineModel(options=options)\n",
    "\n",
    "# now let's change the second engine to be scaled smaller by changing options\n",
    "options.set_val(Aircraft.Engine.SCALE_FACTOR, 0.5)\n",
    "engine_deck_2 = av.EngineModel(options=options)"
   ]
  },
  {
   "cell_type": "markdown",
   "id": "961a361d",
   "metadata": {},
   "source": [
    "*aviary_options* is modified in-place with updated values from *engine_model*, as well as properly configuring engine-related variables into vectors. When working with multiple heterogenous engines, simply provide `preprocess_propulsion()` with a list of all `EngineModels`, like so:"
   ]
  },
  {
   "cell_type": "code",
   "execution_count": null,
   "id": "9335d5ca",
   "metadata": {},
   "outputs": [],
   "source": [
    "# Test Cell\n",
    "aviary_options = av.AviaryValues()\n",
    "# set this to avoid warning in later cell\n",
    "aviary_options.set_val(Aircraft.Engine.NUM_WING_ENGINES, 2)"
=======
    "engine_model_1 = av.EngineDeck(options=options)\n",
    "engine_model_2 = av.EngineModel(options=options)\n",
    "aviary_options = options\n",
    "\n",
    "glue_variable(get_variable_name(aviary_options))\n",
    "\n",
    "preprocess_propulsion = av.preprocess_propulsion\n",
    "glue_variable(get_variable_name(preprocess_propulsion) + '()', md_code=True)\n",
    "glue_variable(get_variable_name(engine_model))"
>>>>>>> 565263d8
   ]
  },
  {
   "cell_type": "code",
   "execution_count": null,
   "id": "32757b0c",
   "metadata": {
    "tags": [
     "remove-output"
    ]
   },
   "outputs": [],
   "source": [
    "av.preprocess_propulsion(aviary_options=aviary_options,\n",
    "                         engine_models=[engine_deck_1,\n",
    "                                        engine_deck_2])\n"
   ]
  },
  {
   "cell_type": "code",
   "execution_count": null,
   "id": "c566473f",
   "metadata": {},
   "outputs": [],
   "source": [
    "# Testing Cell\n",
    "print(f'Interpolation Method: {aviary_options.get_val(Aircraft.Engine.SCALE_FACTOR)}')"
   ]
  },
  {
   "cell_type": "markdown",
   "id": "612e0ff5",
   "metadata": {},
   "source": [
    "Note how calling `preprocess_propulsion()` changes `Aircraft.Engine.SCALE_FACTOR`, which was individually defined for each `EngineDeck`, into a list containing both values. This way Aviary can access information on every `EngineModel` present on the aircraft without needing access to each individual `EngineModel` object. This is important to be aware of if you are manually setting any variables related to engines or propulsion rather than using the built-in methods and functions presented in the Intermediate guide, which will do this work for you."
   ]
  },
  {
   "cell_type": "markdown",
   "id": "f9f522c5",
   "metadata": {},
   "source": [
    "### Advanced Guide\n",
    "\n",
    "This section is a work in progress. Please check back later for more information."
   ]
  }
 ],
 "metadata": {
  "kernelspec": {
<<<<<<< HEAD
   "display_name": "Python 3",
=======
   "display_name": "av1",
>>>>>>> 565263d8
   "language": "python",
   "name": "python3"
  },
  "language_info": {
   "codemirror_mode": {
    "name": "ipython",
    "version": 3
   },
   "file_extension": ".py",
   "mimetype": "text/x-python",
   "name": "python",
   "nbconvert_exporter": "python",
   "pygments_lexer": "ipython3",
<<<<<<< HEAD
   "version": "3.12.3"
=======
   "version": "3.9.18"
>>>>>>> 565263d8
  }
 },
 "nbformat": 4,
 "nbformat_minor": 5
}<|MERGE_RESOLUTION|>--- conflicted
+++ resolved
@@ -70,43 +70,25 @@
     "<!-- default variables and their units are not finalized -->\n",
     "| Variable | Default Units | Required? |\n",
     "| :--- | :--- | :---: |\n",
-<<<<<<< HEAD
-    "| `Mach Number` | unitless | &#x2714; |\n",
-    "| `Altitude` | ft | &#x2714; |\n",
-    "| `Throttle` | unitless | &#x2714; |\n",
-    "| `Hybrid Throttle` | unitless | &#x2718; |\n",
-    "| `Net Thrust` | lbf | &#x2714;* |\n",
-    "| `Gross Thrust` | lbf | &#x2718;* |\n",
-    "| `Ram Drag` | lbf | &#x2718;* |\n",
-    "| `Shaft Horsepower` | hp | &#x2718; |\n",
-    "| `RPM` | rpm | &#x2718; |\n",
-    "| `Fuel Flow Rate` | lbm/h | &#x2718; |\n",
-    "| `Electric Power` | kW | &#x2718; |\n",
-    "| `NOx Rate` | lbm/h | &#x2718; |\n",
-    "| `T4 Temperature` | degR | &#x2718; |\n",
-=======
     "| {glue:md}`Mach Number` | unitless | &#x2714; |\n",
     "| {glue:md}`Altitude` | ft | &#x2714; |\n",
     "| {glue:md}`Throttle` | unitless | &#x2714; |\n",
     "| {glue:md}`Hybrid Throttle` | unitless | &#x2718; |\n",
     "| {glue:md}`Net Thrust` | lbf | &#x2714;* |\n",
-    "| {glue:md}`Gross Thrust` | lbf | &#x2718; |\n",
-    "| {glue:md}`Ram Drag` | lbf | &#x2718; |\n",
+    "| {glue:md}`Gross Thrust` | lbf | &#x2718;* |\n",
+    "| {glue:md}`Ram Drag` | lbf | &#x2718;* |\n",
+    "| `Shaft Horsepower` | hp | &#x2718; |\n",
+    "| `RPM` | rpm | &#x2718; |\n",
     "| {glue:md}`Fuel Flow Rate` | lbm/h | &#x2718; |\n",
     "| {glue:md}`Electric Power` | kW | &#x2718; |\n",
     "| {glue:md}`NOx Rate` | lbm/h | &#x2718; |\n",
     "| {glue:md}`T4 Temperature` | degR | &#x2718; |\n",
->>>>>>> 565263d8
     "\n",
     "**{glue:md}`Net Thrust` (defined as {glue:md}`Gross Thrust` - {glue:md}`Ram Drag`) is not required if both of those variables are provided for calculation*\n",
     "\n",
     "{glue:md}`Mach Number`, {glue:md}`Altitude`, and the two throttle parameters are independent variables required to describe the operating conditions of the engine. {glue:md}`Hybrid Throttle` is optional, and is intended for use as a second degree of control for engines using independently controllable fuel- and electric-based power. The remaining variables are dependent on the operating conditions and are therefore typically optional.\n",
     "\n",
-<<<<<<< HEAD
-    "*Engine decks* without headers are assumed to contain only the required variable set, in the order specified by the table (`Mach`, `Altitude`, `Throttle`, and `Net Thrust`), and with default units.\n",
-=======
-    "Engine decks without headers are assumed to contain only the required variable set, in the order specified by the table ({glue:md}`Mach`, {glue:md}`Altitude`, {glue:md}`Throttle`, and {glue:md}`Net Thrust`), and with default units.\n",
->>>>>>> 565263d8
+    "*Engine decks* without headers are assumed to contain only the required variable set, in the order specified by the table ({glue:md}`Mach`, {glue:md}`Altitude`, {glue:md}`Throttle`, and {glue:md}`Net Thrust`), and with default units.\n",
     "\n",
     "Comments may be added to an engine deck data file by using a '`#`' symbol preceding the comment. Anything after this symbol on that line is ignored by Aviary, allowing the user to temporarily remove data points or add in-line comments with context for the data. It is good practice to include comments at the start of the file to explain what kind of engine the data represents, and where it came from."
    ]
@@ -172,18 +154,10 @@
     "                        Aircraft.Engine.FLIGHT_IDLE_MIN_FRACTION,\n",
     "                        Aircraft.Engine.FLIGHT_IDLE_MAX_FRACTION,)\n",
     "check_value(dependent_options[Aircraft.Engine.GENERATE_FLIGHT_IDLE], GENERATE_FLIGHT_IDLE)\n",
-<<<<<<< HEAD
-    "flight_idle_options = f'* `{f\"{Aircraft.Engine.FLIGHT_IDLE_THRUST_FRACTION=}\".split(\"=\")[0]}`\\n' +\\\n",
-    "                      f'* `{f\"{Aircraft.Engine.FLIGHT_IDLE_MIN_FRACTION=}\".split(\"=\")[0]}`\\n' +\\\n",
-    "                      f'* `{f\"{Aircraft.Engine.FLIGHT_IDLE_MAX_FRACTION=}\".split(\"=\")[0]}`\\n'\n",
-    "glue_variable('flight_idle_options', flight_idle_options, display=True)"
-=======
     "flight_idle_options = f'* `{get_variable_name(Aircraft.Engine.FLIGHT_IDLE_THRUST_FRACTION)}`\\n' +\\\n",
     "                      f'* `{get_variable_name(Aircraft.Engine.FLIGHT_IDLE_MIN_FRACTION)}`\\n' +\\\n",
     "                      f'* `{get_variable_name(Aircraft.Engine.FLIGHT_IDLE_MAX_FRACTION)}`\\n'\n",
-    "glue_variable('flight_idle_options', flight_idle_options, display=True)\n",
-    "\n"
->>>>>>> 565263d8
+    "glue_variable('flight_idle_options', flight_idle_options, display=True)"
    ]
   },
   {
@@ -251,11 +225,7 @@
     "\n",
     "Engine models are defined in Aviary using an {glue:md}`EngineModel` object. An {glue:md}`EngineModel` is responsible for handling many tasks required to prepare an engine for use in Aviary, such as reading engine data from a file in the case of an {glue:md}`EngineDeck` (which is a child class of {glue:md}`EngineModel`). <!-- link to theory guide? -->\n",
     "\n",
-<<<<<<< HEAD
-    "An `EngineModel` (and classes inheriting it) can be manually created and added to the Aviary problem, instead of being created from the values provided via an Aviary input file. This is extremely useful when setting up an aircraft with multiple heterogenous types of engines, each with unique properties, or using a custom engine model. An `EngineModel` requires an `AviaryValues` object containing the variables required for that engine (such as those outlined in the Beginner Guide example for `EngineDecks`)<!-- link to that subsection -->."
-=======
-    "An {glue:md}`EngineModel` (and classes inheriting it) can be manually created and added to the Aviary problem. This is extremely useful when setting up an aircraft with multiple heterogenous types, each with unique properties, or using a custom engine model. An {glue:md}`EngineModel` requires an {glue:md}`AviaryValues` object containing the variables required for that engine (such as those outlined in the Beginner Guide example for {glue:md}`EngineDeck`)<!-- link to that subsection -->."
->>>>>>> 565263d8
+    "An {glue:md}`EngineModel` (and classes inheriting it) can be manually created and added to the Aviary problem, instead of being created from the values provided via an Aviary input file. This is extremely useful when setting up an aircraft with multiple heterogenous types of engines, each with unique properties, or using a custom engine model. An {glue:md}`EngineModel` requires an {glue:md}`AviaryValues` object containing the variables required for that engine (such as those outlined in the Beginner Guide example for {glue:md}`EngineDeck`)<!-- link to that subsection -->."
    ]
   },
   {
@@ -316,13 +286,9 @@
    "id": "19e31c3b",
    "metadata": {},
    "source": [
-<<<<<<< HEAD
     "In this example code snippet, we didn't set a value for every required variable and option previously listed - because of this, we get a number of warnings letting us know which ones we forgot to set, and that the default values specified will be used.\n",
     "\n",
-    "Once an `EngineDeck` has been successfully created, it must be attached to the vehicle model you want to analyze. The simplest way to do this is to take advantage of the propulsion preprocessor utility. This preprocessor handles all of the details of getting data related to `EngineModels`, which may change during initialization, correctly set up in the `AviaryValues` object which is used to define the vehicle at the Aviary problem level. This is a critical step, because once Aviary begins analysis it assumes that all of the relevant data present in individual `EngineModels` have made their way into the vehicle-level data."
-=======
-    "Once an {glue:md}`EngineModel` has been created, it must be added to the Aviary analysis you want to perform. The simplest way to do this is to take advantage of the propulsion preprocessor utility. This preprocessor handles all of the details of getting data related to {glue:md}`EngineModel`, which may change during initialization, correctly set up in the {glue:md}`AviaryValues` object which is used to define the vehicle at the Aviary problem level."
->>>>>>> 565263d8
+    "Once an {glue:md}`EngineDeck` has been successfully created, it must be attached to the vehicle model you want to analyze. The simplest way to do this is to take advantage of the propulsion preprocessor utility. This preprocessor handles all of the details of getting data related to `EngineModels`, which may change during initialization, correctly set up in the `AviaryValues` object which is used to define the vehicle at the Aviary problem level. This is a critical step, because once Aviary begins analysis it assumes that all of the relevant data present in individual `EngineModels` have made their way into the vehicle-level data."
    ]
   },
   {
@@ -341,12 +307,8 @@
    "id": "bbabdf30",
    "metadata": {},
    "source": [
-<<<<<<< HEAD
     "#### Heterogenous Engine Sets\n",
-    "In this example, our aircraft model has two distinct types of engines, which are assumed to have different properties. To keep this example simple, we will build an aircraft with two sets of engines based on the `EngineDeck` we just set up, but one set of engines is scaled to half size using `Aircraft.Engine.SCALE_FACTOR`."
-=======
-    "In this example, *{glue:md}aviary_options* is modified in-place with updated values from *{glue:md}engine_model*, as well as properly configuring engine-related variables into vectors. When working with multiple heterogenous engines, simply provide {glue:md}`preprocess_propulsion()` with a list of all `EngineModels`, like so:"
->>>>>>> 565263d8
+    "In this example, our aircraft model has two distinct types of engines, which are assumed to have different properties. To keep this example simple, we will build an aircraft with two sets of engines based on the `EngineDeck` we just set up, but one set of engines is scaled to half size using {glue:md}`Aircraft.Engine.SCALE_FACTOR`."
    ]
   },
   {
@@ -367,7 +329,6 @@
     "options = av.AviaryValues()\n",
     "options.set_val(av.Aircraft.Engine.DATA_FILE, av.get_path(filename))\n",
     "\n",
-<<<<<<< HEAD
     "engine_deck_1 = av.EngineModel(options=options)\n",
     "\n",
     "# now let's change the second engine to be scaled smaller by changing options\n",
@@ -394,17 +355,6 @@
     "aviary_options = av.AviaryValues()\n",
     "# set this to avoid warning in later cell\n",
     "aviary_options.set_val(Aircraft.Engine.NUM_WING_ENGINES, 2)"
-=======
-    "engine_model_1 = av.EngineDeck(options=options)\n",
-    "engine_model_2 = av.EngineModel(options=options)\n",
-    "aviary_options = options\n",
-    "\n",
-    "glue_variable(get_variable_name(aviary_options))\n",
-    "\n",
-    "preprocess_propulsion = av.preprocess_propulsion\n",
-    "glue_variable(get_variable_name(preprocess_propulsion) + '()', md_code=True)\n",
-    "glue_variable(get_variable_name(engine_model))"
->>>>>>> 565263d8
    ]
   },
   {
@@ -455,11 +405,7 @@
  ],
  "metadata": {
   "kernelspec": {
-<<<<<<< HEAD
-   "display_name": "Python 3",
-=======
    "display_name": "av1",
->>>>>>> 565263d8
    "language": "python",
    "name": "python3"
   },
@@ -473,11 +419,7 @@
    "name": "python",
    "nbconvert_exporter": "python",
    "pygments_lexer": "ipython3",
-<<<<<<< HEAD
-   "version": "3.12.3"
-=======
    "version": "3.9.18"
->>>>>>> 565263d8
   }
  },
  "nbformat": 4,
