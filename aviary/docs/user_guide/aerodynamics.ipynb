{
 "cells": [
  {
   "cell_type": "code",
   "execution_count": null,
   "metadata": {
    "tags": [
     "remove-cell"
    ]
   },
   "outputs": [],
   "source": [
    "# Testing Cell\n",
    "import inspect\n",
    "import aviary.api as av\n",
    "from aviary.subsystems.aerodynamics.aerodynamics_builder import CoreAerodynamicsBuilder\n",
    "from aviary.utils.doctape import get_variable_name, glue_variable\n",
    "\n",
    "CoreAerodynamicsBuilder\n",
    "glue_variable(get_variable_name(CoreAerodynamicsBuilder), md_code=True)\n",
    "\n",
    "EquationsOfMotion = av.EquationsOfMotion\n",
    "glue_variable('height-energy', get_variable_name(EquationsOfMotion.HEIGHT_ENERGY).split('.')[1].lower().replace('_','-'), md_code=False)\n",
    "glue_variable(get_variable_name(EquationsOfMotion.TWO_DEGREES_OF_FREEDOM).split('.')[1].lower().replace('_','-'), md_code=False)\n",
    "\n",
    "# glue all arguments of function CoreAerodynamicsBuilder.__init__()\n",
    "sigs = inspect.signature(CoreAerodynamicsBuilder)\n",
    "parameters = sigs.parameters\n",
    "for name, param in parameters.items():\n",
    "    glue_variable(name, md_code=True)\n",
    "    # print(f'Name: {name}, Default: {param.default}, Kind: {param.kind}')"
   ]
  },
  {
   "cell_type": "markdown",
   "metadata": {},
   "source": [
    "<!-- Work in progress... -->\n",
    "# Aerodynamics Subsystem\n",
    "\n",
    "The built-in aerodynamics subsystem in Aviary offers multiple options for computing drag. Users can select from methods based on the FLOPS or GASP legacy codes. Choice of which legacy code's routines to use is determined by the {glue:md}`code_origin` option provided when initializing a {glue:md}`CoreAerodynamicsBuilder`. When using Aviary's [Level 1 interface](../getting_started/onboarding_level1), the code origin for aerodynamics is automatically set to match with the mission method ({glue:md}`height-energy` is paired with FLOPS, and {glue:md}`two-degrees-of-freedom` is paired with GASP). Future updates to Aviary will allow for the user to specify aerodynamics code origin directly in the input file."
   ]
  },
  {
   "cell_type": "code",
   "execution_count": null,
   "metadata": {},
   "outputs": [],
   "source": [
    "from aviary.api import CoreAerodynamicsBuilder, LegacyCode\n",
    "\n",
    "aero_builder = CoreAerodynamicsBuilder(name='aero_example', code_origin=LegacyCode.FLOPS)"
   ]
  },
  {
   "cell_type": "code",
   "execution_count": null,
   "metadata": {
    "tags": [
     "remove-cell"
    ]
   },
   "outputs": [],
   "source": [
    "# Testing Cell\n",
    "from aviary.interface.methods_for_level1 import run_aviary\n",
    "\n",
    "# Get all functions of class CoreAerodynamicsBuilder\n",
    "methods = inspect.getmembers(CoreAerodynamicsBuilder, predicate=inspect.isfunction)\n",
    "for name, func in methods:\n",
    "    if name == 'build_pre_mission':\n",
    "        glue_variable('CoreAerodynamicsBuilder.' + name + '()', md_code=True)\n",
    "\n",
    "# glue all argument of function run_aviary()\n",
    "sigs = inspect.signature(run_aviary)\n",
    "parameters = sigs.parameters\n",
    "for name, param in parameters.items():\n",
    "    glue_variable(name, md_code=True)"
   ]
  },
  {
   "cell_type": "markdown",
   "metadata": {},
   "source": [
    "Both FLOPS and GASP methods have only a single option for pre-mission components, so there are no user-configurable options when calling {glue:md}`CoreAerodynamicsBuilder.build_pre_mission()`.\n",
    "\n",
    "For mission analysis, a variety of methods are available to both legacy codes, each with unique options. This can be configured per-mission segment in a {glue:md}`phase_info` file, with relevant aerodynamics configurations placed inside `<phase_name>['core_subsystems']`. The following example would instruct Aviary to send the defined options to a subsystem named 'aero_example' when building the mission, if the dictionary is properly added to {glue:md}`phase_info`"
   ]
  },
  {
   "cell_type": "code",
   "execution_count": null,
   "metadata": {
    "tags": [
     "remove-cell"
    ]
   },
   "outputs": [],
   "source": [
    "# Testing Cell\n",
    "from aviary.api import CoreAerodynamicsBuilder\n",
    "from aviary.utils.doctape import check_args\n",
    "check_args(CoreAerodynamicsBuilder.build_pre_mission,['aviary_inputs'])"
   ]
  },
  {
   "cell_type": "code",
   "execution_count": null,
   "metadata": {},
   "outputs": [],
   "source": [
    "from aviary.api import AviaryValues\n",
    "\n",
    "# If you are using Aviary's interface to run analysis, this example dictionary must be\n",
    "# place in phase_info, under the phase you want the arguments applied, like this:\n",
    "# (<phase_name>[<subsystem_name>] = aerodynamic_args).\n",
    "\n",
    "# The aerodynamics subsystem name must match what you provide here\n",
    "aerodynamic_args = {'aero_example': {'method': 'computed', 'gamma': 1.35}}\n",
    "\n",
    "# If you are manually building your subsystems, you can instead directly pass the\n",
    "# arguments to the builder\n",
    "input_variables = AviaryValues() # include your aircraft inputs here\n",
    "mission_comp = aero_builder.build_mission(num_nodes=1,\n",
    "                                          aviary_inputs=input_variables,\n",
    "                                          kwargs=aerodynamic_args['aero_example'])"
   ]
  },
  {
   "cell_type": "markdown",
   "metadata": {},
   "source": [
    "## FLOPS Based\n",
    "\n",
    "The choice of using FLOPS based aerodynamics behavior is user specified per mission. Note, detailed wing weight input variables do not impact aerodynamic calculations.\n",
    "\n",
    "The FLOPS aerodynamics pre-mission component performs calculations to determine the design Mach and lift coefficient of the aircraft.\n",
    "\n",
    "<!--TODO are these variables actually required or will defaults work?-->\n",
    "The following input variables are required for the pre-mission calculations:\n",
    "- {glue:md}`Aircraft.Wing.MAX_CAMBER_AT_70_SEMISPAN` : Maximum camber at 70 percent semi-span, percent of local chord\n",
    "- {glue:md}`Aircraft.Design.BASE_AREA` : Aircraft base area (total exit cross-section area minus inlet capture areas for internally mounted engines)\n",
    "- {glue:md}`Aircraft.Wing.AIRFOIL_TECHNOLOGY` : Airfoil technology parameter. Limiting values are: 1.0 represents conventional technology wing (Default); 2.0 represents advanced technology wing\n",
    "<!--TODO: etc. is there a better way than manual copy/paste?-->"
   ]
  },
  {
   "cell_type": "code",
   "execution_count": null,
   "metadata": {
    "tags": [
     "remove-cell"
    ]
   },
   "outputs": [],
   "source": [
    "# Testing Cell\n",
    "from aviary.api import Aircraft\n",
    "glue_variable(get_variable_name(Aircraft.Wing.MAX_CAMBER_AT_70_SEMISPAN), md_code=True)\n",
    "glue_variable(get_variable_name(Aircraft.Wing.AIRFOIL_TECHNOLOGY), md_code=True)\n",
    "glue_variable(get_variable_name(Aircraft.Design.BASE_AREA), md_code=True)"
   ]
  },
  {
   "cell_type": "markdown",
   "metadata": {},
   "source": [
    "For mission analysis, FLOPS-based aerodynamics has several choices of method to determine the total lift and drag on the vehicle, listed below. The default is `computed`. If another method is desired, it should be specified in {glue:md}`phase_info` for each individual mission segment.\n",
    "- `computed`: uses regression-based techniques to estimate lift and drag\n",
    "- `low_speed`: for use in detailed takeoff analysis, and includes high-lift devices and considers angle-of-attack\n",
    "- `tabular`: allows the user to substitute the lift and drag coefficient calculations in `computed` with data tables\n",
    "- `external`: disables Aviary's core aerodynamics computation, intended for use with external subsystems to replace all aerodynamic calculations.\n",
    "\n",
    "### Computed Aerodynamics\n",
    "The FLOPS based aerodynamics subsystem uses a modified version of algorithms from the EDET (Empirical Drag Estimation Technique) program [^edet] to internally compute drag polars. FLOPS improvements to EDET as implemented in Aviary include smoothing of drag polars, more accurate Reynolds number calculations, and use of the Sommer and Short T' method [^tprime] for skin friction calculations.\n",
    "\n",
    "### Low Speed Aerodynamics\n",
    "This aerodynamics routine is designed for use with the height-energy detailed takeoff phase, which includes use of high-lift devices. This aerodynamics method uses angle of attack, which is a special case not present in other height-energy phases.\n",
    "\n",
    "### User Specified Tabular Drag Polars\n",
    "Third party drag polars can be specified by the user, either via a data file in [Aviary data format](./input_files) or a NamedValues object. Two tables are required, one for lift-dependent drag, and another for zero-lift drag.\n",
    "- The lift-dependent drag coefficient table must include Mach number and lift coefficient as independent variables.\n",
    "- The zero-lift drag coefficient table must include altitude and Mach number as independent variables.\n",
    "\n",
    "Tabular aerodynamics uses Aviary's [data_interpolator_builder](../_srcdocs/packages/utils/data_interpolator_builder) interface. This component is unique as it requires two data tables to be provided. All configuration options, such as the choice to use a structured metamodel or training data, are applied to both tables.\n",
    "\n",
    "### External Aerodynamics\n",
    "Selecting the `external` aerodynamics method disables Aviary's core aerodynamics group. This allows for external subsystems to completely replace these calculations."
   ]
  },
  {
   "cell_type": "code",
   "execution_count": null,
   "metadata": {
    "tags": [
     "remove-cell"
    ]
   },
   "outputs": [],
   "source": [
    "# Testing Cell\n",
    "from aviary.api import LegacyCode, CoreAerodynamicsBuilder, AviaryValues\n",
    "cab = CoreAerodynamicsBuilder(code_origin=LegacyCode.FLOPS)\n",
    "# here we are only checking that the CoreAerodynamicsBuilder has a build_mission for a given method\n",
    "# we know this will fail when it attempts to build the aero groups\n",
    "for method in (None,'computed','low_speed','tabular','solved_alpha','external'):\n",
    "    try:\n",
    "        cab.build_mission(1,AviaryValues(),method=method)\n",
    "    except ValueError as e:\n",
    "        raise e\n",
    "    except:\n",
    "        pass"
   ]
  },
  {
   "cell_type": "markdown",
   "metadata": {},
   "source": [
    "## GASP Based\n",
    "### Using GASP Aerodynamics with the Height-Energy Equations of Motion (FLOPS Mission)\n",
    "\n",
    "You can also use GASP-based aero with the {glue:md}`height-energy` mission by using the `solved_alpha` method.\n",
    "\n",
    "Gasp-based drag polars have 3 inputs: altitude, mach number, and angle of attack. Since the {glue:md}`height-energy` equations of motion do not incorporate angle of attack, `solved_alpha` creates an computational group with a solver that varies the angle of attack until the interpolated lift matches the weight force on the aircraft. The format for the table in the file is the same as for GASP-based aerodynamics used with the {glue:md}`two-degrees-of-freedom` mission.\n",
    "\n",
    "## Externally Computed Polars\n",
    "\n",
    "Both FLOPS and GASP methods that use data tables support the use of training data, where the values for interpolation are provided by another openMDAO component via connections. An example problem using this method can be found [here](./external_aero).\n",
    "\n",
    "[^edet]: Feagin, Richard C. and Morrison, William D., Jr. \"Delta Method, An Empirical\n",
    "Drag Buildup Technique.\" NASA CR-151971, December 1978.\n",
    "\n",
    "[^tprime]: Sommer, Simon C. and Short, Barbara J. \"Free-Flight Measurements of\n",
    "Turbulent-Boundary-Layer Skin Friction in the Presence of Severe Aerodynamic Heating at\n",
    "Mach Numbers from 2.8 to 7.9.\" NASA TN-3391, 1955."
   ]
  }
 ],
 "metadata": {
  "kernelspec": {
   "display_name": "av1",
   "language": "python",
   "name": "python3"
  },
  "language_info": {
   "codemirror_mode": {
    "name": "ipython",
    "version": 3
   },
   "file_extension": ".py",
   "mimetype": "text/x-python",
   "name": "python",
   "nbconvert_exporter": "python",
   "pygments_lexer": "ipython3",
<<<<<<< HEAD
   "version": "3.9.18"
=======
   "version": "3.12.3"
>>>>>>> 169c66a2
  }
 },
 "nbformat": 4,
 "nbformat_minor": 2
}<|MERGE_RESOLUTION|>--- conflicted
+++ resolved
@@ -252,11 +252,7 @@
    "name": "python",
    "nbconvert_exporter": "python",
    "pygments_lexer": "ipython3",
-<<<<<<< HEAD
-   "version": "3.9.18"
-=======
    "version": "3.12.3"
->>>>>>> 169c66a2
   }
  },
  "nbformat": 4,
