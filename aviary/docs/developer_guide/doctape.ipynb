{
 "cells": [
  {
   "cell_type": "markdown",
   "metadata": {},
   "source": [
    "# DocTAPE\n",
    "\n",
    "DocTAPE (Documentation Testing and Automated Placement of Expressions) is a collection of utility functions (and wrappers for [Glue](https://myst-nb.readthedocs.io/en/latest/render/glue.html)) that are useful\n",
    "for automating the process of building and testing documentation to ensure that documentation doesn't get stale.\n",
    "\n",
    "Our standard practice is to include a comment (`# Testing Cell`) at the beginning of code cells as well as make use of the `remove-cell` tag.\n",
    "\n",
    ">   \"metadata\": { \"tags\": [ \"remove-cell\" ] },\n",
    "\n",
    "<details><summary>More info about adding cell tags</summary>\n",
    "\n",
    "- [Jupyter Book](https://jupyterbook.org/en/stable/content/metadata.html)\n",
    "- [Visual Studio Code](https://marketplace.visualstudio.com/items?itemName=ms-toolsai.vscode-jupyter-cell-tags)\n",
    "</details>\n"
   ]
  },
  {
   "cell_type": "code",
   "execution_count": null,
   "metadata": {
    "tags": [
     "remove-cell"
    ]
   },
   "outputs": [],
   "source": [
    "# Testing Cell\n"
   ]
  },
  {
   "cell_type": "markdown",
   "metadata": {},
   "source": [
    "This section is for writing Jupyter notebook in Aviary documentation only. You can skip it for now if you are focusing on the Aviary development.\n",
    "\n",
    "The Aviary documentation is composed of markdown files and jupyter notebook files. Generally speaking, if a document page contains data, it should be a jupyter notbook file. All glues live in jupyter notbook files."
   ]
  },
  {
   "cell_type": "code",
   "execution_count": null,
   "metadata": {
    "tags": [
     "remove-cell"
    ]
   },
   "outputs": [],
   "source": [
    "# Testing Cell\n",
    "\n",
    "from aviary.utils import doctape\n",
    "import inspect\n",
    "\n",
<<<<<<< HEAD
    "# import all functions and classes from utils\n",
    "imported_functions = {k:v for k,v in inspect.getmembers(utils, inspect.isfunction) if v.__module__ == utils.__name__}\n",
    "imported_classes = {k:v for k,v in inspect.getmembers(utils, inspect.isclass) if v.__module__ == utils.__name__}\n",
=======
    "imported_functions = {k:v for k,v in inspect.getmembers(doctape, inspect.isfunction) if v.__module__ == doctape.__name__}\n",
    "imported_classes = {k:v for k,v in inspect.getmembers(doctape, inspect.isclass) if v.__module__ == doctape.__name__}\n",
>>>>>>> b073e929
    "\n",
    "custom_classes = {\n",
    "    \"expected_error\": \"is an execption that can be used in try/except blocks to allow desired errors to pass while still raising unexpected errors.\",\n",
    "}\n",
    "testing_functions = {\n",
    "    \"check_value\": \"is a simple function for comparing two values\",\n",
    "    \"check_contains\": \"confirms that all the elements of one iterable are contained in the other\",\n",
    "    \"check_args\": \"gets the signature of a function and compares it to the arguments you are expecting\",\n",
    "    \"run_command_no_file_error\": \"executes a CLI command but won't fail if a FileNotFoundError is raised\",\n",
    "}\n",
    "glue_functions = {\n",
    "    \"glue_variable\": \"Glue a variable for later use in markdown cells of notebooks (can auto format for code)\",\n",
    "    \"glue_keys\": \"recursively glue all of the keys from a dict of dicts\",\n",
    "}\n",
    "utility_functions = {\n",
    "    \"gramatical_list\": \"combines the elements of a list into a string with proper punctuation\",\n",
    "    \"get_variable_name\": \"returns the name of the variable passed to the function as a string\",\n",
    "    \"get_previous_line\": \"returns the previous line of code as a string\",\n",
    "    \"get_attribute_name\": \"gets the name of an object's attribute based on it's value\",\n",
    "    \"get_all_keys\": \"recursively get all of the keys from a dict of dicts\",\n",
    "    \"get_value\": \"recursively get a value from a dict of dicts\",\n",
    "}\n",
    "\n",
<<<<<<< HEAD
    "# make sure all classes and functions are listed here with descriptions.\n",
    "utils.check_value(imported_classes.keys(), custom_classes.keys())\n",
    "utils.check_value(imported_functions.keys(), {\n",
=======
    "doctape.check_value(imported_classes.keys(),custom_classes.keys())\n",
    "doctape.check_value(imported_functions.keys(), {\n",
>>>>>>> b073e929
    "    **testing_functions, **glue_functions, **utility_functions}.keys())\n",
    "\n",
    "class_list = ''\n",
    "for key,val in custom_classes.items():\n",
    "    doctape.glue_variable(key, md_code=True)\n",
    "    class_list += f'- `{key}` {val}\\n'\n",
    "\n",
    "# testing_list = ''\n",
    "# for key,val in testing_functions.items():\n",
    "#     testing_list += f'- `{key}` {val}\\n'\n",
    "\n",
    "utility_list = '```{eval-rst}\\n'\n",
    "for key in utility_functions:\n",
    "    doctape.glue_variable(key, md_code=True)\n",
    "    utility_list += ' '*4+f'.. autofunction:: aviary.utils.doctape.{key}\\n{\" \"*8}:noindex:\\n\\n'\n",
    "utility_list += '```'\n",
    "\n",
    "# with eval-rst directive, this will parse the content as ReStructuredText\n",
    "# autofunction:: is code that tells jupyter to get the doc string for the function when it compiles\n",
    "#\n",
    "# testing_list = '```{eval-rst}\\n'\n",
    "# for key in testing_functions:\n",
    "#     utils.glue_variable(key, md_code=True)\n",
    "#     testing_list += ' '*4+f'.. autofunction:: aviary.utils.doctape.{key}\\n{\" \"*8}:noindex:\\n\\n'\n",
    "# testing_list += '```'\n",
    "\n",
    "# testing_list = '<details>\\n\\n<summary>Function Docs</summary>\\n\\n'\n",
    "testing_list = '```{eval-rst}\\n'\n",
    "for key in testing_functions:\n",
    "    doctape.glue_variable(key, md_code=True)\n",
    "    testing_list += ' '*4+f'.. autofunction:: aviary.utils.doctape.{key}\\n{\" \"*8}:noindex:\\n\\n'\n",
    "testing_list += '```'\n",
    "# testing_list += '\\n\\n</details>'\n",
    "\n",
    "# glue_list = ''\n",
    "# for key,val in glue_functions.items():\n",
    "#     glue_list += f'- `{key}` {key}\\n'\n",
    "\n",
    "# glue_list = ''\n",
    "# for key in glue_functions:\n",
    "#     # doc_str = inspect.getdoc(imported_functions[key])\n",
    "#     doc_str = imported_functions[key].__doc__.split('\\n')[1]\n",
    "#     # doc_str = '\\n'.join([s+'  ' for s in imported_functions[key].__doc__.split('\\n')])\n",
    "#     print(doc_str)\n",
    "#     glue_list += f'- `{key}`: {doc_str}\\n'\n",
    "\n",
    "glue_list = '```{eval-rst}\\n'\n",
    "for key in glue_functions:\n",
    "    doctape.glue_variable(key, md_code=True)\n",
    "    glue_list += ' '*4+f'.. autofunction:: aviary.utils.doctape.{key}\\n{\" \"*8}:noindex:\\n\\n'\n",
    "glue_list += '```'\n",
    "\n",
    "doctape.glue_variable('class_list', class_list)\n",
    "doctape.glue_variable('utility_list', utility_list)\n",
    "doctape.glue_variable('testing_list', testing_list)\n",
    "doctape.glue_variable('glue_list', glue_list)"
   ]
  },
  {
   "cell_type": "markdown",
   "metadata": {},
   "source": [
    "## Classes\n",
    "```{glue:md} class_list\n",
    ":format: myst\n",
    "```\n",
    "\n",
    "## Testing Functions\n",
    "\n",
    "Functions that raise an error provide the option to specify an error type to use instead of the default. This allows users to change the error type that is raised which can be useful in try/except blocks, especially when combined with the {glue:md}`expected_error` class.\n",
    "\n",
    "```{glue:md} testing_list\n",
    ":format: myst\n",
    "```"
   ]
  },
  {
   "cell_type": "code",
   "execution_count": null,
   "metadata": {
    "tags": [
     "remove-cell"
    ]
   },
   "outputs": [],
   "source": [
    "# Testing Cell\n",
    "import myst_nb\n",
    "from aviary.utils.doctape import glue_variable\n",
    "\n",
    "glue_variable(myst_nb.__name__)\n",
    "glue_variable(myst_nb.glue.__name__, md_code=True)"
   ]
  },
  {
   "cell_type": "markdown",
   "metadata": {},
   "source": [
    "## Glue Functions\n",
    "\n",
    "The glue functions provide a wrapper for the {glue:md}`myst_nb` {glue:md}`glue` function that provides a simplified interface.\n",
    "\n",
    "```{glue:md} glue_list\n",
    ":format: myst\n",
    "```\n",
    "\n",
    "## Utility Functions\n",
    "\n",
    "Utility functions are provided that the user may find useful for generating or testing their documentation.\n",
    "\n",
    "```{glue:md} utility_list\n",
    ":format: myst\n",
    "```"
   ]
  }
 ],
 "metadata": {
  "kernelspec": {
   "display_name": "latest_env",
   "language": "python",
   "name": "python3"
  },
  "language_info": {
   "codemirror_mode": {
    "name": "ipython",
    "version": 3
   },
   "file_extension": ".py",
   "mimetype": "text/x-python",
   "name": "python",
   "nbconvert_exporter": "python",
   "pygments_lexer": "ipython3",
   "version": "3.10.13"
  }
 },
 "nbformat": 4,
 "nbformat_minor": 2
}<|MERGE_RESOLUTION|>--- conflicted
+++ resolved
@@ -57,14 +57,8 @@
     "from aviary.utils import doctape\n",
     "import inspect\n",
     "\n",
-<<<<<<< HEAD
-    "# import all functions and classes from utils\n",
-    "imported_functions = {k:v for k,v in inspect.getmembers(utils, inspect.isfunction) if v.__module__ == utils.__name__}\n",
-    "imported_classes = {k:v for k,v in inspect.getmembers(utils, inspect.isclass) if v.__module__ == utils.__name__}\n",
-=======
     "imported_functions = {k:v for k,v in inspect.getmembers(doctape, inspect.isfunction) if v.__module__ == doctape.__name__}\n",
     "imported_classes = {k:v for k,v in inspect.getmembers(doctape, inspect.isclass) if v.__module__ == doctape.__name__}\n",
->>>>>>> b073e929
     "\n",
     "custom_classes = {\n",
     "    \"expected_error\": \"is an execption that can be used in try/except blocks to allow desired errors to pass while still raising unexpected errors.\",\n",
@@ -88,14 +82,8 @@
     "    \"get_value\": \"recursively get a value from a dict of dicts\",\n",
     "}\n",
     "\n",
-<<<<<<< HEAD
-    "# make sure all classes and functions are listed here with descriptions.\n",
-    "utils.check_value(imported_classes.keys(), custom_classes.keys())\n",
-    "utils.check_value(imported_functions.keys(), {\n",
-=======
     "doctape.check_value(imported_classes.keys(),custom_classes.keys())\n",
     "doctape.check_value(imported_functions.keys(), {\n",
->>>>>>> b073e929
     "    **testing_functions, **glue_functions, **utility_functions}.keys())\n",
     "\n",
     "class_list = ''\n",
