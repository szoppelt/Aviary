--- conflicted
+++ resolved
@@ -605,8 +605,10 @@
 
     class Atmosphere:
         """Atmospheric and freestream conditions"""
+
         DENSITY = 'density'
         DYNAMIC_PRESSURE = 'dynamic_pressure'
+        KINEMATIC_VISCOSITY = 'kinematic_viscosity'
         MACH = 'mach'
         MACH_RATE = 'mach_rate'
         SPEED_OF_SOUND = 'speed_of_sound'
@@ -619,6 +621,7 @@
         These values are typically ingested by the Equations of Motion to determine
         vehicle state at a later time.
         """
+
         # TODO Vehicle summary forces, torques, etc. in X,Y,Z axes should also go here
         ALTITUDE = 'altitude'
         ALTITUDE_RATE = 'altitude_rate'
@@ -628,30 +631,6 @@
         DISTANCE_RATE = 'distance_rate'
         FLIGHT_PATH_ANGLE = 'flight_path_angle'
         FLIGHT_PATH_ANGLE_RATE = 'flight_path_angle_rate'
-<<<<<<< HEAD
-=======
-        FUEL_FLOW_RATE = 'fuel_flow_rate'
-        FUEL_FLOW_RATE_NEGATIVE = 'fuel_flow_rate_negative'
-        FUEL_FLOW_RATE_NEGATIVE_TOTAL = 'fuel_flow_rate_negative_total'
-        FUEL_FLOW_RATE_TOTAL = 'fuel_flow_rate_total'
-        HYBRID_THROTTLE = 'hybrid_throttle'
-        KINEMATIC_VISCOSITY = 'kinematic_viscosity'
-        LIFT = 'lift'
-        MACH = 'mach'
-        MACH_RATE = 'mach_rate'
-        MASS = 'mass'
-        MASS_RATE = 'mass_rate'
-        NOX_RATE = 'nox_rate'
-        NOX_RATE_TOTAL = 'nox_rate_total'
-        # PERCENT_ROTOR_RPM_CORRECTED = 'percent_rotor_rpm_corrected'
-        PROPELLER_TIP_SPEED = 'propeller_tip_speed'
-        RPM = 'rotations_per_minute'
-        RPM_GEARBOX = 'rotations_per_minute_gearbox'
-        SHAFT_POWER = 'shaft_power'
-        SHAFT_POWER_GEARBOX = 'shaft_power_gearbox'
-        SHAFT_POWER_MAX = 'shaft_power_max'
-        SHAFT_POWER_MAX_GEARBOX = 'shaft_power_max_gearbox'
->>>>>>> fdc0a279
         SPECIFIC_ENERGY = 'specific_energy'
         SPECIFIC_ENERGY_RATE = 'specific_energy_rate'
         SPECIFIC_ENERGY_RATE_EXCESS = 'specific_energy_rate_excess'
@@ -660,6 +639,7 @@
 
     class Vehicle:
         """Vehicle properties and states in a vehicle-fixed reference frame."""
+
         BATTERY_STATE_OF_CHARGE = 'battery_state_of_charge'
         CUMULATIVE_ELECTRIC_ENERGY_USED = 'cumulative_electric_energy_used'
         DRAG = 'drag'
