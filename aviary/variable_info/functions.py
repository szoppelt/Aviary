--- conflicted
+++ resolved
@@ -1,12 +1,7 @@
-<<<<<<< HEAD
-import dymos as dm
+from enum import Enum
+
 import numpy as np
-=======
-from enum import Enum
-
-import numpy as np
-
->>>>>>> 75c08045
+
 import openmdao.api as om
 from openmdao.core.component import Component
 from openmdao.utils.units import convert_units
@@ -78,14 +73,9 @@
                    desc=input_desc, shape_by_conn=shape_by_conn, shape=shape)
 
 
-<<<<<<< HEAD
-def add_aviary_output(comp, varname, val=None, units=None, desc=None, shape_by_conn=False, meta_data=_MetaData, shape=None):
-    '''
-=======
-def add_aviary_output(comp, varname, val, units=None, desc=None, shape_by_conn=False,
-                      meta_data=_MetaData):
-    """
->>>>>>> 75c08045
+def add_aviary_output(comp, varname, val=None, units=None, desc=None, shape_by_conn=False,
+                      meta_data=_MetaData, shape=None):
+    """
     This function provides a clean way to add variables from the
     variable hierarchy into components as Aviary outputs. It takes
     the standard OpenMDAO inputs of the variable's name, initial
