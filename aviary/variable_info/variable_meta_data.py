--- conflicted
+++ resolved
@@ -957,17 +957,12 @@
 add_meta_data(
     Aircraft.CrewPayload.PASSENGER_PAYLOAD_MASS,
     meta_data=_MetaData,
-<<<<<<< HEAD
     # note: this GASP variable does not include cargo, but it does include
     # passenger baggage
     historical_name={"GASP": 'INGASP.WPL',
                      "FLOPS": None,
                      "LEAPS1": None
                      },
-=======
-    # note: this GASP variable does not include cargo, but it does include passenger baggage
-    historical_name={"GASP": 'INGASP.WPL', "FLOPS": None, "LEAPS1": None},
->>>>>>> 06ec618d
     units='lbm',
     desc='mass of passenger payload, including passengers, passenger baggage',
 )
@@ -1246,21 +1241,11 @@
 )
 
 add_meta_data(
-<<<<<<< HEAD
     Aircraft.Design.IJEFF, meta_data=_MetaData,
     historical_name={"GASP": 'INGASP.IJEFF', "FLOPS": None, "LEAPS1": None},
     desc="A flag used by Jeff V. Bowles to debug GASP code during his 53 years supporting the development of GASP. "
     "This flag is planted here to thank him for his hard work and dedication, Aviary wouldn't be what it is today "
     "without his help.",)
-=======
-    Aircraft.Design.IJEFF,
-    meta_data=_MetaData,
-    historical_name={"GASP": 'INGASP.IJEFF', "FLOPS": None, "LEAPS1": None},
-    desc="A flag used by Jeff V. Bowles to debug GASP code during his 53 years supporting the development of GASP. "
-    "This flag is planted here to thank him for his hard work and dedication, Aviary wouldn't be what it is today "
-    "without his help.",
-)
->>>>>>> 06ec618d
 
 add_meta_data(
     Aircraft.Design.LAMINAR_FLOW_LOWER,
@@ -1389,28 +1374,15 @@
 )
 
 add_meta_data(
-<<<<<<< HEAD
     Aircraft.Design.RESERVE_FUEL_FRACTION, meta_data=_MetaData,
     historical_name={"GASP": None, "FLOPS": None, "LEAPS1": None},
     option=True, units="unitless",
-=======
-    Aircraft.Design.RESERVE_FUEL_FRACTION,
-    meta_data=_MetaData,
-    historical_name={"GASP": None, "FLOPS": None, "LEAPS1": None},
-    option=True,
-    units="unitless",
->>>>>>> 06ec618d
     desc='required fuel reserves: given as a proportion of mission fuel. This value must be nonnegative. '
     'Mission fuel only includes normal phases and excludes reserve phases. '
     'If it is 0.5, the reserve fuel is half of the mission fuel (one third of the total fuel). Note '
     'it can be greater than 1. If it is 2, there would be twice as much reserve fuel as mission fuel '
     '(the total fuel carried would be 1/3 for the mission and 2/3 for the reserve)',
-<<<<<<< HEAD
     default_value=0,)
-=======
-    default_value=0,
-)
->>>>>>> 06ec618d
 
 add_meta_data(
     Aircraft.Design.SMOOTH_MASS_DISCONTINUITIES,
@@ -1734,45 +1706,19 @@
     default_value=0.0,
 )
 
-<<<<<<< HEAD
-=======
-# NOTE if FT < 0, this bool is true, if >= 0, this is false and the value of FT is used
-# as the installation loss factor
-add_meta_data(
-    Aircraft.Engine.COMPUTE_PROPELLER_INSTALLATION_LOSS,
-    meta_data=_MetaData,
-    historical_name={"GASP": 'INPROP.FT', "FLOPS": None, "LEAPS1": None},
-    units="unitless",
-    option=True,
-    default_value=True,
-    types=bool,
-    desc='if true, compute installation loss factor based on blockage factor',
-)
-
->>>>>>> 06ec618d
 add_meta_data(
     Aircraft.Engine.CONSTANT_FUEL_CONSUMPTION,
     meta_data=_MetaData,
     historical_name={
         "GASP": None,
         "FLOPS": 'MISSIN.FLEAK',
-<<<<<<< HEAD
-        "LEAPS1": [
-            'iengine.fuel_leak',
-            'aircraft.inputs.L0_engine.fuel_leak']},
+        "LEAPS1": ['iengine.fuel_leak', 'aircraft.inputs.L0_engine.fuel_leak'],
+    },
     option=True,
     units='lbm/h',
     desc='Additional constant fuel flow. This value is not scaled with the engine',
-    default_value=0.0)
-=======
-        "LEAPS1": ['iengine.fuel_leak', 'aircraft.inputs.L0_engine.fuel_leak'],
-    },
-    option=True,
-    units='lbm/h',
-    desc='Additional constant fuel flow. This value is not scaled with the engine',
-    default_value=0.0,
-)
->>>>>>> 06ec618d
+    default_value=0.0,
+)
 
 add_meta_data(
     Aircraft.Engine.CONTROLS_MASS,
@@ -1797,17 +1743,6 @@
     default_value=None,
     option=True,
     desc='filepath to data file containing engine performance tables',
-)
-
-add_meta_data(
-    Aircraft.Engine.FIXED_RPM,
-    meta_data=_MetaData,
-    historical_name={"GASP": None, "FLOPS": None, "LEAPS1": None},
-    units='rpm',
-    default_value=1.0,
-    desc='RPM the engine is set to be running at. Overrides RPM provided by '
-    'engine model or chosen by optimizer. Typically used when pairing a motor or '
-    'turboshaft using a fixed operating RPM with a propeller.',
 )
 
 add_meta_data(
@@ -1932,24 +1867,11 @@
 
 # TODO dependency on NTYE? Does this var need preprocessing? Can this mention be removed?
 add_meta_data(
-<<<<<<< HEAD
     Aircraft.Engine.HAS_PROPELLERS, meta_data=_MetaData,
     historical_name={"GASP": None, "FLOPS": None, "LEAPS1": None},
     option=True, units="unitless", default_value=False, types=bool,
     desc='if True, the aircraft has propellers, otherwise aircraft is assumed to have no '
     'propellers. In GASP this depended on NTYE',)
-=======
-    Aircraft.Engine.HAS_PROPELLERS,
-    meta_data=_MetaData,
-    historical_name={"GASP": None, "FLOPS": None, "LEAPS1": None},
-    option=True,
-    units="unitless",
-    default_value=False,
-    types=bool,
-    desc='if True, the aircraft has propellers, otherwise aircraft is assumed to have no '
-    'propellers. In GASP this depended on NTYE',
-)
->>>>>>> 06ec618d
 
 add_meta_data(
     Aircraft.Engine.IGNORE_NEGATIVE_THRUST,
@@ -1968,24 +1890,11 @@
 )
 
 add_meta_data(
-<<<<<<< HEAD
     Aircraft.Engine.INTERPOLATION_METHOD, meta_data=_MetaData,
     historical_name={"GASP": None, "FLOPS": None, "LEAPS1": None},
     units="unitless", option=True, default_value='slinear', types=str,
     desc="method used for interpolation on an engine deck's data file, allowable values are "
     'table methods from openmdao.components.interp_util.interp',)
-=======
-    Aircraft.Engine.INTERPOLATION_METHOD,
-    meta_data=_MetaData,
-    historical_name={"GASP": None, "FLOPS": None, "LEAPS1": None},
-    units="unitless",
-    option=True,
-    default_value='slinear',
-    types=str,
-    desc="method used for interpolation on an engine deck's data file, allowable values are "
-    'table methods from openmdao.components.interp_util.interp',
-)
->>>>>>> 06ec618d
 
 add_meta_data(
     Aircraft.Engine.MASS,
@@ -2055,20 +1964,6 @@
 )
 
 add_meta_data(
-<<<<<<< HEAD
-=======
-    Aircraft.Engine.NUM_PROPELLER_BLADES,
-    meta_data=_MetaData,
-    historical_name={"GASP": 'INPROP.BL', "FLOPS": None, "LEAPS1": None},
-    units='unitless',
-    desc='number of blades per propeller',
-    option=True,
-    types=int,
-    default_value=0,
-)
-
-add_meta_data(
->>>>>>> 06ec618d
     Aircraft.Engine.NUM_WING_ENGINES,
     meta_data=_MetaData,
     historical_name={
@@ -2116,73 +2011,6 @@
 )
 
 add_meta_data(
-<<<<<<< HEAD
-=======
-    Aircraft.Engine.PROPELLER_ACTIVITY_FACTOR,
-    meta_data=_MetaData,
-    historical_name={"GASP": 'INPROP.AF', "FLOPS": None, "LEAPS1": None},
-    units="unitless",
-    desc='propeller actitivty factor per Blade (Range: 80 to 200)',
-    default_value=0.0,
-)
-
-add_meta_data(
-    Aircraft.Engine.PROPELLER_DATA_FILE,
-    meta_data=_MetaData,
-    historical_name={"GASP": None, "FLOPS": None, "LEAPS1": None},
-    units='unitless',
-    types=(str, Path),
-    default_value=None,
-    option=True,
-    desc='filepath to data file containing propeller data map',
-)
-
-add_meta_data(
-    Aircraft.Engine.PROPELLER_DIAMETER,
-    meta_data=_MetaData,
-    historical_name={"GASP": 'INPROP.DPROP', "FLOPS": None, "LEAPS1": None},
-    units='ft',
-    desc='propeller diameter',
-    default_value=0.0,
-)
-
-add_meta_data(
-    Aircraft.Engine.PROPELLER_INTEGRATED_LIFT_COEFFICIENT,
-    meta_data=_MetaData,
-    historical_name={"GASP": 'INPROP.CLI', "FLOPS": None, "LEAPS1": None},
-    units='unitless',
-    desc='propeller blade integrated design lift coefficient (Range: 0.3 to 0.8)',
-    default_value=0.5,
-)
-
-add_meta_data(
-    Aircraft.Engine.PROPELLER_TIP_MACH_MAX,
-    meta_data=_MetaData,
-    historical_name={
-        "GASP": None,  # TODO this needs verification
-        "FLOPS": None,
-        "LEAPS1": None,
-    },
-    units='unitless',
-    desc='maximum allowable Mach number at propeller tip (based on helical airspeed)',
-    default_value=1.0,
-)
-
-add_meta_data(
-    Aircraft.Engine.PROPELLER_TIP_SPEED_MAX,
-    meta_data=_MetaData,
-    historical_name={
-        "GASP": ['INPROP.TSPDMX', 'INPROP.TPSPDMXe'],
-        "FLOPS": None,
-        "LEAPS1": None,
-    },
-    units='ft/s',
-    desc='maximum allowable linear propeller tip speed due to rotation',
-    default_value=800.0,
-)
-
-add_meta_data(
->>>>>>> 06ec618d
     Aircraft.Engine.PYLON_FACTOR,
     meta_data=_MetaData,
     historical_name={"GASP": 'INGASP.FPYL', "FLOPS": None, "LEAPS1": None},
@@ -2391,20 +2219,6 @@
 )
 
 add_meta_data(
-<<<<<<< HEAD
-=======
-    Aircraft.Engine.USE_PROPELLER_MAP,
-    meta_data=_MetaData,
-    historical_name={"GASP": None, "FLOPS": None, "LEAPS1": None},
-    option=True,
-    default_value=False,
-    types=bool,
-    units="unitless",
-    desc='flag whether to use propeller map or Hamilton-Standard model.',
-)
-
-add_meta_data(
->>>>>>> 06ec618d
     Aircraft.Engine.WING_LOCATIONS,
     meta_data=_MetaData,
     historical_name={
@@ -2445,11 +2259,7 @@
     Aircraft.Engine.Gearbox.MASS,
     meta_data=_MetaData,
     historical_name={"GASP": None, "FLOPS": None, "LEAPS1": None},
-<<<<<<< HEAD
-    units='lbm',
-=======
-    units='kg',
->>>>>>> 06ec618d
+    units='lbm',
     desc='The mass of the gearbox.',
     default_value=0,
 )
@@ -2465,21 +2275,13 @@
     units='hp',
     desc='A guess for the maximum power that will be transmitted through the gearbox during the mission (max shp input).',
     default_value=1.0,
-<<<<<<< HEAD
-    option=True,
-=======
->>>>>>> 06ec618d
 )
 
 add_meta_data(
     Aircraft.Engine.Gearbox.SPECIFIC_TORQUE,
     meta_data=_MetaData,
     historical_name={"GASP": None, "FLOPS": None, "LEAPS1": None},
-<<<<<<< HEAD
     units='lbf*ft/lbm',
-=======
-    units='N*m/kg',
->>>>>>> 06ec618d
     desc='The specific torque of the gearbox, used to calculate gearbox mass. ',
     default_value=100,
 )
@@ -2503,7 +2305,6 @@
     Aircraft.Engine.Motor.TORQUE_MAX,
     meta_data=_MetaData,
     historical_name={"GASP": None, "FLOPS": None, "LEAPS1": None},
-<<<<<<< HEAD
     units='lbf*ft',
     desc='Max torque value that can be output from a single motor. Used to determine '
     'motor mass in pre-mission',
@@ -2523,11 +2324,6 @@
     units="unitless",
     desc='propeller actitivty factor per Blade (Range: 80 to 200)',
     default_value=0.0,
-=======
-    units='N*m',
-    desc='Max torque value that can be output from a single motor. Used to determine '
-    'motor mass in pre-mission',
->>>>>>> 06ec618d
 )
 
 # NOTE if FT < 0, this bool is true, if >= 0, this is false and the value of FT is used
@@ -3977,13 +3773,6 @@
 )
 
 add_meta_data(
-<<<<<<< HEAD
-    Aircraft.LandingGear.FIXED_GEAR, meta_data=_MetaData,
-    historical_name={"GASP": 'INGASP.IGEAR', "FLOPS": None, "LEAPS1": None},
-    option=True, default_value=True, types=bool, units="unitless",
-    desc='Type of landing gear. In GASP, 0 is retractable and 1 is deployed (fixed). Here, '
-    'false is retractable and true is deployed (fixed).',)
-=======
     Aircraft.LandingGear.FIXED_GEAR,
     meta_data=_MetaData,
     historical_name={"GASP": 'INGASP.IGEAR', "FLOPS": None, "LEAPS1": None},
@@ -3994,7 +3783,6 @@
     desc='Type of landing gear. In GASP, 0 is retractable and 1 is fixed. Here, '
     'false is retractable and true is fixed.',
 )
->>>>>>> 06ec618d
 
 add_meta_data(
     Aircraft.LandingGear.MAIN_GEAR_LOCATION,
@@ -5397,13 +5185,6 @@
 )
 
 add_meta_data(
-<<<<<<< HEAD
-    Aircraft.Wing.FOLD_DIMENSIONAL_LOCATION_SPECIFIED, meta_data=_MetaData,
-    historical_name={"GASP": None, "FLOPS": None, "LEAPS1": None},
-    units="unitless", default_value=False, types=bool, option=True,
-    desc='if true, fold location from the chosen input is an actual fold span, '
-    'if false it is normalized to the half span. In GASP this depended on STRUT or YWFOLD')
-=======
     Aircraft.Wing.FOLD_DIMENSIONAL_LOCATION_SPECIFIED,
     meta_data=_MetaData,
     historical_name={"GASP": None, "FLOPS": None, "LEAPS1": None},
@@ -5414,7 +5195,6 @@
     desc='if true, fold location from the chosen input is an actual fold span, '
     'if false it is normalized to the half span. In GASP this depended on STRUT or YWFOLD',
 )
->>>>>>> 06ec618d
 
 add_meta_data(
     Aircraft.Wing.FOLD_MASS,
@@ -6259,110 +6039,68 @@
     Dynamic.Atmosphere.DENSITY,
     meta_data=_MetaData,
     historical_name={"GASP": None, "FLOPS": None, "LEAPS1": None},
-<<<<<<< HEAD
     units='lbm/ft**3',
     desc="Atmospheric density at the vehicle's current altitude",
-=======
-    units='ft',
-    desc='Current altitude of the vehicle',
->>>>>>> 06ec618d
 )
 
 add_meta_data(
     Dynamic.Atmosphere.DYNAMIC_PRESSURE,
     meta_data=_MetaData,
     historical_name={"GASP": None, "FLOPS": None, "LEAPS1": None},
-<<<<<<< HEAD
     units='lbf/ft**2',
     desc="Atmospheric dynamic pressure at the vehicle's current flight condition",
-=======
-    units='ft/s',
-    desc='Current rate of altitude change (climb rate) of the vehicle',
->>>>>>> 06ec618d
 )
 
 add_meta_data(
     Dynamic.Atmosphere.KINEMATIC_VISCOSITY,
     meta_data=_MetaData,
-<<<<<<< HEAD
     historical_name={"GASP": 'XKV',
                      "FLOPS": None,
                      "LEAPS1": None
                      },
     units='ft**2/s',
     desc="Atmospheric kinematic viscosity at the vehicle's current flight condition"
-=======
-    historical_name={"GASP": None, "FLOPS": None, "LEAPS1": None},
-    units='ft/s',
-    desc='Current maximum possible rate of altitude change (climb rate) of the vehicle '
-    '(at hypothetical maximum thrust condition)',
->>>>>>> 06ec618d
 )
 
 add_meta_data(
     Dynamic.Atmosphere.MACH,
     meta_data=_MetaData,
     historical_name={"GASP": None, "FLOPS": None, "LEAPS1": None},
-    units='unitless',
-<<<<<<< HEAD
+    historical_name={"GASP": None, "FLOPS": None, "LEAPS1": None},
+    units='unitless',
     desc='Current Mach number of the vehicle',
-=======
-    desc="battery's current state of charge",
->>>>>>> 06ec618d
 )
 
 add_meta_data(
     Dynamic.Atmosphere.MACH_RATE,
     meta_data=_MetaData,
     historical_name={"GASP": None, "FLOPS": None, "LEAPS1": None},
-<<<<<<< HEAD
     units='unitless',
     desc='Current rate at which the Mach number of the vehicle is changing',
-=======
-    units='kJ',
-    desc='Total amount of electric energy consumed by the vehicle up until this point in the mission',
->>>>>>> 06ec618d
 )
 
 add_meta_data(
     Dynamic.Atmosphere.SPEED_OF_SOUND,
     meta_data=_MetaData,
     historical_name={"GASP": None, "FLOPS": None, "LEAPS1": None},
-<<<<<<< HEAD
     units='ft/s',
     desc="Atmospheric speed of sound at vehicle's current flight condition",
-=======
-    units='lbm/ft**3',
-    desc="Atmospheric density at the vehicle's current altitude",
->>>>>>> 06ec618d
 )
 
 add_meta_data(
     Dynamic.Atmosphere.STATIC_PRESSURE,
     meta_data=_MetaData,
-<<<<<<< HEAD
     historical_name={"GASP": None, "FLOPS": None, "LEAPS1": None},
     units='lbf/ft**2',
     desc="Atmospheric static pressure at the vehicle's current flight condition",
-=======
-    historical_name={"GASP": None, "FLOPS": 'range', "LEAPS1": None},
-    units='NM',
-    desc="The total distance the vehicle has traveled since brake release at the current time",
->>>>>>> 06ec618d
 )
 
 add_meta_data(
     Dynamic.Atmosphere.TEMPERATURE,
     meta_data=_MetaData,
-<<<<<<< HEAD
     historical_name={"GASP": None, "FLOPS": None, "LEAPS1": None},
     units='degR',
     desc="Atmospheric temperature at vehicle's current flight condition",
-=======
-    historical_name={"GASP": None, "FLOPS": 'range_rate', "LEAPS1": None},
-    units='NM/s',
-    desc="The rate at which the distance traveled is changing at the current time",
->>>>>>> 06ec618d
 )
 
 
@@ -6377,26 +6115,16 @@
     Dynamic.Mission.ALTITUDE,
     meta_data=_MetaData,
     historical_name={"GASP": None, "FLOPS": None, "LEAPS1": None},
-<<<<<<< HEAD
     units='ft',
     desc='Current altitude of the vehicle',
-=======
-    units='lbf',
-    desc='Current total drag experienced by the vehicle',
->>>>>>> 06ec618d
 )
 
 add_meta_data(
     Dynamic.Mission.ALTITUDE_RATE,
     meta_data=_MetaData,
     historical_name={"GASP": None, "FLOPS": None, "LEAPS1": None},
-<<<<<<< HEAD
     units='ft/s',
     desc='Current rate of altitude change (climb rate) of the vehicle',
-=======
-    units='lbf/ft**2',
-    desc="Atmospheric dynamic pressure at the vehicle's current flight condition",
->>>>>>> 06ec618d
 )
 
 add_meta_data(
@@ -6411,104 +6139,76 @@
 add_meta_data(
     Dynamic.Mission.DISTANCE,
     meta_data=_MetaData,
-<<<<<<< HEAD
     historical_name={"GASP": None,
                      "FLOPS": 'range',
                      "LEAPS1": None
                      },
     units='NM',
     desc="The total distance the vehicle has traveled since brake release at the current time"
-=======
-    historical_name={"GASP": None, "FLOPS": None, "LEAPS1": None},
-    units='kW',
-    desc='Current electric power consumption of each engine',
->>>>>>> 06ec618d
 )
 
 add_meta_data(
     Dynamic.Mission.DISTANCE_RATE,
     meta_data=_MetaData,
-<<<<<<< HEAD
     historical_name={"GASP": None,
                      "FLOPS": 'range_rate',
                      "LEAPS1": None
                      },
     units='NM/s',
     desc="The rate at which the distance traveled is changing at the current time"
-=======
-    historical_name={"GASP": None, "FLOPS": None, "LEAPS1": None},
-    units='kW',
-    desc='Current total electric power consumption of the vehicle',
->>>>>>> 06ec618d
 )
 
 add_meta_data(
     Dynamic.Mission.FLIGHT_PATH_ANGLE,
     meta_data=_MetaData,
+    historical_name={"GASP": None, "FLOPS": None, "LEAPS1": None},
     historical_name={"GASP": None, "FLOPS": None, "LEAPS1": None},
     units='rad',
     desc='Current flight path angle',
+    desc='Current flight path angle',
 )
 
 add_meta_data(
     Dynamic.Mission.FLIGHT_PATH_ANGLE_RATE,
     meta_data=_MetaData,
+    historical_name={"GASP": None, "FLOPS": None, "LEAPS1": None},
     historical_name={"GASP": None, "FLOPS": None, "LEAPS1": None},
     units='rad/s',
     desc='Current rate at which flight path angle is changing',
+    desc='Current rate at which flight path angle is changing',
 )
 
 add_meta_data(
     Dynamic.Mission.SPECIFIC_ENERGY,
     meta_data=_MetaData,
     historical_name={"GASP": None, "FLOPS": None, "LEAPS1": None},
-<<<<<<< HEAD
     units='m/s',
     desc='Rate of change in specific energy (energy per unit weight) of the vehicle at current '
     'flight condition',
-=======
-    units='lbm/h',
-    desc='Current rate of fuel consumption of the vehicle, per single instance of '
-    'each engine model. Consumption (i.e. mass reduction) of fuel is defined as '
-    'positive.',
->>>>>>> 06ec618d
 )
 
 add_meta_data(
     Dynamic.Mission.SPECIFIC_ENERGY_RATE,
     meta_data=_MetaData,
     historical_name={"GASP": None, "FLOPS": None, "LEAPS1": None},
-<<<<<<< HEAD
     units='m/s',
     desc='Rate of change in specific energy (specific power) of the vehicle at current '
     'flight condition',
-=======
-    units='lbm/h',
-    desc='Current rate of fuel consumption of the vehicle, per single instance of each '
-    'engine model. Consumption (i.e. mass reduction) of fuel is defined as negative.',
->>>>>>> 06ec618d
 )
 
 add_meta_data(
     Dynamic.Mission.SPECIFIC_ENERGY_RATE_EXCESS,
     meta_data=_MetaData,
     historical_name={"GASP": None, "FLOPS": None, "LEAPS1": None},
-<<<<<<< HEAD
     units='m/s',
     desc='Specific excess power of the vehicle at current flight condition and at '
     'hypothetical maximum thrust',
-=======
-    units='lbm/h',
-    desc='Current rate of total fuel consumption of the vehicle. Consumption (i.e. '
-    'mass reduction) of fuel is defined as negative.',
->>>>>>> 06ec618d
 )
 
 add_meta_data(
     Dynamic.Mission.VELOCITY,
     meta_data=_MetaData,
     historical_name={"GASP": None, "FLOPS": None, "LEAPS1": None},
-<<<<<<< HEAD
     units='ft/s',
     desc='Current velocity of the vehicle along its body axis',
 )
@@ -6520,11 +6220,6 @@
     units='ft/s**2',
     desc='Current rate of change in velocity (acceleration) of the vehicle along its '
     'body axis',
-=======
-    units='lbm/h',
-    desc='Current rate of total fuel consumption of the vehicle. Consumption (i.e. '
-    'mass reduction) of fuel is defined as positive.',
->>>>>>> 06ec618d
 )
 
 #  __      __         _       _          _
@@ -6540,26 +6235,15 @@
     meta_data=_MetaData,
     historical_name={"GASP": None, "FLOPS": None, "LEAPS1": None},
     units='unitless',
-<<<<<<< HEAD
     desc="battery's current state of charge",
-=======
-    desc='Current secondary throttle setting of each individual engine model on the '
-    'vehicle, used as an additional degree of control for hybrid engines',
->>>>>>> 06ec618d
 )
 
 add_meta_data(
     Dynamic.Vehicle.CUMULATIVE_ELECTRIC_ENERGY_USED,
     meta_data=_MetaData,
-<<<<<<< HEAD
     historical_name={"GASP": None, "FLOPS": None, "LEAPS1": None},
     units='kJ',
     desc='Total amount of electric energy consumed by the vehicle up until this point in the mission',
-=======
-    historical_name={"GASP": 'XKV', "FLOPS": None, "LEAPS1": None},
-    units='ft**2/s',
-    desc="Atmospheric kinematic viscosity at the vehicle's current flight condition",
->>>>>>> 06ec618d
 )
 
 add_meta_data(
@@ -6567,47 +6251,34 @@
     meta_data=_MetaData,
     historical_name={"GASP": None, "FLOPS": None, "LEAPS1": None},
     units='lbf',
-<<<<<<< HEAD
     desc='Current total drag experienced by the vehicle',
-=======
-    desc='Current total lift produced by the vehicle',
-)
-
-add_meta_data(
-    Dynamic.Mission.MACH,
-    meta_data=_MetaData,
-    historical_name={"GASP": None, "FLOPS": None, "LEAPS1": None},
-    units='unitless',
-    desc='Current Mach number of the vehicle',
->>>>>>> 06ec618d
 )
 
 add_meta_data(
     Dynamic.Vehicle.LIFT,
     meta_data=_MetaData,
     historical_name={"GASP": None, "FLOPS": None, "LEAPS1": None},
-<<<<<<< HEAD
     units='lbf',
     desc='Current total lift produced by the vehicle',
-=======
-    units='unitless',
-    desc='Current rate at which the Mach number of the vehicle is changing',
->>>>>>> 06ec618d
 )
 
 add_meta_data(
     Dynamic.Vehicle.MASS,
     meta_data=_MetaData,
     historical_name={"GASP": None, "FLOPS": None, "LEAPS1": None},
+    historical_name={"GASP": None, "FLOPS": None, "LEAPS1": None},
     units='lbm',
     desc='Current total mass of the vehicle',
+    desc='Current total mass of the vehicle',
 )
 
 add_meta_data(
     Dynamic.Vehicle.MASS_RATE,
     meta_data=_MetaData,
     historical_name={"GASP": None, "FLOPS": None, "LEAPS1": None},
+    historical_name={"GASP": None, "FLOPS": None, "LEAPS1": None},
     units='lbm/s',
+    desc='Current rate at which the mass of the vehicle is changing',
     desc='Current rate at which the mass of the vehicle is changing',
 )
 
@@ -6622,21 +6293,14 @@
     Dynamic.Vehicle.Propulsion.ELECTRIC_POWER_IN,
     meta_data=_MetaData,
     historical_name={"GASP": None, "FLOPS": None, "LEAPS1": None},
-<<<<<<< HEAD
     units='kW',
     desc='Current electric power consumption of each engine',
-=======
-    units='lbm/h',
-    desc='Current rate of nitrous oxide (NOx) production by the vehicle, per single '
-    'instance of each engine model',
->>>>>>> 06ec618d
 )
 
 add_meta_data(
     Dynamic.Vehicle.Propulsion.ELECTRIC_POWER_IN_TOTAL,
     meta_data=_MetaData,
     historical_name={"GASP": None, "FLOPS": None, "LEAPS1": None},
-<<<<<<< HEAD
     units='kW',
     desc='Current total electric power consumption of the vehicle',
 )
@@ -6670,14 +6334,56 @@
     units='lbm/h',
     desc='Current rate of fuel consumption of the vehicle, per single instance of each '
     'engine model. Consumption (i.e. mass reduction) of fuel is defined as negative.',
-=======
+)
+
+add_meta_data(
+    Dynamic.Vehicle.Propulsion.FUEL_FLOW_RATE_NEGATIVE_TOTAL,
+    meta_data=_MetaData,
+    historical_name={"GASP": None, "FLOPS": None, "LEAPS1": None},
+    units='lbm/h',
+    desc='Current rate of total fuel consumption of the vehicle. Consumption (i.e. '
+    'mass reduction) of fuel is defined as negative.',
+)
+
+add_meta_data(
+    Dynamic.Vehicle.Propulsion.FUEL_FLOW_RATE_TOTAL,
+    meta_data=_MetaData,
+    historical_name={"GASP": None, "FLOPS": None, "LEAPS1": None},
+    units='lbm/h',
+    desc='Current rate of total fuel consumption of the vehicle. Consumption (i.e. '
+    'mass reduction) of fuel is defined as positive.',
+)
+
+add_meta_data(
+    Dynamic.Vehicle.Propulsion.HYBRID_THROTTLE,
+    meta_data=_MetaData,
+    historical_name={"GASP": None, "FLOPS": None, "LEAPS1": None},
+    units='unitless',
+    desc='Current secondary throttle setting of each individual engine model on the '
+    'vehicle, used as an additional degree of control for hybrid engines',
+)
+
+add_meta_data(
+    Dynamic.Vehicle.Propulsion.NOX_RATE,
+    meta_data=_MetaData,
+    historical_name={"GASP": None, "FLOPS": None, "LEAPS1": None},
+    units='lbm/h',
+    desc='Current rate of nitrous oxide (NOx) production by the vehicle, per single '
+    'instance of each engine model',
+)
+
+add_meta_data(
+    Dynamic.Vehicle.Propulsion.NOX_RATE_TOTAL,
+    meta_data=_MetaData,
+    historical_name={"GASP": None, "FLOPS": None, "LEAPS1": None},
     units='lbm/h',
     desc='Current total rate of nitrous oxide (NOx) production by the vehicle',
 )
 
 add_meta_data(
-    Dynamic.Mission.PROPELLER_TIP_SPEED,
-    meta_data=_MetaData,
+    Dynamic.Vehicle.Propulsion.PROPELLER_TIP_SPEED,
+    meta_data=_MetaData,
+    historical_name={"GASP": None, "FLOPS": None, "LEAPS1": None},
     historical_name={"GASP": None, "FLOPS": None, "LEAPS1": None},
     units='ft/s',
     desc='linear propeller tip speed due to rotation (not airspeed at propeller tip)',
@@ -6685,7 +6391,7 @@
 )
 
 add_meta_data(
-    Dynamic.Mission.RPM,
+    Dynamic.Vehicle.Propulsion.RPM,
     meta_data=_MetaData,
     historical_name={"GASP": ['RPM', 'RPMe'], "FLOPS": None, "LEAPS1": None},
     units='rpm',
@@ -6693,127 +6399,19 @@
 )
 
 add_meta_data(
-    Dynamic.Mission.SPECIFIC_ENERGY,
-    meta_data=_MetaData,
-    historical_name={"GASP": None, "FLOPS": None, "LEAPS1": None},
-    units='m/s',
-    desc='Rate of change in specific energy (energy per unit weight) of the vehicle at current '
-    'flight condition',
->>>>>>> 06ec618d
-)
-
-add_meta_data(
-    Dynamic.Vehicle.Propulsion.FUEL_FLOW_RATE_NEGATIVE_TOTAL,
-    meta_data=_MetaData,
-    historical_name={"GASP": None, "FLOPS": None, "LEAPS1": None},
-<<<<<<< HEAD
-    units='lbm/h',
-    desc='Current rate of total fuel consumption of the vehicle. Consumption (i.e. '
-    'mass reduction) of fuel is defined as negative.',
-=======
-    units='m/s',
-    desc='Rate of change in specific energy (specific power) of the vehicle at current '
-    'flight condition',
->>>>>>> 06ec618d
-)
-
-add_meta_data(
-    Dynamic.Vehicle.Propulsion.FUEL_FLOW_RATE_TOTAL,
-    meta_data=_MetaData,
-    historical_name={"GASP": None, "FLOPS": None, "LEAPS1": None},
-    units='lbm/h',
-    desc='Current rate of total fuel consumption of the vehicle. Consumption (i.e. '
-    'mass reduction) of fuel is defined as positive.',
-)
-
-add_meta_data(
-<<<<<<< HEAD
-    Dynamic.Vehicle.Propulsion.HYBRID_THROTTLE,
-    meta_data=_MetaData,
-    historical_name={"GASP": None, "FLOPS": None, "LEAPS1": None},
-    units='unitless',
-    desc='Current secondary throttle setting of each individual engine model on the '
-    'vehicle, used as an additional degree of control for hybrid engines',
-)
-
-add_meta_data(
-    Dynamic.Vehicle.Propulsion.NOX_RATE,
-    meta_data=_MetaData,
-    historical_name={"GASP": None, "FLOPS": None, "LEAPS1": None},
-    units='lbm/h',
-    desc='Current rate of nitrous oxide (NOx) production by the vehicle, per single '
-    'instance of each engine model',
-)
-
-add_meta_data(
-    Dynamic.Vehicle.Propulsion.NOX_RATE_TOTAL,
-    meta_data=_MetaData,
-    historical_name={"GASP": None, "FLOPS": None, "LEAPS1": None},
-    units='lbm/h',
-    desc='Current total rate of nitrous oxide (NOx) production by the vehicle',
-=======
-    Dynamic.Mission.SHAFT_POWER_MAX,
-    meta_data=_MetaData,
-    historical_name={"GASP": None, "FLOPS": None, "LEAPS1": None},
-    units='hp',
-    desc='The maximum possible shaft power currently producible, per engine',
->>>>>>> 06ec618d
-)
-
-add_meta_data(
-    Dynamic.Vehicle.Propulsion.PROPELLER_TIP_SPEED,
-    meta_data=_MetaData,
-    historical_name={"GASP": None, "FLOPS": None, "LEAPS1": None},
-<<<<<<< HEAD
-    units='ft/s',
-    desc='linear propeller tip speed due to rotation (not airspeed at propeller tip)',
-    default_value=500.0,
-=======
-    units='m/s',
-    desc='Specific excess power of the vehicle at current flight condition and at '
-    'hypothetical maximum thrust',
->>>>>>> 06ec618d
-)
-
-add_meta_data(
-    Dynamic.Vehicle.Propulsion.RPM,
-    meta_data=_MetaData,
-<<<<<<< HEAD
-    historical_name={"GASP": ['RPM', 'RPMe'], "FLOPS": None, "LEAPS1": None},
-    units='rpm',
-    desc='Rotational rate of shaft, per engine.',
-=======
-    historical_name={"GASP": None, "FLOPS": None, "LEAPS1": None},
-    units='ft/s',
-    desc="Atmospheric speed of sound at vehicle's current flight condition",
->>>>>>> 06ec618d
-)
-
-add_meta_data(
     Dynamic.Vehicle.Propulsion.SHAFT_POWER,
     meta_data=_MetaData,
-<<<<<<< HEAD
     historical_name={"GASP": ['SHP, EHP'], "FLOPS": None, "LEAPS1": None},
     units='hp',
     desc='current shaft power, per engine',
-=======
-    historical_name={"GASP": None, "FLOPS": None, "LEAPS1": None},
-    units='lbf/ft**2',
-    desc="Atmospheric static pressure at the vehicle's current flight condition",
->>>>>>> 06ec618d
 )
 
 add_meta_data(
     Dynamic.Vehicle.Propulsion.SHAFT_POWER_MAX,
     meta_data=_MetaData,
     historical_name={"GASP": None, "FLOPS": None, "LEAPS1": None},
-<<<<<<< HEAD
     units='hp',
     desc='The maximum possible shaft power currently producible, per engine',
-=======
-    units='degR',
-    desc="Atmospheric temperature at vehicle's current flight condition",
->>>>>>> 06ec618d
 )
 
 add_meta_data(
@@ -6829,13 +6427,16 @@
     Dynamic.Vehicle.Propulsion.THROTTLE,
     meta_data=_MetaData,
     historical_name={"GASP": None, "FLOPS": None, "LEAPS1": None},
+    historical_name={"GASP": None, "FLOPS": None, "LEAPS1": None},
     units='unitless',
     desc='Current throttle setting for each individual engine model on the vehicle',
+    desc='Current throttle setting for each individual engine model on the vehicle',
 )
 
 add_meta_data(
     Dynamic.Vehicle.Propulsion.THRUST,
     meta_data=_MetaData,
+    historical_name={"GASP": None, "FLOPS": None, "LEAPS1": None},
     historical_name={"GASP": None, "FLOPS": None, "LEAPS1": None},
     units='lbf',
     desc='Current net thrust produced by engines, per single instance of each engine '
@@ -6846,6 +6447,7 @@
     Dynamic.Vehicle.Propulsion.THRUST_MAX,
     meta_data=_MetaData,
     historical_name={"GASP": None, "FLOPS": None, "LEAPS1": None},
+    historical_name={"GASP": None, "FLOPS": None, "LEAPS1": None},
     units='lbf',
     desc="Hypothetical maximum possible net thrust that can be produced per single "
     "instance of each engine model at the vehicle's current flight condition",
@@ -6855,6 +6457,7 @@
     Dynamic.Vehicle.Propulsion.THRUST_MAX_TOTAL,
     meta_data=_MetaData,
     historical_name={"GASP": None, "FLOPS": None, "LEAPS1": None},
+    historical_name={"GASP": None, "FLOPS": None, "LEAPS1": None},
     units='lbf',
     desc='Hypothetical maximum possible net thrust produced by the vehicle at its '
     'current flight condition',
@@ -6864,6 +6467,7 @@
     Dynamic.Vehicle.Propulsion.THRUST_TOTAL,
     meta_data=_MetaData,
     historical_name={"GASP": None, "FLOPS": None, "LEAPS1": None},
+    historical_name={"GASP": None, "FLOPS": None, "LEAPS1": None},
     units='lbf',
     desc='Current total net thrust produced by the vehicle',
 )
@@ -6885,26 +6489,6 @@
     'condition, per engine',
 )
 
-<<<<<<< HEAD
-=======
-add_meta_data(
-    Dynamic.Mission.VELOCITY,
-    meta_data=_MetaData,
-    historical_name={"GASP": None, "FLOPS": None, "LEAPS1": None},
-    units='ft/s',
-    desc='Current velocity of the vehicle along its body axis',
-)
-
-add_meta_data(
-    Dynamic.Mission.VELOCITY_RATE,
-    meta_data=_MetaData,
-    historical_name={"GASP": None, "FLOPS": None, "LEAPS1": None},
-    units='ft/s**2',
-    desc='Current rate of change in velocity (acceleration) of the vehicle along its '
-    'body axis',
-)
-
->>>>>>> 06ec618d
 # ============================================================================================================================================
 #  .----------------.  .----------------.  .----------------.  .----------------.  .----------------.  .----------------.  .-----------------.
 # | .--------------. || .--------------. || .--------------. || .--------------. || .--------------. || .--------------. || .--------------. |
@@ -6926,13 +6510,6 @@
 # | |____  | (_) | | | | | \__ \ | |_  | |    | (_| | | | | | | | | |_  \__ \
 #  \_____|  \___/  |_| |_| |___/  \__| |_|     \__,_| |_| |_| |_|  \__| |___/
 # ===========================================================================
-add_meta_data(
-    Mission.Constraints.GEARBOX_SHAFT_POWER_RESIDUAL,
-    meta_data=_MetaData,
-    historical_name={"GASP": None, "FLOPS": None, "LEAPS1": None},
-    units='kW',
-    desc='Must be zero or positive to ensure that the gearbox is sized large enough to handle the maximum shaft power the engine could output during any part of the mission',
-)
 
 add_meta_data(
     Mission.Constraints.GEARBOX_SHAFT_POWER_RESIDUAL,
@@ -6991,13 +6568,8 @@
     historical_name={"GASP": None, "FLOPS": None, "LEAPS1": None},
     units='NM',
     desc='residual to make sure aircraft reserve mission range is equal to the targeted '
-<<<<<<< HEAD
-         'range, value should be zero at convergence (within acceptable '
-         'tolerance)',
-=======
     'range, value should be zero at convergence (within acceptable '
     'tolerance)',
->>>>>>> 06ec618d
 )
 
 #  _____                 _
@@ -7227,12 +6799,8 @@
     #     'FLOPS': ['&DEFTOL.TOLIN.BRAKMU', 'BALFLD.BRAKMU'],
     #     'GASP': None,
     #     'LEAPS1': 'aircraft.inputs.L0_takeoff_and_landing.braking_mu'},
-<<<<<<< HEAD
-    historical_name={'FLOPS': None, 'GASP': None, 'LEAPS1': None}, default_value=0.3,
-=======
     historical_name={'FLOPS': None, 'GASP': None, 'LEAPS1': None},
     default_value=0.3,
->>>>>>> 06ec618d
     units='unitless',
     desc='landing coefficient of friction, with brakes on',
 )
@@ -7975,20 +7543,14 @@
 )
 
 add_meta_data(
-<<<<<<< HEAD
     Settings.VERBOSITY, meta_data=_MetaData,
-=======
-    Settings.VERBOSITY,
-    meta_data=_MetaData,
->>>>>>> 06ec618d
     historical_name={"GASP": None, "FLOPS": None, "LEAPS1": None},
     desc='Sets how much information Aviary outputs when run. Options include:'
     '0. QUIET: All output except errors are suppressed'
     '1. BRIEF: Only important information is output, in human-readable format'
     '2. VERBOSE: All user-relevant information is output, in human-readable format'
     '3. DEBUG: Any information can be outtputed, including warnings, intermediate calculations, etc., with no formatting requirement',
-<<<<<<< HEAD
-    option=True, types=Verbosity, default_value=Verbosity.BRIEF)
+    option=True, types=Verbosity, default_value=Verbosity.BRIEF,)
 
 # here we create a copy of the Aviary-core metadata. The reason for this
 # copy is that if we simply imported the Aviary _MetaData in all the
@@ -7996,12 +7558,4 @@
 # the original _MetaData in the core of Aviary could get altered in
 # undesirable ways. By importing this copy to the API the user modifies a
 # new MetaData designed just for their purposes.
-=======
-    option=True,
-    types=Verbosity,
-    default_value=Verbosity.BRIEF,
-)
-
-# here we create a copy of the Aviary-core metadata. The reason for this copy is that if we simply imported the Aviary _MetaData in all the external subsystem extensions, we would be modifying the original and the original _MetaData in the core of Aviary could get altered in undesirable ways. By importing this copy to the API the user modifies a new MetaData designed just for their purposes.
->>>>>>> 06ec618d
 CoreMetaData = deepcopy(_MetaData)