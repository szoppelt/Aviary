--- conflicted
+++ resolved
@@ -4,21 +4,18 @@
 from aviary.subsystems.atmosphere.atmosphere import Atmosphere
 
 from aviary.mission.flops_based.ode.mission_EOM import MissionEOM
-from aviary.mission.gasp_based.ode.time_integration_base_classes import add_SGM_required_inputs, add_SGM_required_outputs
+from aviary.mission.gasp_based.ode.time_integration_base_classes import (
+    add_SGM_required_inputs,
+    add_SGM_required_outputs,
+)
 from aviary.subsystems.propulsion.throttle_allocation import ThrottleAllocator
 from aviary.utils.aviary_values import AviaryValues
-<<<<<<< HEAD
-from aviary.mission.utils import ExternalSubsystemGroup
-=======
 from aviary.utils.functions import promote_aircraft_and_mission_vars
 from aviary.variable_info.enums import AnalysisScheme, ThrottleAllocation, SpeedType
->>>>>>> 8fbdc80d
 from aviary.variable_info.variable_meta_data import _MetaData
 from aviary.variable_info.variables import Aircraft, Dynamic, Mission
 
 
-<<<<<<< HEAD
-=======
 class ExternalSubsystemGroup(om.Group):
     """
     For external subsystem group, promote relevant aircraft and mission variables.
@@ -28,42 +25,54 @@
         promote_aircraft_and_mission_vars(self)
 
 
->>>>>>> 8fbdc80d
 class MissionODE(om.Group):
     """Define the ODE of motion"""
 
     def initialize(self):
         self.options.declare(
-            'num_nodes', types=int,
-            desc='Number of nodes to be evaluated in the RHS')
-        self.options.declare(
-            'subsystem_options', types=dict, default={},
-            desc='dictionary of parameters to be passed to the subsystem builders')
-        self.options.declare(
-            'aviary_options', types=AviaryValues,
-            desc='collection of Aircraft/Mission specific options')
+            'num_nodes', types=int, desc='Number of nodes to be evaluated in the RHS'
+        )
+        self.options.declare(
+            'subsystem_options',
+            types=dict,
+            default={},
+            desc='dictionary of parameters to be passed to the subsystem builders',
+        )
+        self.options.declare(
+            'aviary_options',
+            types=AviaryValues,
+            desc='collection of Aircraft/Mission specific options',
+        )
         self.options.declare(
             'core_subsystems',
-            desc='list of core subsystem builder instances to be added to the ODE'
-        )
-        self.options.declare(
-            'external_subsystems', default=[],
-            desc='list of external subsystem builder instances to be added to the ODE')
-        self.options.declare(
-            'meta_data', default=_MetaData,
-            desc='metadata associated with the variables to be passed into the ODE')
-        self.options.declare(
-            'use_actual_takeoff_mass', default=False,
-            desc='flag to use actual takeoff mass in the climb phase, otherwise assume 100 kg fuel burn')
-        self.options.declare(
-            'throttle_enforcement', default='path_constraint',
+            desc='list of core subsystem builder instances to be added to the ODE',
+        )
+        self.options.declare(
+            'external_subsystems',
+            default=[],
+            desc='list of external subsystem builder instances to be added to the ODE',
+        )
+        self.options.declare(
+            'meta_data',
+            default=_MetaData,
+            desc='metadata associated with the variables to be passed into the ODE',
+        )
+        self.options.declare(
+            'use_actual_takeoff_mass',
+            default=False,
+            desc='flag to use actual takeoff mass in the climb phase, otherwise assume 100 kg fuel burn',
+        )
+        self.options.declare(
+            'throttle_enforcement',
+            default='path_constraint',
             values=['path_constraint', 'boundary_constraint', 'bounded', None],
-            desc='flag to enforce throttle constraints on the path or at the segment boundaries or using solver bounds'
-        )
-        self.options.declare(
-            'throttle_allocation', default=ThrottleAllocation.FIXED,
+            desc='flag to enforce throttle constraints on the path or at the segment boundaries or using solver bounds',
+        )
+        self.options.declare(
+            'throttle_allocation',
+            default=ThrottleAllocation.FIXED,
             types=ThrottleAllocation,
-            desc='Flag that determines how to handle throttles for multiple engines.'
+            desc='Flag that determines how to handle throttles for multiple engines.',
         )
         self.options.declare(
             "analysis_scheme",
@@ -104,8 +113,10 @@
                 velocity_rate={'units': 'm/s**2', 'shape': (nn,)},
                 has_diag_partials=True,
             ),
-            promotes_inputs=[('mach_rate', Dynamic.Mission.MACH_RATE),
-                             ('sos', Dynamic.Mission.SPEED_OF_SOUND)],
+            promotes_inputs=[
+                ('mach_rate', Dynamic.Mission.MACH_RATE),
+                ('sos', Dynamic.Mission.SPEED_OF_SOUND),
+            ],
             promotes_outputs=[('velocity_rate', Dynamic.Mission.VELOCITY_RATE)],
         )
 
@@ -122,10 +133,12 @@
             system = subsystem.build_mission(**kwargs)
 
             if system is not None:
-                self.add_subsystem(subsystem.name,
-                                   system,
-                                   promotes_inputs=subsystem.mission_inputs(**kwargs),
-                                   promotes_outputs=subsystem.mission_outputs(**kwargs))
+                self.add_subsystem(
+                    subsystem.name,
+                    system,
+                    promotes_inputs=subsystem.mission_inputs(**kwargs),
+                    promotes_outputs=subsystem.mission_outputs(**kwargs),
+                )
 
         # Create a lightly modified version of an OM group to add external subsystems
         # to the ODE with a special configure() method that promotes
@@ -135,11 +148,13 @@
 
         for subsystem in self.options['external_subsystems']:
             subsystem_mission = subsystem.build_mission(
-                num_nodes=nn, aviary_inputs=aviary_options)
+                num_nodes=nn, aviary_inputs=aviary_options
+            )
             if subsystem_mission is not None:
                 add_subsystem_group = True
-                external_subsystem_group.add_subsystem(subsystem.name,
-                                                       subsystem_mission)
+                external_subsystem_group.add_subsystem(
+                    subsystem.name, subsystem_mission
+                )
 
         # Only add the external subsystem group if it has at least one subsystem.
         # Without this logic there'd be an empty OM group added to the ODE.
@@ -148,22 +163,27 @@
                 name='external_subsystems',
                 subsys=external_subsystem_group,
                 promotes_inputs=['*'],
-                promotes_outputs=['*'])
+                promotes_outputs=['*'],
+            )
 
         self.add_subsystem(
             name='mission_EOM',
             subsys=MissionEOM(num_nodes=nn),
             promotes_inputs=[
-                Dynamic.Mission.VELOCITY, Dynamic.Mission.MASS,
+                Dynamic.Mission.VELOCITY,
+                Dynamic.Mission.MASS,
                 Dynamic.Mission.THRUST_MAX_TOTAL,
-                Dynamic.Mission.DRAG, Dynamic.Mission.ALTITUDE_RATE,
-                Dynamic.Mission.VELOCITY_RATE],
+                Dynamic.Mission.DRAG,
+                Dynamic.Mission.ALTITUDE_RATE,
+                Dynamic.Mission.VELOCITY_RATE,
+            ],
             promotes_outputs=[
                 Dynamic.Mission.SPECIFIC_ENERGY_RATE_EXCESS,
                 Dynamic.Mission.ALTITUDE_RATE_MAX,
                 Dynamic.Mission.DISTANCE_RATE,
                 'thrust_required',
-            ])
+            ],
+        )
 
         # THROTTLE Section
         # TODO: Split this out into a function that can be used by the other ODEs.
@@ -171,28 +191,31 @@
 
             # Multi Engine
 
-            self.add_subsystem(name='throttle_balance',
-                               subsys=om.BalanceComp(name="aggregate_throttle",
-                                                     units="unitless",
-                                                     val=np.ones((nn, )),
-                                                     lhs_name='thrust_required',
-                                                     rhs_name=Dynamic.Mission.THRUST_TOTAL,
-                                                     eq_units="lbf",
-                                                     normalize=False,
-                                                     res_ref=1.0e6,
-                                                     ),
-                               promotes_inputs=['*'],
-                               promotes_outputs=['*'])
+            self.add_subsystem(
+                name='throttle_balance',
+                subsys=om.BalanceComp(
+                    name="aggregate_throttle",
+                    units="unitless",
+                    val=np.ones((nn,)),
+                    lhs_name='thrust_required',
+                    rhs_name=Dynamic.Mission.THRUST_TOTAL,
+                    eq_units="lbf",
+                    normalize=False,
+                    res_ref=1.0e6,
+                ),
+                promotes_inputs=['*'],
+                promotes_outputs=['*'],
+            )
 
             self.add_subsystem(
                 "throttle_allocator",
                 ThrottleAllocator(
                     num_nodes=nn,
                     aviary_options=aviary_options,
-                    throttle_allocation=self.options['throttle_allocation']
+                    throttle_allocation=self.options['throttle_allocation'],
                 ),
                 promotes_inputs=['*'],
-                promotes_outputs=['*']
+                promotes_outputs=['*'],
             )
 
         else:
@@ -200,24 +223,23 @@
             # Single Engine
 
             # Add a balance comp to compute throttle based on the required thrust.
-            self.add_subsystem(name='throttle_balance',
-                               subsys=om.BalanceComp(name=Dynamic.Mission.THROTTLE,
-                                                     units="unitless",
-                                                     val=np.ones((nn, )),
-                                                     lhs_name='thrust_required',
-                                                     rhs_name=Dynamic.Mission.THRUST_TOTAL,
-                                                     eq_units="lbf",
-                                                     normalize=False,
-                                                     lower=0.0
-                                                     if options['throttle_enforcement'] == 'bounded'
-                                                     else None,
-                                                     upper=1.0
-                                                     if options['throttle_enforcement'] == 'bounded'
-                                                     else None,
-                                                     res_ref=1.0e6,
-                                                     ),
-                               promotes_inputs=['*'],
-                               promotes_outputs=['*'])
+            self.add_subsystem(
+                name='throttle_balance',
+                subsys=om.BalanceComp(
+                    name=Dynamic.Mission.THROTTLE,
+                    units="unitless",
+                    val=np.ones((nn,)),
+                    lhs_name='thrust_required',
+                    rhs_name=Dynamic.Mission.THRUST_TOTAL,
+                    eq_units="lbf",
+                    normalize=False,
+                    lower=0.0 if options['throttle_enforcement'] == 'bounded' else None,
+                    upper=1.0 if options['throttle_enforcement'] == 'bounded' else None,
+                    res_ref=1.0e6,
+                ),
+                promotes_inputs=['*'],
+                promotes_outputs=['*'],
+            )
 
             self.set_input_defaults(Dynamic.Mission.THROTTLE, val=1.0, units='unitless')
 
@@ -225,8 +247,9 @@
         self.set_input_defaults(Dynamic.Mission.MASS, val=np.ones(nn), units='kg')
         self.set_input_defaults(Dynamic.Mission.VELOCITY, val=np.ones(nn), units='m/s')
         self.set_input_defaults(Dynamic.Mission.ALTITUDE, val=np.ones(nn), units='m')
-        self.set_input_defaults(Dynamic.Mission.ALTITUDE_RATE,
-                                val=np.ones(nn), units='m/s')
+        self.set_input_defaults(
+            Dynamic.Mission.ALTITUDE_RATE, val=np.ones(nn), units='m/s'
+        )
 
         if options['use_actual_takeoff_mass']:
             exec_comp_string = 'initial_mass_residual = initial_mass - mass[0]'
@@ -243,12 +266,15 @@
             initial_mass_residual={'units': 'kg', 'res_ref': 1.0e5},
         )
 
-        self.add_subsystem('initial_mass_residual_constraint', initial_mass_residual_constraint,
-                           promotes_inputs=[
-                               ('initial_mass', initial_mass_string),
-                               ('mass', Dynamic.Mission.MASS)
-                           ],
-                           promotes_outputs=['initial_mass_residual'])
+        self.add_subsystem(
+            'initial_mass_residual_constraint',
+            initial_mass_residual_constraint,
+            promotes_inputs=[
+                ('initial_mass', initial_mass_string),
+                ('mass', Dynamic.Mission.MASS),
+            ],
+            promotes_outputs=['initial_mass_residual'],
+        )
 
         if analysis_scheme is AnalysisScheme.SHOOTING:
             SGM_required_outputs = {
@@ -258,10 +284,11 @@
 
         print_level = 0 if analysis_scheme is AnalysisScheme.SHOOTING else 2
 
-        self.nonlinear_solver = om.NewtonSolver(solve_subsystems=True,
-                                                atol=1.0e-10,
-                                                rtol=1.0e-10,
-                                                )
+        self.nonlinear_solver = om.NewtonSolver(
+            solve_subsystems=True,
+            atol=1.0e-10,
+            rtol=1.0e-10,
+        )
         self.nonlinear_solver.linesearch = om.BoundsEnforceLS()
         self.linear_solver = om.DirectSolver(assemble_jac=True)
         self.nonlinear_solver.options['err_on_non_converge'] = True
