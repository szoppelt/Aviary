--- conflicted
+++ resolved
@@ -21,12 +21,8 @@
         aviary_options = get_option_defaults()
         aviary_options.set_val(Aircraft.Engine.GLOBAL_THROTTLE, True)
         default_mission_subsystems = get_default_mission_subsystems(
-<<<<<<< HEAD
-            'GASP', [build_engine_deck(aviary_options)])
-=======
-            'GASP', build_engine_deck(aviary_options)
+            'GASP', [build_engine_deck(aviary_options)]
         )
->>>>>>> 62c20687
 
         self.prob.model = AscentODE(
             num_nodes=2, aviary_options=aviary_options, core_subsystems=default_mission_subsystems
