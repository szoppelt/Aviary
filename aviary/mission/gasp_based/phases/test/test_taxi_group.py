--- conflicted
+++ resolved
@@ -26,40 +26,34 @@
         options = get_option_defaults()
         options.set_val(Mission.Taxi.DURATION, 0.1677, units="h")
         default_mission_subsystems = get_default_mission_subsystems(
-            'GASP', build_engine_deck(options))
+            'GASP', build_engine_deck(options)
+        )
 
         self.prob.model = TaxiSegment(
-            aviary_options=options, core_subsystems=default_mission_subsystems)
+            aviary_options=options, core_subsystems=default_mission_subsystems
+        )
 
-    @unittest.skipIf(version.parse(openmdao.__version__) < version.parse("3.26"), "Skipping due to OpenMDAO version being too low (<3.26)")
+    @unittest.skipIf(
+        version.parse(openmdao.__version__) < version.parse("3.26"),
+        "Skipping due to OpenMDAO version being too low (<3.26)",
+    )
     def test_taxi(self):
         self.prob.setup(check=False, force_alloc_complex=True)
 
         set_params_for_unit_tests(self.prob)
 
-<<<<<<< HEAD
-        self.prob.set_val(Mission.Landing.AIRPORT_ALTITUDE, 0, units="ft")
-        self.prob.set_val(Mission.Landing.INITIAL_MACH, 0.1, units="unitless")
-        self.prob.set_val("alpha", 0, units="deg")  # doesn't matter
-        self.prob.set_val(Mission.Landing.MAXIMUM_SINK_RATE, 900, units="ft/min")
-        self.prob.set_val(Mission.Landing.GLIDE_TO_STALL_RATIO, 1.3, units="unitless")
-        self.prob.set_val(Mission.Landing.MAXIMUM_FLARE_LOAD_FACTOR,
-                          1.15, units="unitless")
-        self.prob.set_val(Mission.Landing.TOUCHDOWN_SINK_RATE, 5, units="ft/s")
-        self.prob.set_val(Mission.Landing.BRAKING_DELAY, 1, units="s")
-        self.prob.set_val("mass", 165279, units="lbm")
-        self.prob.set_val(Dynamic.Vehicle.Propulsion.THROTTLE, 0.0, units='unitless')
-=======
         self.prob.set_val(Mission.Takeoff.AIRPORT_ALTITUDE, 0, units="ft")
         self.prob.set_val(Mission.Taxi.MACH, 0.1, units="unitless")
         self.prob.set_val(
-            Dynamic.Mission.FUEL_FLOW_RATE_NEGATIVE_TOTAL, -1512, units="lbm/h")
->>>>>>> fdc0a279
+            Dynamic.Vehicle.Propulsion.FUEL_FLOW_RATE_NEGATIVE_TOTAL,
+            -1512,
+            units="lbm/h",
+        )
 
         self.prob.run_model()
 
         testvals = {
-            Dynamic.Mission.MASS: 175190.3,  # lbm
+            Dynamic.Vehicle.MASS: 175190.3,  # lbm
         }
         check_prob_outputs(self.prob, testvals, rtol=1e-6)
 
