--- conflicted
+++ resolved
@@ -1,4 +1,3 @@
-<<<<<<< HEAD
 import openmdao.api as om
 import numpy as np
 
@@ -7,20 +6,14 @@
 from aviary.utils.functions import add_opts2vals, create_opts2vals
 
 from aviary.variable_info.enums import SpeedType
-=======
->>>>>>> fdc0a279
 from aviary.mission.gasp_based.ode.base_ode import BaseODE
 from aviary.mission.gasp_based.ode.params import ParamPort
 from aviary.mission.gasp_based.phases.taxi_component import TaxiFuelComponent
 from aviary.subsystems.atmosphere.atmosphere import Atmosphere
 from aviary.subsystems.propulsion.propulsion_builder import PropulsionBuilderBase
-<<<<<<< HEAD
-from aviary.variable_info.variables import Aircraft, Dynamic, Mission
-=======
 from aviary.utils.aviary_values import AviaryValues
 from aviary.utils.functions import add_opts2vals, create_opts2vals
-from aviary.variable_info.variables import Dynamic, Mission
->>>>>>> fdc0a279
+from aviary.variable_info.variables import Aircraft, Dynamic, Mission
 
 
 class TaxiSegment(BaseODE):
@@ -82,8 +75,9 @@
                     promotes_outputs=['*'],
                 )
 
-        self.add_subsystem("taxifuel", TaxiFuelComponent(
-            aviary_options=options), promotes=["*"])
+        self.add_subsystem(
+            "taxifuel", TaxiFuelComponent(aviary_options=options), promotes=["*"]
+        )
 
         ParamPort.set_default_vals(self)
         self.set_input_defaults(Mission.Taxi.MACH, 0)
