import numpy as np

import dymos as dm

from aviary.mission.initial_guess_builders import InitialGuessState
from aviary.mission.flops_based.ode.energy_ODE import EnergyODE
from aviary.mission.flops_based.phases.phase_utils import add_subsystem_variables_to_phase, get_initial
from aviary.mission.phase_builder_base import PhaseBuilderBase, register

from aviary.utils.aviary_options_dict import AviaryOptionsDictionary
from aviary.utils.aviary_values import AviaryValues
from aviary.variable_info.enums import EquationsOfMotion, ThrottleAllocation
from aviary.variable_info.variable_meta_data import _MetaData
from aviary.variable_info.variables import Aircraft, Dynamic

# Height Energy and Solved2DOF use this builder

# TODO: support/handle the following in the base class
# - phase.set_time_options()
#     - currently handled in level 3 interface implementation
# - self.external_subsystems
# - self.meta_data, with cls.default_meta_data customization point


class FlightPhaseOptions(AviaryOptionsDictionary):

    def declare_options(self):

        self.declare(
            'reserve',
            types=bool,
            default=False,
            desc='Designate this phase as a reserve phase and contributes its fuel burn '
            'towards the reserve mission fuel requirements. Reserve phases should be '
            'be placed after all non-reserve phases in the phase_info.'
        )

        self.declare(
            name='target_distance',
            default=None,
            units='m',
            desc='The total distance traveled by the aircraft from takeoff to landing '
            'for the primary mission, not including reserve missions. This value must '
            'be positive.'
        )

        self.declare(
            'target_duration',
            types=tuple,
            default=None,
            units='s',
            desc='The amount of time taken by this phase added as a constraint.'
        )

        self.declare(
            name='num_segments',
            types=int,
            default=1,
            desc='The number of segments in transcription creation in Dymos. '
            'The default value is 1.'
        )

        self.declare(
            name='order',
            types=int,
            default=3,
            desc='The order of polynomials for interpolation in the transcription '
            'created in Dymos. The default value is 3.'
        )

        self.declare(
            name='polynomial_control_order',
            types=int,
            default=3,
            desc='The order of the polynomial fit to control values. '
            'Only used if polynomial_control = True'
        )

        self.declare(
            name='use_polynomial_control',
            types=bool,
            default=True,
            desc='Set fo True to use polynomial controls in this phase, which smooths the '
            'control inputs.'
        )

        self.declare(
            name='ground_roll',
            types=bool,
            default=False,
            desc='Set to True only for phases where the aircraft is rolling on the ground. '
            'All other phases of flight (climb, cruise, descent) this must be set to False.'
        )

        self.declare(
            name='add_initial_mass_constraint',
            types=bool,
            default=False,
            desc='Use a constraint for mass instead of connected initial mass for this phase. '
            'Overwrites input_initial=True and sets it to False.'
        )

        self.declare(
            name='input_initial',
            types=bool,
            default=False,
            desc='Links all states (mass, distance) to a calculation external to this phase.'
        )

        self.declare(
            name='fix_initial',
            types=bool,
            default=True,
            desc='Fixes the initial states (mass, distance) and does not allow them to '
            'change during the optimization.'
        )

        self.declare(
            name='fix_duration',
            types=bool,
            default=True,
            desc='If True, the time duration of the phase is not treated as a design '
            'variable for the optimization problem.'
        )

        self.declare(
            name='optimize_mach',
            types=bool,
            default=False,
            desc='Adds the Mach number as a design variable controlled by the optimizer.'
        )

        self.declare(
            name='optimize_altitude',
            types=bool,
            default=False,
            desc='Adds the Altitude as a design variable controlled by the optimizer.'
        )

        self.declare(
            'initial_bounds',
            types=tuple,
            default=(None, None),
            units='min',
            desc='Lower and upper bounds on the starting time for this phase relative to the '
            'starting time of the mission, i.e., ((25, 45), "min") constrians this phase to '
            'start between 25 and 45 minutes after the start of the mission.'
        )

        self.declare(
            name='duration_bounds',
            types=tuple,
            default=(None, None),
            units='min',
            desc='Lower and upper bounds on the phase duration, in the form of a nested tuple: '
            'i.e. ((20, 36), "min") This constrains the duration to be between 20 and 36 min.'
        )

        self.declare(
            name='required_available_climb_rate',
            default=None,
            units='ft/s',
            desc='Adds a constraint requiring Dynamic.Mission.ALTITUDE_RATE_MAX to be no '
            'smaller than required_available_climb_rate. This helps to ensure that the '
            'propulsion system is large enough to handle emergency maneuvers at all points '
            'throughout the flight envelope. Default value is None for no constraint.'
        )

        self.declare(
            name='no_climb',
            types=bool,
            default=False,
            desc='Set to True to prevent the aircraft from climbing during the phase. This option '
            'can be used to prevent unexpected climb during a descent phase.'
        )

        self.declare(
            name='no_descent',
            types=bool,
            default=False,
            desc='Set to True to prevent the aircraft from descending during the phase. This '
            'can be used to prevent unexpected descent during a climb phase.'
        )

        self.declare(
            name='constrain_final',
            types=bool,
            default=False,
            desc='Fixes the final states (mach and altitude) to the values of final_altitude '
            'and final_mach. These values will be unable to change during the optimization.'
        )

        self.declare(
            name='initial_mach',
            types=float,
            allow_none=True,
            default=None,
            desc='The initial Mach number at the start of the phase. This option is only valid '
            'when fix_initial is True.'
        )

        self.declare(
            name='final_mach',
            types=float,
            allow_none=True,
            default=None,
            desc='The final Mach number at the end of the phase. This option is only valid '
            'when fix_initial is True.'
        )

        self.declare(
            name='initial_altitude',
            types=tuple,
            default=None,
            units='ft',
            desc='The initial altitude at the start of the phase. This option is only valid '
            'when fix_initial is True.'
        )

        self.declare(
            name='final_altitude',
            types=tuple,
            default=None,
            units='ft',
            desc='The final altitude at the end of the phase. This option is only valid '
            'when fix_initial is True.'
        )

        self.declare(
            name='throttle_enforcement',
            default='path_constraint',
            values=['path_constraint', 'boundary_constraint', 'bounded', None],
            desc='Flag to enforce engine throttle constraints on the path or at the segment '
            'boundaries or using solver bounds.'
        )

        self.declare(
            name='throttle_allocation',
            default=ThrottleAllocation.FIXED,
            values=[ThrottleAllocation.FIXED, ThrottleAllocation.STATIC, ThrottleAllocation.DYNAMIC],
            desc='Specifies how to handle the throttles for multiple engines. FIXED is a '
            'user-specified value. STATIC is specified by the optimizer as one value for the '
            'whole phase. DYNAMIC is specified by the optimizer at each point in the phase.'
        )

        self.declare(
            name='mach_bounds',
            types=tuple,
            default=(None, None),
            desc='The lower and upper constraints on mach during this phase i.e., '
            '((0.18, 0.74), "unitless"). The optimizer is never allowed choose mach values '
            'outside of these bounds constraints.'
        )

        self.declare(
            name='altitude_bounds',
            types=tuple,
            default=(None, None),
            units='ft',
            desc='The lower and upper constraints on altitude during this phase i.e., '
            '((0.0, 34000.0), "ft"). The optimizer is never allowed choose mach values '
            'outside of these bounds constraints.'
        )

        self.declare(
            name='solve_for_distance',
            types=bool,
            default=False,
            desc='if True, use a nonlinear solver to converge the distance state variable to '
            'the desired value. Otherwise uses the optimizer to converge the distance state.'
        )

        self.declare(
            name='constraints',
            types=dict,
            default={},
            desc="Add in custom constraints i.e. 'flight_path_angle': {'equals': -3., "
            "'loc': 'initial', 'units': 'deg', 'type': 'boundary',}. For more details see "
            "_add_user_defined_constraints()."
        )


@register
class FlightPhaseBase(PhaseBuilderBase):
    """
    The base class for flight phase
    """

    __slots__ = ('external_subsystems', 'meta_data')

    _meta_data_ = {}
    _initial_guesses_meta_data_ = {}
    default_name = 'cruise'
<<<<<<< HEAD

    default_ode_class = MissionODE
    default_options_class = FlightPhaseOptions

    default_meta_data = _MetaData
    # endregion : derived type customization points

    def __init__(
        self, name=None, subsystem_options=None, user_options=None, initial_guesses=None,
        ode_class=None, transcription=None, core_subsystems=None,
        external_subsystems=None, meta_data=None
    ):
        super().__init__(
            name=name, core_subsystems=core_subsystems, subsystem_options=subsystem_options,
            user_options=user_options, initial_guesses=initial_guesses, ode_class=ode_class,
            transcription=transcription,
        )

        # TODO: support external_subsystems and meta_data in the base class
        if external_subsystems is None:
            external_subsystems = []

        self.external_subsystems = external_subsystems

        if meta_data is None:
            meta_data = self.default_meta_data

        self.meta_data = meta_data
=======
    default_ode_class = EnergyODE
    default_meta_data = _MetaData
>>>>>>> 6fbe2988

    def build_phase(self, aviary_options: AviaryValues = None, phase_type=EquationsOfMotion.HEIGHT_ENERGY):
        '''
        Return a new energy phase for analysis using these constraints.

        If ode_class is None, default_ode_class is used.

        If transcription is None, the return value from calling
        make_default_transcription is used.

        Parameters
        ----------
        aviary_options : AviaryValues (<empty>)
            collection of Aircraft/Mission specific options

        Returns
        -------
        dymos.Phase
        '''
        phase: dm.Phase = super().build_phase(aviary_options)

        num_engine_type = len(aviary_options.get_val(Aircraft.Engine.NUM_ENGINES))

        user_options = self.user_options

        fix_initial = user_options['fix_initial']
        constrain_final = user_options['constrain_final']
        optimize_mach = user_options['optimize_mach']
        optimize_altitude = user_options['optimize_altitude']
        input_initial = user_options['input_initial']
        polynomial_control_order = user_options['polynomial_control_order']
        use_polynomial_control = user_options['use_polynomial_control']
        throttle_enforcement = user_options['throttle_enforcement']
        mach_bounds = user_options['mach_bounds']
        altitude_bounds = user_options['altitude_bounds']
        initial_mach = user_options['initial_mach']
        final_mach = user_options['final_mach']
        initial_altitude = user_options['initial_altitude'][0]
        final_altitude = user_options['final_altitude'][0]
        solve_for_distance = user_options['solve_for_distance']
        no_descent = user_options['no_descent']
        no_climb = user_options['no_climb']
        constraints = user_options['constraints']

        ##############
        # Add States #
        ##############
        # TODO: critically think about how we should handle fix_initial and input_initial defaults.
        # In keeping with Dymos standards, the default should be False instead of True.
        input_initial_mass = get_initial(input_initial, Dynamic.Vehicle.MASS)
        fix_initial_mass = get_initial(fix_initial, Dynamic.Vehicle.MASS, True)

        # Experiment: use a constraint for mass instead of connected initial.
        # This is due to some problems in mpi.
        # This is needed for the cutting edge full subsystem integration.
        # TODO: when a Dymos fix is in and we've verified that full case works with the fix,
        # remove this argument.
        if user_options['add_initial_mass_constraint']:
            phase.add_constraint('rhs_all.initial_mass_residual', equals=0.0, ref=1e4)
            input_initial_mass = False

        if phase_type is EquationsOfMotion.HEIGHT_ENERGY:
            rate_source = Dynamic.Vehicle.Propulsion.FUEL_FLOW_RATE_NEGATIVE_TOTAL
        else:
            rate_source = "dmass_dr"

        phase.add_state(
            Dynamic.Vehicle.MASS, fix_initial=fix_initial_mass, fix_final=False,
            lower=0.0, ref=1e4, defect_ref=1e6, units='kg',
            rate_source=rate_source,
            targets=Dynamic.Vehicle.MASS,
            input_initial=input_initial_mass,
        )

        if phase_type is EquationsOfMotion.HEIGHT_ENERGY:
            input_initial_distance = get_initial(input_initial, Dynamic.Mission.DISTANCE)
            fix_initial_distance = get_initial(
                fix_initial, Dynamic.Mission.DISTANCE, True)
            phase.add_state(
                Dynamic.Mission.DISTANCE, fix_initial=fix_initial_distance, fix_final=False,
                lower=0.0, ref=1e6, defect_ref=1e8, units='m',
                rate_source=Dynamic.Mission.DISTANCE_RATE,
                input_initial=input_initial_distance,
                solve_segments='forward' if solve_for_distance else None,
            )

        phase = add_subsystem_variables_to_phase(
            phase, self.name, self.external_subsystems)

        ################
        # Add Controls #
        ################
        if phase_type is EquationsOfMotion.HEIGHT_ENERGY:
            rate_targets = [Dynamic.Atmosphere.MACH_RATE]
        else:
            rate_targets = ['dmach_dr']

        if use_polynomial_control:
            phase.add_polynomial_control(
                Dynamic.Atmosphere.MACH,
                targets=Dynamic.Atmosphere.MACH,
                units='unitless',
                opt=optimize_mach,
                lower=mach_bounds[0],
                upper=mach_bounds[1],
                rate_targets=rate_targets,
                order=polynomial_control_order,
                ref=0.5,
            )
        else:
            phase.add_control(
                Dynamic.Atmosphere.MACH,
                targets=Dynamic.Atmosphere.MACH,
                units='unitless',
                opt=optimize_mach,
                lower=mach_bounds[0],
                upper=mach_bounds[1],
                rate_targets=rate_targets,
                ref=0.5,
            )

        # Add altitude rate as a control
        if phase_type is EquationsOfMotion.HEIGHT_ENERGY:
            rate_targets = [Dynamic.Mission.ALTITUDE_RATE]
            rate2_targets = []
        else:
            rate_targets = ['dh_dr']
            rate2_targets = ['d2h_dr2']

        # For heterogeneous-engine cases, we may have throttle allocation control.
        if phase_type is EquationsOfMotion.HEIGHT_ENERGY and num_engine_type > 1:
            allocation = user_options['throttle_allocation']

            # Allocation should default to an even split so that we don't start
            # with an allocation that might not produce enough thrust.
            val = np.ones(num_engine_type - 1) * (1.0 / num_engine_type)

            if allocation == ThrottleAllocation.DYNAMIC:
                phase.add_control(
                    "throttle_allocations",
                    shape=(num_engine_type - 1, ),
                    val=val,
                    targets="throttle_allocations", units="unitless",
                    opt=True, lower=0.0, upper=1.0,
                )

            else:
                if allocation == ThrottleAllocation.STATIC:
                    opt = True
                else:
                    opt = False

                phase.add_parameter(
                    "throttle_allocations",
                    units="unitless",
                    val=val,
                    shape=(num_engine_type - 1, ),
                    opt=opt, lower=0.0, upper=1.0,
                )

        ground_roll = user_options['ground_roll']
        if ground_roll:
            phase.add_polynomial_control(
                Dynamic.Mission.ALTITUDE,
                order=1,
                val=0,
                opt=False,
                fix_initial=fix_initial,
                rate_targets=['dh_dr'],
                rate2_targets=['d2h_dr2'],
            )
        else:
            if use_polynomial_control:
                phase.add_polynomial_control(
                    Dynamic.Mission.ALTITUDE,
                    targets=Dynamic.Mission.ALTITUDE,
                    units=altitude_bounds[1],
                    opt=optimize_altitude,
                    lower=altitude_bounds[0][0],
                    upper=altitude_bounds[0][1],
                    rate_targets=rate_targets,
                    rate2_targets=rate2_targets,
                    order=polynomial_control_order,
                    ref=altitude_bounds[0][1],
                )
            else:
                phase.add_control(
                    Dynamic.Mission.ALTITUDE,
                    targets=Dynamic.Mission.ALTITUDE,
                    units=altitude_bounds[1],
                    opt=optimize_altitude,
                    lower=altitude_bounds[0][0],
                    upper=altitude_bounds[0][1],
                    rate_targets=rate_targets,
                    rate2_targets=rate2_targets,
                    ref=altitude_bounds[0][1],
                )

        ##################
        # Add Timeseries #
        ##################
        phase.add_timeseries_output(
            Dynamic.Atmosphere.MACH,
            output_name=Dynamic.Atmosphere.MACH,
            units='unitless',
        )

        phase.add_timeseries_output(
            Dynamic.Vehicle.Propulsion.THRUST_TOTAL,
            output_name=Dynamic.Vehicle.Propulsion.THRUST_TOTAL, units='lbf'
        )

        phase.add_timeseries_output(
            Dynamic.Vehicle.DRAG, output_name=Dynamic.Vehicle.DRAG, units='lbf'
        )

        phase.add_timeseries_output(
            Dynamic.Mission.SPECIFIC_ENERGY_RATE_EXCESS,
            output_name=Dynamic.Mission.SPECIFIC_ENERGY_RATE_EXCESS,
            units='m/s',
        )

        phase.add_timeseries_output(
            Dynamic.Vehicle.Propulsion.FUEL_FLOW_RATE_NEGATIVE_TOTAL,
            output_name=Dynamic.Vehicle.Propulsion.FUEL_FLOW_RATE_NEGATIVE_TOTAL,
            units='lbm/h',
        )

        phase.add_timeseries_output(
            Dynamic.Vehicle.Propulsion.ELECTRIC_POWER_IN_TOTAL,
            output_name=Dynamic.Vehicle.Propulsion.ELECTRIC_POWER_IN_TOTAL,
            units='kW',
        )

        phase.add_timeseries_output(
            Dynamic.Mission.ALTITUDE_RATE,
            output_name=Dynamic.Mission.ALTITUDE_RATE,
            units='ft/s',
        )

        phase.add_timeseries_output(
            Dynamic.Vehicle.Propulsion.THROTTLE,
            output_name=Dynamic.Vehicle.Propulsion.THROTTLE, units='unitless'
        )

        phase.add_timeseries_output(
            Dynamic.Mission.VELOCITY,
            output_name=Dynamic.Mission.VELOCITY,
            units='m/s',
        )

        phase.add_timeseries_output(Dynamic.Mission.ALTITUDE)

        if phase_type is EquationsOfMotion.SOLVED_2DOF:
            phase.add_timeseries_output(Dynamic.Mission.FLIGHT_PATH_ANGLE)
            phase.add_timeseries_output(Dynamic.Vehicle.ANGLE_OF_ATTACK)
            phase.add_timeseries_output(
                "fuselage_pitch", output_name="theta", units="deg")
            phase.add_timeseries_output("thrust_req", units="lbf")
            phase.add_timeseries_output("normal_force")
            phase.add_timeseries_output("time")

        ###################
        # Add Constraints #
        ###################
        if optimize_mach and fix_initial and not Dynamic.Atmosphere.MACH in constraints:
            phase.add_boundary_constraint(
                Dynamic.Atmosphere.MACH,
                loc='initial',
                equals=initial_mach,
            )

        if (
            optimize_mach
            and constrain_final
            and not Dynamic.Atmosphere.MACH in constraints
        ):
            phase.add_boundary_constraint(
                Dynamic.Atmosphere.MACH,
                loc='final',
                equals=final_mach,
            )

        if (
            optimize_altitude
            and fix_initial
            and not Dynamic.Mission.ALTITUDE in constraints
        ):
            phase.add_boundary_constraint(
                Dynamic.Mission.ALTITUDE,
                loc='initial',
                equals=initial_altitude,
                units=altitude_bounds[0][1],
                ref=1.0e4,
            )

        if (
            optimize_altitude
            and constrain_final
            and not Dynamic.Mission.ALTITUDE in constraints
        ):
            phase.add_boundary_constraint(
                Dynamic.Mission.ALTITUDE,
                loc='final',
                equals=final_altitude,
                units=altitude_bounds[1],
                ref=1.0e4,
            )

        if no_descent and not Dynamic.Mission.ALTITUDE_RATE in constraints:
            phase.add_path_constraint(Dynamic.Mission.ALTITUDE_RATE, lower=0.0)

        if no_climb and not Dynamic.Mission.ALTITUDE_RATE in constraints:
            phase.add_path_constraint(Dynamic.Mission.ALTITUDE_RATE, upper=0.0)

        required_available_climb_rate, units = user_options['required_available_climb_rate']

        if (
            required_available_climb_rate is not None
            and not Dynamic.Mission.ALTITUDE_RATE_MAX in constraints
        ):
            phase.add_path_constraint(
                Dynamic.Mission.ALTITUDE_RATE_MAX,
                lower=required_available_climb_rate,
                units=units,
            )

        if not Dynamic.Vehicle.Propulsion.THROTTLE in constraints:
            if throttle_enforcement == 'boundary_constraint':
                phase.add_boundary_constraint(
                    Dynamic.Vehicle.Propulsion.THROTTLE, loc='initial', lower=0.0, upper=1.0, units='unitless',
                )
                phase.add_boundary_constraint(
                    Dynamic.Vehicle.Propulsion.THROTTLE, loc='final', lower=0.0, upper=1.0, units='unitless',
                )
            elif throttle_enforcement == 'path_constraint':
                phase.add_path_constraint(
                    Dynamic.Vehicle.Propulsion.THROTTLE, lower=0.0, upper=1.0, units='unitless',
                )

        self._add_user_defined_constraints(phase, constraints)

        return phase

    def make_default_transcription(self):
        '''
        Return a transcription object to be used by default in build_phase.
        '''
        user_options = self.user_options

        num_segments = user_options['num_segments']
        order = user_options['order']

        seg_ends, _ = dm.utils.lgl.lgl(num_segments + 1)

        transcription = dm.Radau(
            num_segments=num_segments, order=order, compressed=True,
            segment_ends=seg_ends)

        return transcription

    def _extra_ode_init_kwargs(self):
        """
        Return extra kwargs required for initializing the ODE.
        """
        # TODO: support external_subsystems and meta_data in the base class
        return {
            'external_subsystems': self.external_subsystems,
            'meta_data': self.meta_data,
            'subsystem_options': self.subsystem_options,
            'throttle_enforcement': self.user_options['throttle_enforcement'],
            'throttle_allocation': self.user_options['throttle_allocation']
        }


# Previous implementation:


FlightPhaseBase._add_initial_guess_meta_data(
    InitialGuessState('altitude'),
    desc='initial guess for vertical distances')

FlightPhaseBase._add_initial_guess_meta_data(
    InitialGuessState('mach'),
    desc='initial guess for speed')

FlightPhaseBase._add_initial_guess_meta_data(
    InitialGuessState('mass'),
    desc='initial guess for mass')<|MERGE_RESOLUTION|>--- conflicted
+++ resolved
@@ -288,42 +288,12 @@
 
     __slots__ = ('external_subsystems', 'meta_data')
 
-    _meta_data_ = {}
     _initial_guesses_meta_data_ = {}
     default_name = 'cruise'
-<<<<<<< HEAD
-
-    default_ode_class = MissionODE
+    default_ode_class = EnergyODE
     default_options_class = FlightPhaseOptions
 
     default_meta_data = _MetaData
-    # endregion : derived type customization points
-
-    def __init__(
-        self, name=None, subsystem_options=None, user_options=None, initial_guesses=None,
-        ode_class=None, transcription=None, core_subsystems=None,
-        external_subsystems=None, meta_data=None
-    ):
-        super().__init__(
-            name=name, core_subsystems=core_subsystems, subsystem_options=subsystem_options,
-            user_options=user_options, initial_guesses=initial_guesses, ode_class=ode_class,
-            transcription=transcription,
-        )
-
-        # TODO: support external_subsystems and meta_data in the base class
-        if external_subsystems is None:
-            external_subsystems = []
-
-        self.external_subsystems = external_subsystems
-
-        if meta_data is None:
-            meta_data = self.default_meta_data
-
-        self.meta_data = meta_data
-=======
-    default_ode_class = EnergyODE
-    default_meta_data = _MetaData
->>>>>>> 6fbe2988
 
     def build_phase(self, aviary_options: AviaryValues = None, phase_type=EquationsOfMotion.HEIGHT_ENERGY):
         '''
