import numpy as np

import dymos as dm

from aviary.mission.phase_builder_base import PhaseBuilderBase, register
from aviary.mission.initial_guess_builders import InitialGuessState, InitialGuessIntegrationVariable, InitialGuessControl

from aviary.utils.aviary_values import AviaryValues
from aviary.variable_info.variable_meta_data import _MetaData
from aviary.mission.flops_based.phases.phase_utils import add_subsystem_variables_to_phase, get_initial
from aviary.variable_info.variables import Aircraft, Dynamic
from aviary.mission.flops_based.ode.mission_ODE import MissionODE
from aviary.variable_info.enums import EquationsOfMotion, ThrottleAllocation
<<<<<<< HEAD
from aviary.variable_info.variables import Aircraft
=======
>>>>>>> 7bd3f9f1


# TODO: support/handle the following in the base class
# - phase.set_time_options()
#     - currently handled in level 3 interface implementation
# - self.external_subsystems
# - self.meta_data, with cls.default_meta_data customization point
@register
class FlightPhaseBase(PhaseBuilderBase):
    __slots__ = ('external_subsystems', 'meta_data')

    # region : derived type customization points
    _meta_data_ = {}

    _initial_guesses_meta_data_ = {}

    default_name = 'cruise'

    default_ode_class = MissionODE

    default_meta_data = _MetaData
    # endregion : derived type customization points

    def __init__(
        self, name=None, subsystem_options=None, user_options=None, initial_guesses=None,
        ode_class=None, transcription=None, core_subsystems=None,
        external_subsystems=None, meta_data=None
    ):
        super().__init__(
            name=name, core_subsystems=core_subsystems, subsystem_options=subsystem_options, user_options=user_options, initial_guesses=initial_guesses, ode_class=ode_class, transcription=transcription)

        # TODO: support external_subsystems and meta_data in the base class
        if external_subsystems is None:
            external_subsystems = []

        self.external_subsystems = external_subsystems

        if meta_data is None:
            meta_data = self.default_meta_data

        self.meta_data = meta_data

    def build_phase(self, aviary_options: AviaryValues = None, phase_type=EquationsOfMotion.HEIGHT_ENERGY):
        '''
        Return a new energy phase for analysis using these constraints.

        If ode_class is None, default_ode_class is used.

        If transcription is None, the return value from calling
        make_default_transcription is used.

        Parameters
        ----------
        aviary_options : AviaryValues (<empty>)
            collection of Aircraft/Mission specific options

        Returns
        -------
        dymos.Phase
        '''
        phase: dm.Phase = super().build_phase(aviary_options)

<<<<<<< HEAD
        engine_models = aviary_options.get_val(Aircraft.Engine.NUM_ENGINES)
        num_eng = len(engine_models)
=======
        num_engine_type = len(aviary_options.get_val(Aircraft.Engine.NUM_ENGINES))
>>>>>>> 7bd3f9f1

        user_options: AviaryValues = self.user_options

        fix_initial = user_options.get_val('fix_initial')
        constrain_final = user_options.get_val('constrain_final')
        optimize_mach = user_options.get_val('optimize_mach')
        optimize_altitude = user_options.get_val('optimize_altitude')
        input_initial = user_options.get_val('input_initial')
        polynomial_control_order = user_options.get_item('polynomial_control_order')[0]
        use_polynomial_control = user_options.get_val('use_polynomial_control')
        throttle_enforcement = user_options.get_val('throttle_enforcement')
        mach_bounds = user_options.get_item('mach_bounds')
        altitude_bounds = user_options.get_item('altitude_bounds')
        initial_mach = user_options.get_item('initial_mach')[0]
        final_mach = user_options.get_item('final_mach')[0]
        initial_altitude = user_options.get_item('initial_altitude')[0]
        final_altitude = user_options.get_item('final_altitude')[0]
        solve_for_distance = user_options.get_val('solve_for_distance')
        no_descent = user_options.get_val('no_descent')
        no_climb = user_options.get_val('no_climb')
        constraints = user_options.get_val('constraints')

        ##############
        # Add States #
        ##############
        # TODO: critically think about how we should handle fix_initial and input_initial defaults.
        # In keeping with Dymos standards, the default should be False instead of True.
        input_initial_mass = get_initial(input_initial, Dynamic.Mission.MASS)
        fix_initial_mass = get_initial(fix_initial, Dynamic.Mission.MASS, True)

        # Experiment: use a constraint for mass instead of connected initial.
        # This is due to some problems in mpi.
        # This is needed for the cutting edge full subsystem integration.
        # TODO: when a Dymos fix is in and we've verified that full case works with the fix,
        # remove this argument.
        if user_options.get_val('add_initial_mass_constraint'):
            phase.add_constraint('rhs_all.initial_mass_residual', equals=0.0, ref=1e4)
            input_initial_mass = False

        if phase_type is EquationsOfMotion.HEIGHT_ENERGY:
            rate_source = Dynamic.Mission.FUEL_FLOW_RATE_NEGATIVE_TOTAL
        else:
            rate_source = "dmass_dr"

        phase.add_state(
            Dynamic.Mission.MASS, fix_initial=fix_initial_mass, fix_final=False,
            lower=0.0, ref=1e4, defect_ref=1e6, units='kg',
            rate_source=rate_source,
            targets=Dynamic.Mission.MASS,
            input_initial=input_initial_mass,
        )

        if phase_type is EquationsOfMotion.HEIGHT_ENERGY:
            input_initial_distance = get_initial(input_initial, Dynamic.Mission.DISTANCE)
            fix_initial_distance = get_initial(
                fix_initial, Dynamic.Mission.DISTANCE, True)
            phase.add_state(
                Dynamic.Mission.DISTANCE, fix_initial=fix_initial_distance, fix_final=False,
                lower=0.0, ref=1e6, defect_ref=1e8, units='m',
                rate_source=Dynamic.Mission.DISTANCE_RATE,
                input_initial=input_initial_distance,
                solve_segments='forward' if solve_for_distance else None,
            )

        phase = add_subsystem_variables_to_phase(
            phase, self.name, self.external_subsystems)

        ################
        # Add Controls #
        ################
        if phase_type is EquationsOfMotion.HEIGHT_ENERGY:
            rate_targets = [Dynamic.Mission.MACH_RATE]
        else:
            rate_targets = ['dmach_dr']

        if use_polynomial_control:
            phase.add_polynomial_control(
                Dynamic.Mission.MACH,
                targets=Dynamic.Mission.MACH, units=mach_bounds[1],
                opt=optimize_mach, lower=mach_bounds[0][0], upper=mach_bounds[0][1],
                rate_targets=rate_targets,
                order=polynomial_control_order, ref=0.5,
            )
        else:
            phase.add_control(
                Dynamic.Mission.MACH,
                targets=Dynamic.Mission.MACH, units=mach_bounds[1],
                opt=optimize_mach, lower=mach_bounds[0][0], upper=mach_bounds[0][1],
                rate_targets=rate_targets,
                ref=0.5,
            )

        # Add altitude rate as a control
        if phase_type is EquationsOfMotion.HEIGHT_ENERGY:
            rate_targets = [Dynamic.Mission.ALTITUDE_RATE]
            rate2_targets = []
        else:
            rate_targets = ['dh_dr']
            rate2_targets = ['d2h_dr2']

        # For multi-engine cases, we may have throttle allocation control.
<<<<<<< HEAD
        if phase_type is EquationsOfMotion.HEIGHT_ENERGY and num_eng > 1:
=======
        if phase_type is EquationsOfMotion.HEIGHT_ENERGY and num_engine_type > 1:
>>>>>>> 7bd3f9f1
            allocation = user_options.get_val('throttle_allocation')

            # Allocation should default to an even split so that we don't start
            # with an allocation that might not produce enough thrust.
<<<<<<< HEAD
            val = np.ones(num_eng - 1) * (1.0 / num_eng)
=======
            val = np.ones(num_engine_type - 1) * (1.0 / num_engine_type)
>>>>>>> 7bd3f9f1

            if allocation == ThrottleAllocation.DYNAMIC:
                phase.add_control(
                    "throttle_allocations",
<<<<<<< HEAD
                    shape=(num_eng - 1, ),
=======
                    shape=(num_engine_type - 1, ),
>>>>>>> 7bd3f9f1
                    val=val,
                    targets="throttle_allocations", units="unitless",
                    opt=True, lower=0.0, upper=1.0,
                )

            else:
                if allocation == ThrottleAllocation.STATIC:
                    opt = True
                else:
                    opt = False

                phase.add_parameter(
                    "throttle_allocations",
                    units="unitless",
                    val=val,
<<<<<<< HEAD
                    shape=(num_eng - 1, ),
=======
                    shape=(num_engine_type - 1, ),
>>>>>>> 7bd3f9f1
                    opt=opt, lower=0.0, upper=1.0,
                )

        ground_roll = user_options.get_val('ground_roll')
        if ground_roll:
            phase.add_polynomial_control(Dynamic.Mission.ALTITUDE,
                                         order=1, val=0, opt=False,
                                         fix_initial=fix_initial,
                                         rate_targets=['dh_dr'], rate2_targets=['d2h_dr2'])
        else:
            if use_polynomial_control:
                phase.add_polynomial_control(
                    Dynamic.Mission.ALTITUDE,
                    targets=Dynamic.Mission.ALTITUDE, units=altitude_bounds[1],
                    opt=optimize_altitude, lower=altitude_bounds[0][0], upper=altitude_bounds[0][1],
                    rate_targets=rate_targets, rate2_targets=rate2_targets,
                    order=polynomial_control_order, ref=altitude_bounds[0][1],
                )
            else:
                phase.add_control(
                    Dynamic.Mission.ALTITUDE,
                    targets=Dynamic.Mission.ALTITUDE, units=altitude_bounds[1],
                    opt=optimize_altitude, lower=altitude_bounds[0][0], upper=altitude_bounds[0][1],
                    rate_targets=rate_targets, rate2_targets=rate2_targets,
                    ref=altitude_bounds[0][1],
                )

        ##################
        # Add Timeseries #
        ##################
        phase.add_timeseries_output(
            Dynamic.Mission.MACH, output_name=Dynamic.Mission.MACH, units='unitless'
        )

        phase.add_timeseries_output(
            Dynamic.Mission.THRUST_TOTAL,
            output_name=Dynamic.Mission.THRUST_TOTAL, units='lbf'
        )

        phase.add_timeseries_output(
            Dynamic.Mission.DRAG, output_name=Dynamic.Mission.DRAG, units='lbf'
        )

        phase.add_timeseries_output(
            Dynamic.Mission.SPECIFIC_ENERGY_RATE_EXCESS,
            output_name=Dynamic.Mission.SPECIFIC_ENERGY_RATE_EXCESS, units='m/s'
        )

        phase.add_timeseries_output(
            Dynamic.Mission.FUEL_FLOW_RATE_NEGATIVE_TOTAL,
            output_name=Dynamic.Mission.FUEL_FLOW_RATE_NEGATIVE_TOTAL, units='lbm/h'
        )

        phase.add_timeseries_output(
            Dynamic.Mission.ALTITUDE_RATE,
            output_name=Dynamic.Mission.ALTITUDE_RATE, units='ft/s'
        )

        phase.add_timeseries_output(
            Dynamic.Mission.THROTTLE,
            output_name=Dynamic.Mission.THROTTLE, units='unitless'
        )

        phase.add_timeseries_output(
            Dynamic.Mission.VELOCITY,
            output_name=Dynamic.Mission.VELOCITY, units='m/s'
        )

        phase.add_timeseries_output(Dynamic.Mission.ALTITUDE)

        if phase_type is EquationsOfMotion.SOLVED_2DOF:
            phase.add_timeseries_output(Dynamic.Mission.FLIGHT_PATH_ANGLE)
            phase.add_timeseries_output("alpha")
            phase.add_timeseries_output(
                "fuselage_pitch", output_name="theta", units="deg")
            phase.add_timeseries_output("thrust_req", units="lbf")
            phase.add_timeseries_output("normal_force")
            phase.add_timeseries_output("time")

        ###################
        # Add Constraints #
        ###################
        if optimize_mach and fix_initial and not Dynamic.Mission.MACH in constraints:
            phase.add_boundary_constraint(
                Dynamic.Mission.MACH, loc='initial', equals=initial_mach,
            )

        if optimize_mach and constrain_final and not Dynamic.Mission.MACH in constraints:
            phase.add_boundary_constraint(
                Dynamic.Mission.MACH, loc='final', equals=final_mach,
            )

        if optimize_altitude and fix_initial and not Dynamic.Mission.ALTITUDE in constraints:
            phase.add_boundary_constraint(
                Dynamic.Mission.ALTITUDE, loc='initial', equals=initial_altitude, units=altitude_bounds[1], ref=1.e4,
            )

        if optimize_altitude and constrain_final and not Dynamic.Mission.ALTITUDE in constraints:
            phase.add_boundary_constraint(
                Dynamic.Mission.ALTITUDE, loc='final', equals=final_altitude, units=altitude_bounds[1], ref=1.e4,
            )

        if no_descent and not Dynamic.Mission.ALTITUDE_RATE in constraints:
            phase.add_path_constraint(Dynamic.Mission.ALTITUDE_RATE, lower=0.0)

        if no_climb and not Dynamic.Mission.ALTITUDE_RATE in constraints:
            phase.add_path_constraint(Dynamic.Mission.ALTITUDE_RATE, upper=0.0)

        required_available_climb_rate, units = user_options.get_item(
            'required_available_climb_rate')

        if required_available_climb_rate is not None and not Dynamic.Mission.ALTITUDE_RATE_MAX in constraints:
            phase.add_path_constraint(
                Dynamic.Mission.ALTITUDE_RATE_MAX,
                lower=required_available_climb_rate, units=units
            )

        if not Dynamic.Mission.THROTTLE in constraints:
            if throttle_enforcement == 'boundary_constraint':
                phase.add_boundary_constraint(
                    Dynamic.Mission.THROTTLE, loc='initial', lower=0.0, upper=1.0, units='unitless',
                )
                phase.add_boundary_constraint(
                    Dynamic.Mission.THROTTLE, loc='final', lower=0.0, upper=1.0, units='unitless',
                )
            elif throttle_enforcement == 'path_constraint':
                phase.add_path_constraint(
                    Dynamic.Mission.THROTTLE, lower=0.0, upper=1.0, units='unitless',
                )

        self._add_user_defined_constraints(phase, constraints)

        return phase

    def make_default_transcription(self):
        '''
        Return a transcription object to be used by default in build_phase.
        '''
        user_options = self.user_options

        num_segments, _ = user_options.get_item('num_segments')
        order, _ = user_options.get_item('order')

        seg_ends, _ = dm.utils.lgl.lgl(num_segments + 1)

        transcription = dm.Radau(
            num_segments=num_segments, order=order, compressed=True,
            segment_ends=seg_ends)

        return transcription

    def _extra_ode_init_kwargs(self):
        """
        Return extra kwargs required for initializing the ODE.
        """
        # TODO: support external_subsystems and meta_data in the base class
        return {
            'external_subsystems': self.external_subsystems,
            'meta_data': self.meta_data,
            'subsystem_options': self.subsystem_options,
            'throttle_enforcement': self.user_options.get_val('throttle_enforcement'),
            'throttle_allocation': self.user_options.get_val('throttle_allocation')
        }


FlightPhaseBase._add_meta_data(
    'reserve', val=False, desc='this phase is part of the reserve mission.')

FlightPhaseBase._add_meta_data(
    'target_distance', val={}, desc='the amount of distance traveled in this phase added as a constraint')

FlightPhaseBase._add_meta_data(
    'target_duration', val={}, desc='the amount of time taken by this phase added as a constraint')

FlightPhaseBase._add_meta_data(
    'num_segments', val=5, desc='transcription: number of segments')

FlightPhaseBase._add_meta_data(
    'order', val=3,
    desc='transcription: order of the state transcription; the order of the control'
    ' transcription is `order - 1`')

FlightPhaseBase._add_meta_data('polynomial_control_order', val=3)

FlightPhaseBase._add_meta_data('use_polynomial_control', val=True)

FlightPhaseBase._add_meta_data('ground_roll', val=False)

FlightPhaseBase._add_meta_data('add_initial_mass_constraint', val=False)

FlightPhaseBase._add_meta_data('fix_initial', val=True)

FlightPhaseBase._add_meta_data('fix_duration', val=False)

FlightPhaseBase._add_meta_data('optimize_mach', val=False)

FlightPhaseBase._add_meta_data('optimize_altitude', val=False)

FlightPhaseBase._add_meta_data('initial_bounds', val=(0., 100.), units='s')

FlightPhaseBase._add_meta_data('duration_bounds', val=(0., 100.), units='s')

FlightPhaseBase._add_meta_data(
    'required_available_climb_rate', val=None, units='m/s',
    desc='minimum avaliable climb rate')

FlightPhaseBase._add_meta_data(
    'no_climb', val=False, desc='aircraft is not allowed to climb during phase')

FlightPhaseBase._add_meta_data(
    'no_descent', val=False, desc='aircraft is not allowed to descend during phase')

FlightPhaseBase._add_meta_data('constrain_final', val=False)

FlightPhaseBase._add_meta_data('input_initial', val=False)

FlightPhaseBase._add_meta_data('initial_mach', val=None, units='unitless')

FlightPhaseBase._add_meta_data('final_mach', val=None, units='unitless')

FlightPhaseBase._add_meta_data('initial_altitude', val=None, units='ft')

FlightPhaseBase._add_meta_data('final_altitude', val=None, units='ft')

FlightPhaseBase._add_meta_data('throttle_enforcement', val=None)

FlightPhaseBase._add_meta_data('throttle_allocation', val=ThrottleAllocation.FIXED)

FlightPhaseBase._add_meta_data('mach_bounds', val=(0., 2.), units='unitless')

FlightPhaseBase._add_meta_data('altitude_bounds', val=(0., 60.e3), units='ft')

FlightPhaseBase._add_meta_data('solve_for_distance', val=False)

FlightPhaseBase._add_meta_data('constraints', val={})

FlightPhaseBase._add_initial_guess_meta_data(
    InitialGuessState('altitude'),
    desc='initial guess for vertical distances')

FlightPhaseBase._add_initial_guess_meta_data(
    InitialGuessState('mach'),
    desc='initial guess for speed')

FlightPhaseBase._add_initial_guess_meta_data(
    InitialGuessState('mass'),
    desc='initial guess for mass')<|MERGE_RESOLUTION|>--- conflicted
+++ resolved
@@ -11,10 +11,7 @@
 from aviary.variable_info.variables import Aircraft, Dynamic
 from aviary.mission.flops_based.ode.mission_ODE import MissionODE
 from aviary.variable_info.enums import EquationsOfMotion, ThrottleAllocation
-<<<<<<< HEAD
 from aviary.variable_info.variables import Aircraft
-=======
->>>>>>> 7bd3f9f1
 
 
 # TODO: support/handle the following in the base class
@@ -77,12 +74,7 @@
         '''
         phase: dm.Phase = super().build_phase(aviary_options)
 
-<<<<<<< HEAD
-        engine_models = aviary_options.get_val(Aircraft.Engine.NUM_ENGINES)
-        num_eng = len(engine_models)
-=======
         num_engine_type = len(aviary_options.get_val(Aircraft.Engine.NUM_ENGINES))
->>>>>>> 7bd3f9f1
 
         user_options: AviaryValues = self.user_options
 
@@ -184,29 +176,17 @@
             rate2_targets = ['d2h_dr2']
 
         # For multi-engine cases, we may have throttle allocation control.
-<<<<<<< HEAD
-        if phase_type is EquationsOfMotion.HEIGHT_ENERGY and num_eng > 1:
-=======
         if phase_type is EquationsOfMotion.HEIGHT_ENERGY and num_engine_type > 1:
->>>>>>> 7bd3f9f1
             allocation = user_options.get_val('throttle_allocation')
 
             # Allocation should default to an even split so that we don't start
             # with an allocation that might not produce enough thrust.
-<<<<<<< HEAD
-            val = np.ones(num_eng - 1) * (1.0 / num_eng)
-=======
             val = np.ones(num_engine_type - 1) * (1.0 / num_engine_type)
->>>>>>> 7bd3f9f1
 
             if allocation == ThrottleAllocation.DYNAMIC:
                 phase.add_control(
                     "throttle_allocations",
-<<<<<<< HEAD
-                    shape=(num_eng - 1, ),
-=======
                     shape=(num_engine_type - 1, ),
->>>>>>> 7bd3f9f1
                     val=val,
                     targets="throttle_allocations", units="unitless",
                     opt=True, lower=0.0, upper=1.0,
@@ -222,11 +202,7 @@
                     "throttle_allocations",
                     units="unitless",
                     val=val,
-<<<<<<< HEAD
-                    shape=(num_eng - 1, ),
-=======
                     shape=(num_engine_type - 1, ),
->>>>>>> 7bd3f9f1
                     opt=opt, lower=0.0, upper=1.0,
                 )
 
