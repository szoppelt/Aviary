--- conflicted
+++ resolved
@@ -106,13 +106,8 @@
             # into the state interp component.
             # TODO: Future updates to dymos may make this unnecessary.
             for phase in self.traj.phases.system_iter(recurse=False):
-<<<<<<< HEAD
-                # Don't move the solvers if we are using solve segements.
+                # Don't move the solvers if we are using solve segments.
                 if phase_info[phase.name]['user_options'].get('distance_solve_segments'):
-=======
-                # Don't move the solvers if we are using solve segments.
-                if phase_info[phase.name]['user_options'].get('solve_for_distance'):
->>>>>>> fc0f2b9a
                     continue
 
                 phase.nonlinear_solver = om.NonlinearRunOnce()
