import numpy as np
import openmdao.api as om

from aviary.subsystems.energy.battery_sizing import SizeBattery
from aviary.subsystems.subsystem_builder_base import SubsystemBuilderBase
from aviary.variable_info.variables import Aircraft, Dynamic


class BatteryBuilder(SubsystemBuilderBase):
    """
    Builder for the battery model. This simplified battery is sized with a simple energy density relation, and tracks state of charge over the mission (with an efficiency).

    Methods
    -------
    build_pre_mission(self, aviary_inputs=None) -> openmdao.core.System:
        Builds an OpenMDAO system for the pre-mission computations of the subsystem.
    build_mission(self, num_nodes, aviary_inputs=None) -> om.Group:
        Builds an OpenMDAO system for the mission computations of the subsystem.
    get_mass_names(self) -> list:
        Returns the name of variable Aircraft.Battery.MASS as a list
    get_states(self) -> dict:
        Returns a dictionary of the subsystem's states, where the keys are the names 
        of the state variables, and the values are dictionaries that contain the units 
        for the state variable and any additional keyword arguments required by OpenMDAO 
        for the state variable.
    get_constraints(self) -> dict:
        Returns a dictionary of constraints for the battery subsystem.

    """

    default_name = 'battery'

    def build_pre_mission(self, aviary_inputs=None):
        return SizeBattery(aviary_inputs=aviary_inputs)

    def get_mass_names(self):
        return [Aircraft.Battery.MASS]

    def build_mission(self, num_nodes, aviary_inputs=None) -> om.Group:
        battery_group = om.Group()
        # Here, the efficiency variable is used as an overall efficiency for the battery
        soc = om.ExecComp('state_of_charge = (energy_capacity - (cumulative_electric_energy_used/efficiency)) / energy_capacity',
                          state_of_charge={'val': np.zeros(
                              num_nodes), 'units': 'unitless'},
                          energy_capacity={'val': 10.0, 'units': 'kJ'},
                          cumulative_electric_energy_used={
                              'val': np.zeros(num_nodes), 'units': 'kJ'},
                          efficiency={'val': 0.95, 'units': 'unitless'})

        battery_group.add_subsystem(
            'state_of_charge',
            subsys=soc,
            promotes_inputs=[
                ('energy_capacity', Aircraft.Battery.ENERGY_CAPACITY),
                (
                    'cumulative_electric_energy_used',
                    Dynamic.Vehicle.CUMULATIVE_ELECTRIC_ENERGY_USED,
                ),
                ('efficiency', Aircraft.Battery.EFFICIENCY),
            ],
            promotes_outputs=[
                ('state_of_charge', Dynamic.Vehicle.BATTERY_STATE_OF_CHARGE)
            ],
        )

        return battery_group

    def get_states(self):
<<<<<<< HEAD
        state_dict = {
            Dynamic.Vehicle.CUMULATIVE_ELECTRIC_ENERGY_USED: {
=======
        # need to add subsystem name to target name ('battery.') for state due
        # to issue where non aircraft or mission variables are not fully promoted
        # TODO fix this by not promoting only 'aircraft:*' and 'mission:*'
        state_dict = {
            Dynamic.Mission.CUMULATIVE_ELECTRIC_ENERGY_USED: {
>>>>>>> f56d89ab
                'fix_initial': True,
                'fix_final': False,
                'lower': 0.0,
                'ref': 1e4,
                'defect_ref': 1e6,
                'units': 'kJ',
<<<<<<< HEAD
                'rate_source': Dynamic.Vehicle.Propulsion.ELECTRIC_POWER_IN_TOTAL,
                'input_initial': 0.0,
=======
                'rate_source': Dynamic.Mission.ELECTRIC_POWER_IN_TOTAL,
                'input_initial': 0.0,
                'targets': f'{self.name}.{Dynamic.Mission.CUMULATIVE_ELECTRIC_ENERGY_USED}',
>>>>>>> f56d89ab
            }
        }

        return state_dict

    def get_constraints(self):
        constraint_dict = {
            # Can add constraints here; state of charge is a common one in many battery applications
<<<<<<< HEAD
            f'battery.{Dynamic.Vehicle.BATTERY_STATE_OF_CHARGE}': {
=======
            f'{self.name}.{Dynamic.Mission.BATTERY_STATE_OF_CHARGE}': {
>>>>>>> f56d89ab
                'type': 'boundary',
                'loc': 'final',
                'lower': 0.2,
            },
<<<<<<< HEAD
=======
        }
        return constraint_dict

    def get_parameters(self, aviary_inputs=None, phase_info=None):
        params = {
            Aircraft.Battery.ENERGY_CAPACITY: {
                'val': 0.0,
                'units': 'kJ',
                'static_target': True,
            },
            Aircraft.Battery.EFFICIENCY: {
                'val': 0.0,
                'units': 'unitless',
                'static_target': True,
            },
>>>>>>> f56d89ab
        }

        return params<|MERGE_RESOLUTION|>--- conflicted
+++ resolved
@@ -19,9 +19,9 @@
     get_mass_names(self) -> list:
         Returns the name of variable Aircraft.Battery.MASS as a list
     get_states(self) -> dict:
-        Returns a dictionary of the subsystem's states, where the keys are the names 
-        of the state variables, and the values are dictionaries that contain the units 
-        for the state variable and any additional keyword arguments required by OpenMDAO 
+        Returns a dictionary of the subsystem's states, where the keys are the names
+        of the state variables, and the values are dictionaries that contain the units
+        for the state variable and any additional keyword arguments required by OpenMDAO
         for the state variable.
     get_constraints(self) -> dict:
         Returns a dictionary of constraints for the battery subsystem.
@@ -39,13 +39,13 @@
     def build_mission(self, num_nodes, aviary_inputs=None) -> om.Group:
         battery_group = om.Group()
         # Here, the efficiency variable is used as an overall efficiency for the battery
-        soc = om.ExecComp('state_of_charge = (energy_capacity - (cumulative_electric_energy_used/efficiency)) / energy_capacity',
-                          state_of_charge={'val': np.zeros(
-                              num_nodes), 'units': 'unitless'},
-                          energy_capacity={'val': 10.0, 'units': 'kJ'},
-                          cumulative_electric_energy_used={
-                              'val': np.zeros(num_nodes), 'units': 'kJ'},
-                          efficiency={'val': 0.95, 'units': 'unitless'})
+        soc = om.ExecComp(
+            'state_of_charge = (energy_capacity - (cumulative_electric_energy_used/efficiency)) / energy_capacity',
+            state_of_charge={'val': np.zeros(num_nodes), 'units': 'unitless'},
+            energy_capacity={'val': 10.0, 'units': 'kJ'},
+            cumulative_electric_energy_used={'val': np.zeros(num_nodes), 'units': 'kJ'},
+            efficiency={'val': 0.95, 'units': 'unitless'},
+        )
 
         battery_group.add_subsystem(
             'state_of_charge',
@@ -66,30 +66,20 @@
         return battery_group
 
     def get_states(self):
-<<<<<<< HEAD
-        state_dict = {
-            Dynamic.Vehicle.CUMULATIVE_ELECTRIC_ENERGY_USED: {
-=======
         # need to add subsystem name to target name ('battery.') for state due
         # to issue where non aircraft or mission variables are not fully promoted
         # TODO fix this by not promoting only 'aircraft:*' and 'mission:*'
         state_dict = {
-            Dynamic.Mission.CUMULATIVE_ELECTRIC_ENERGY_USED: {
->>>>>>> f56d89ab
+            Dynamic.Vehicle.CUMULATIVE_ELECTRIC_ENERGY_USED: {
                 'fix_initial': True,
                 'fix_final': False,
                 'lower': 0.0,
                 'ref': 1e4,
                 'defect_ref': 1e6,
                 'units': 'kJ',
-<<<<<<< HEAD
                 'rate_source': Dynamic.Vehicle.Propulsion.ELECTRIC_POWER_IN_TOTAL,
                 'input_initial': 0.0,
-=======
-                'rate_source': Dynamic.Mission.ELECTRIC_POWER_IN_TOTAL,
-                'input_initial': 0.0,
-                'targets': f'{self.name}.{Dynamic.Mission.CUMULATIVE_ELECTRIC_ENERGY_USED}',
->>>>>>> f56d89ab
+                'targets': f'{self.name}.{Dynamic.Vehicle.CUMULATIVE_ELECTRIC_ENERGY_USED}',
             }
         }
 
@@ -98,17 +88,11 @@
     def get_constraints(self):
         constraint_dict = {
             # Can add constraints here; state of charge is a common one in many battery applications
-<<<<<<< HEAD
-            f'battery.{Dynamic.Vehicle.BATTERY_STATE_OF_CHARGE}': {
-=======
             f'{self.name}.{Dynamic.Mission.BATTERY_STATE_OF_CHARGE}': {
->>>>>>> f56d89ab
                 'type': 'boundary',
                 'loc': 'final',
                 'lower': 0.2,
             },
-<<<<<<< HEAD
-=======
         }
         return constraint_dict
 
@@ -124,7 +108,6 @@
                 'units': 'unitless',
                 'static_target': True,
             },
->>>>>>> f56d89ab
         }
 
         return params