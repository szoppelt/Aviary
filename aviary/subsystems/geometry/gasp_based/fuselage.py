import numpy as np
import openmdao.api as om

from aviary.variable_info.enums import Verbosity
from aviary.variable_info.functions import add_aviary_input, add_aviary_output, add_aviary_option
from aviary.variable_info.variables import Aircraft, Settings


def sigX(x):
    sig = 1 / (1 + np.exp(-x))

    return sig


def dSigXdX(x):
    derivative = -1 / (1 + np.exp(-x)) ** 2 * (-1 * np.exp(-x))

    return derivative


class FuselageParameters(om.ExplicitComponent):
    """
    Computation of average fuselage diameter, cabin height, cabin length and nose height.
    """

    def initialize(self):
        add_aviary_option(self, Aircraft.CrewPayload.NUM_PASSENGERS)
        add_aviary_option(self, Aircraft.Fuselage.AISLE_WIDTH, units='inch')
        add_aviary_option(self, Aircraft.Fuselage.NUM_AISLES)
        add_aviary_option(self, Aircraft.Fuselage.NUM_SEATS_ABREAST)
        add_aviary_option(self, Aircraft.Fuselage.SEAT_PITCH, units='inch')
        add_aviary_option(self, Aircraft.Fuselage.SEAT_WIDTH, units='inch')
        add_aviary_option(self, Settings.VERBOSITY)

    def setup(self):

        add_aviary_input(self, Aircraft.Fuselage.DELTA_DIAMETER, val=4.5)
        add_aviary_input(self, Aircraft.Fuselage.PILOT_COMPARTMENT_LENGTH, val=9.5)

        add_aviary_output(self, Aircraft.Fuselage.AVG_DIAMETER, val=0, units='inch')
        self.add_output("cabin_height", val=0, units="ft", desc="HC: height of cabin")
        self.add_output("cabin_len", val=0, units="ft", desc="LC: length of cabin")
        self.add_output("nose_height", val=0, units="ft", desc="HN: height of nose")

        self.declare_partials(
            "cabin_height",
            [
                Aircraft.Fuselage.DELTA_DIAMETER,
            ],
        )
        self.declare_partials(
            "nose_height",
            [
                Aircraft.Fuselage.DELTA_DIAMETER,
            ],
        )

    def compute(self, inputs, outputs):
        options = self.options
        verbosity = options[Settings.VERBOSITY]
        seats_abreast = options[Aircraft.Fuselage.NUM_SEATS_ABREAST]
        seat_width, _ = options[Aircraft.Fuselage.SEAT_WIDTH]
        num_aisle = options[Aircraft.Fuselage.NUM_AISLES]
        aisle_width, _ = options[Aircraft.Fuselage.AISLE_WIDTH]
        PAX = options[Aircraft.CrewPayload.NUM_PASSENGERS]
        seat_pitch, _ = options[Aircraft.Fuselage.SEAT_PITCH]

        delta_diameter = inputs[Aircraft.Fuselage.DELTA_DIAMETER]

        cabin_width = seats_abreast * seat_width + num_aisle * aisle_width + 12

        if PAX < 1:
            if verbosity >= Verbosity.BRIEF:
                print("Warning: you have not specified at least one passenger")

        # single seat across
        cabin_len_a = PAX * seat_pitch / 12
        nose_height_a = cabin_width / 12
        cabin_height_a = nose_height_a + delta_diameter

        # multiple seats across
        cabin_len_b = (PAX - 1) * seat_pitch / (seats_abreast * 12)
        cabin_height_b = cabin_width / 12
        nose_height_b = cabin_height_b - delta_diameter

        outputs[Aircraft.Fuselage.AVG_DIAMETER] = cabin_width
        # There are separate equations for aircraft with a single seat per row vs. multiple seats per row.
        # Here and in compute_partials, these equations are smoothed using a sigmoid fnuction centered at
        # 1.5 seats, the sigmoid function is steep enough that there should be no noticable difference
        # between the smoothed function and the stepwise function at 1 and 2 seats.
        outputs["cabin_height"] = cabin_height_a * sigX(100*(1.5-seats_abreast)) + \
            cabin_height_b*sigX(100*(seats_abreast-1.5))
        outputs["cabin_len"] = cabin_len_a * sigX(100*(1.5-seats_abreast)) + \
            cabin_len_b*sigX(100*(seats_abreast-1.5))
        outputs["nose_height"] = nose_height_a * sigX(100*(1.5-seats_abreast)) + \
            nose_height_b*sigX(100*(seats_abreast-1.5))

    def compute_partials(self, inputs, J):
        options = self.options
        seats_abreast = options[Aircraft.Fuselage.NUM_SEATS_ABREAST]

        J["nose_height", Aircraft.Fuselage.DELTA_DIAMETER] = sigX(
            100*(seats_abreast-1.5))*(-1)
        J["cabin_height", Aircraft.Fuselage.DELTA_DIAMETER] = sigX(
            100*(1.5-seats_abreast))*1


class FuselageSize(om.ExplicitComponent):
<<<<<<< HEAD
=======
    """
    Computation of fuselage length, fuselage wetted area, and cabin length
    for the tail boom fuselage. 
    """

    def initialize(self):

        self.options.declare(
            'aviary_options', types=AviaryValues,
            desc='collection of Aircraft/Mission specific options'
        )
>>>>>>> e30ee5b6

    def setup(self):

        add_aviary_input(self, Aircraft.Fuselage.NOSE_FINENESS, val=1)
        self.add_input("nose_height", val=0, units="ft", desc="HN: height of nose")
        add_aviary_input(self, Aircraft.Fuselage.PILOT_COMPARTMENT_LENGTH, val=9.5)
        self.add_input("cabin_len", val=0, units="ft", desc="LC: length of cabin")
        add_aviary_input(self, Aircraft.Fuselage.TAIL_FINENESS, val=3)
        self.add_input("cabin_height", val=0, units="ft", desc="HC: height of cabin")
        add_aviary_input(self, Aircraft.Fuselage.WETTED_AREA_SCALER,
                         val=1, units="unitless")

        add_aviary_output(self, Aircraft.Fuselage.LENGTH, val=0)
        add_aviary_output(self, Aircraft.Fuselage.WETTED_AREA, val=0)
        add_aviary_output(self, Aircraft.TailBoom.LENGTH, val=0)

        self.declare_partials(
            Aircraft.Fuselage.LENGTH,
            [
                Aircraft.Fuselage.NOSE_FINENESS,
                "nose_height",
                Aircraft.Fuselage.PILOT_COMPARTMENT_LENGTH,
                "cabin_len",
                Aircraft.Fuselage.TAIL_FINENESS,
                "cabin_height",
            ],
        )

        self.declare_partials(
            Aircraft.Fuselage.WETTED_AREA,
            [
                Aircraft.Fuselage.WETTED_AREA_SCALER,
                "cabin_height",
                Aircraft.Fuselage.NOSE_FINENESS,
                "nose_height",
                Aircraft.Fuselage.PILOT_COMPARTMENT_LENGTH,
                "cabin_len",
                Aircraft.Fuselage.TAIL_FINENESS,
            ],
        )

        self.declare_partials(
            Aircraft.TailBoom.LENGTH,
            [
                Aircraft.Fuselage.NOSE_FINENESS,
                "nose_height",
                Aircraft.Fuselage.PILOT_COMPARTMENT_LENGTH,
                "cabin_len",
                Aircraft.Fuselage.TAIL_FINENESS,
                "cabin_height",
            ],
        )

    def compute(self, inputs, outputs):
        LoverD_nose = inputs[Aircraft.Fuselage.NOSE_FINENESS]
        LoverD_tail = inputs[Aircraft.Fuselage.TAIL_FINENESS]
        cockpit_len = inputs[Aircraft.Fuselage.PILOT_COMPARTMENT_LENGTH]
        fus_SA_scaler = inputs[Aircraft.Fuselage.WETTED_AREA_SCALER]
        nose_height = inputs["nose_height"]
        cabin_len = inputs["cabin_len"]
        cabin_height = inputs["cabin_height"]

        fus_len = (
            LoverD_nose * nose_height
            + cockpit_len
            + cabin_len
            + LoverD_tail * cabin_height
        )

        fus_SA = cabin_height * (
            2.5 * (LoverD_nose * nose_height + cockpit_len)
            + 3.14 * cabin_len
            + 2.1 * LoverD_tail * cabin_height
        )

        fus_SA = fus_SA * fus_SA_scaler

        cabin_len_tailboom = fus_len

        outputs[Aircraft.Fuselage.LENGTH] = fus_len
        outputs[Aircraft.Fuselage.WETTED_AREA] = fus_SA
        outputs[Aircraft.TailBoom.LENGTH] = cabin_len_tailboom

    def compute_partials(self, inputs, J):
        LoverD_nose = inputs[Aircraft.Fuselage.NOSE_FINENESS]
        LoverD_tail = inputs[Aircraft.Fuselage.TAIL_FINENESS]
        nose_height = inputs["nose_height"]
        cabin_height = inputs["cabin_height"]
        fus_SA_scaler = inputs[Aircraft.Fuselage.WETTED_AREA_SCALER]
        cockpit_len = inputs[Aircraft.Fuselage.PILOT_COMPARTMENT_LENGTH]
        cabin_len = inputs["cabin_len"]

        J[Aircraft.Fuselage.LENGTH, Aircraft.Fuselage.NOSE_FINENESS] = nose_height
        J[Aircraft.Fuselage.LENGTH, "nose_height"] = LoverD_nose
        J[Aircraft.Fuselage.LENGTH, Aircraft.Fuselage.PILOT_COMPARTMENT_LENGTH] = 1
        J[Aircraft.Fuselage.LENGTH, "cabin_len"] = 1
        J[Aircraft.Fuselage.LENGTH, Aircraft.Fuselage.TAIL_FINENESS] = cabin_height
        J[Aircraft.Fuselage.LENGTH, "cabin_height"] = LoverD_tail

        J[Aircraft.Fuselage.WETTED_AREA, "cabin_height"] = fus_SA_scaler * (
            2.5 * (LoverD_nose * nose_height + cockpit_len)
            + 3.14 * cabin_len
            + 2.1 * LoverD_tail * cabin_height
            + cabin_height * 2.1 * LoverD_tail
        )
        J[Aircraft.Fuselage.WETTED_AREA, Aircraft.Fuselage.NOSE_FINENESS] = (
            fus_SA_scaler * cabin_height * 2.5 * nose_height
        )
        J[Aircraft.Fuselage.WETTED_AREA, "nose_height"] = (
            fus_SA_scaler * cabin_height * 2.5 * LoverD_nose
        )
        J[Aircraft.Fuselage.WETTED_AREA, Aircraft.Fuselage.PILOT_COMPARTMENT_LENGTH] = (
            fus_SA_scaler * cabin_height * 2.5
        )
        J[Aircraft.Fuselage.WETTED_AREA, "cabin_len"] = (
            fus_SA_scaler * 3.14 * cabin_height
        )
        J[Aircraft.Fuselage.WETTED_AREA, Aircraft.Fuselage.TAIL_FINENESS] = (
            fus_SA_scaler * 2.1 * cabin_height**2
        )
        J[Aircraft.Fuselage.WETTED_AREA, Aircraft.Fuselage.WETTED_AREA_SCALER] = cabin_height * (
            2.5 * (LoverD_nose * nose_height + cockpit_len)
            + 3.14 * cabin_len
            + 2.1 * LoverD_tail * cabin_height
        )

        J[Aircraft.TailBoom.LENGTH, Aircraft.Fuselage.NOSE_FINENESS] = nose_height
        J[Aircraft.TailBoom.LENGTH, "nose_height"] = LoverD_nose
        J[Aircraft.TailBoom.LENGTH, Aircraft.Fuselage.PILOT_COMPARTMENT_LENGTH] = 1
        J[Aircraft.TailBoom.LENGTH, "cabin_len"] = 1
        J[Aircraft.TailBoom.LENGTH, Aircraft.Fuselage.TAIL_FINENESS] = cabin_height
        J[Aircraft.TailBoom.LENGTH, "cabin_height"] = LoverD_tail


class FuselageGroup(om.Group):
<<<<<<< HEAD
=======
    """
    Group to pull together FuselageParameters and FuselageSize.
    """

    def initialize(self):

        self.options.declare(
            'aviary_options', types=AviaryValues,
            desc='collection of Aircraft/Mission specific options'
        )
>>>>>>> e30ee5b6

    def setup(self):

        # outputs from parameters that are used in size but not outside of this group
        connected_input_outputs = ["cabin_height", "cabin_len", "nose_height"]

        parameters = self.add_subsystem(
            "parameters",
            FuselageParameters(),
            promotes_inputs=["aircraft:*"],
            promotes_outputs=["aircraft:*"] + connected_input_outputs,
        )

        size = self.add_subsystem(
            "size",
            FuselageSize(),
            promotes_inputs=connected_input_outputs + ["aircraft:*"],
            promotes_outputs=["aircraft:*"],
        )

        self.set_input_defaults(
            Aircraft.Fuselage.PILOT_COMPARTMENT_LENGTH, val=9.5, units="ft")<|MERGE_RESOLUTION|>--- conflicted
+++ resolved
@@ -106,20 +106,10 @@
 
 
 class FuselageSize(om.ExplicitComponent):
-<<<<<<< HEAD
-=======
     """
     Computation of fuselage length, fuselage wetted area, and cabin length
-    for the tail boom fuselage. 
-    """
-
-    def initialize(self):
-
-        self.options.declare(
-            'aviary_options', types=AviaryValues,
-            desc='collection of Aircraft/Mission specific options'
-        )
->>>>>>> e30ee5b6
+    for the tail boom fuselage.
+    """
 
     def setup(self):
 
@@ -255,19 +245,9 @@
 
 
 class FuselageGroup(om.Group):
-<<<<<<< HEAD
-=======
     """
     Group to pull together FuselageParameters and FuselageSize.
     """
-
-    def initialize(self):
-
-        self.options.declare(
-            'aviary_options', types=AviaryValues,
-            desc='collection of Aircraft/Mission specific options'
-        )
->>>>>>> e30ee5b6
 
     def setup(self):
 
