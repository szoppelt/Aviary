import numpy as np
import openmdao.api as om

from aviary.constants import GRAV_ENGLISH_LBM
from aviary.subsystems.geometry.gasp_based.non_dimensional_conversion import (
    DimensionalNonDimensionalInterchange,
)
from aviary.subsystems.geometry.gasp_based.strut import StrutGeom
from aviary.utils.conflict_checks import check_fold_location_definition
from aviary.utils.functions import sigmoidX, dSigmoidXdx
from aviary.variable_info.enums import AircraftTypes, Verbosity
from aviary.variable_info.functions import add_aviary_input, add_aviary_option, add_aviary_output
from aviary.variable_info.variables import Aircraft, Mission, Settings


class WingSize(om.ExplicitComponent):
    """Computation of wing area and wing span for GASP-based aerodynamics."""

    def setup(self):
        add_aviary_input(self, Mission.Design.GROSS_MASS, units='lbm')
        add_aviary_input(self, Aircraft.Wing.LOADING, units='lbf/ft**2')
        add_aviary_input(self, Aircraft.Wing.ASPECT_RATIO, units='unitless')

        add_aviary_output(self, Aircraft.Wing.AREA, units='ft**2')
        add_aviary_output(self, Aircraft.Wing.SPAN, units='ft')

        self.declare_partials(
            Aircraft.Wing.AREA, [Mission.Design.GROSS_MASS, Aircraft.Wing.LOADING]
        )
        self.declare_partials(
            Aircraft.Wing.SPAN,
            [
                Aircraft.Wing.ASPECT_RATIO,
                Mission.Design.GROSS_MASS,
                Aircraft.Wing.LOADING,
            ],
        )

    def compute(self, inputs, outputs):
        gross_mass_initial = inputs[Mission.Design.GROSS_MASS]
        wing_loading = inputs[Aircraft.Wing.LOADING]
        AR = inputs[Aircraft.Wing.ASPECT_RATIO]

        wing_area = gross_mass_initial * GRAV_ENGLISH_LBM / wing_loading
        wingspan = (AR * wing_area) ** 0.5

        outputs[Aircraft.Wing.AREA] = wing_area
        outputs[Aircraft.Wing.SPAN] = wingspan

    def compute_partials(self, inputs, J):
        gross_mass_initial = inputs[Mission.Design.GROSS_MASS]
        wing_loading = inputs[Aircraft.Wing.LOADING]
        AR = inputs[Aircraft.Wing.ASPECT_RATIO]

        wing_area = gross_mass_initial * GRAV_ENGLISH_LBM / wing_loading

        J[Aircraft.Wing.AREA, Mission.Design.GROSS_MASS] = dWA_dGMT = (
            GRAV_ENGLISH_LBM / wing_loading
        )
        J[Aircraft.Wing.AREA, Aircraft.Wing.LOADING] = dWA_dWL = (
            -gross_mass_initial * GRAV_ENGLISH_LBM / wing_loading**2
        )

        J[Aircraft.Wing.SPAN, Aircraft.Wing.ASPECT_RATIO] = 0.5 * wing_area**0.5 * AR ** (-0.5)
        J[Aircraft.Wing.SPAN, Mission.Design.GROSS_MASS] = (
            0.5 * AR**0.5 * wing_area ** (-0.5) * dWA_dGMT
        )
        J[Aircraft.Wing.SPAN, Aircraft.Wing.LOADING] = 0.5 * AR**0.5 * wing_area ** (-0.5) * dWA_dWL


class WingParameters(om.ExplicitComponent):
    """Computation of various wing parameters for GASP-based geometry."""

    def setup(self):
        add_aviary_input(self, Aircraft.Wing.AREA, units='ft**2')
        add_aviary_input(self, Aircraft.Wing.SPAN, units='ft')
        add_aviary_input(self, Aircraft.Wing.ASPECT_RATIO, units='unitless')
        add_aviary_input(self, Aircraft.Wing.TAPER_RATIO, units='unitless')
        add_aviary_input(self, Aircraft.Wing.SWEEP, units='deg')
        add_aviary_input(self, Aircraft.Wing.THICKNESS_TO_CHORD_ROOT, units='unitless')
        add_aviary_input(self, Aircraft.Fuselage.AVG_DIAMETER, units='ft')
        add_aviary_input(self, Aircraft.Wing.THICKNESS_TO_CHORD_TIP, units='unitless')

        add_aviary_output(self, Aircraft.Wing.CENTER_CHORD, units='ft')
        add_aviary_output(self, Aircraft.Wing.AVERAGE_CHORD, units='ft')
        add_aviary_output(self, Aircraft.Wing.ROOT_CHORD, units='ft')
        add_aviary_output(self, Aircraft.Wing.THICKNESS_TO_CHORD_UNWEIGHTED, units='unitless')
        add_aviary_output(self, Aircraft.Wing.LEADING_EDGE_SWEEP, units='rad')

    def setup_partials(self):
        self.declare_partials(
            Aircraft.Wing.CENTER_CHORD,
            [Aircraft.Wing.AREA, Aircraft.Wing.SPAN, Aircraft.Wing.TAPER_RATIO],
        )
        self.declare_partials(
            Aircraft.Wing.AVERAGE_CHORD,
            [Aircraft.Wing.AREA, Aircraft.Wing.SPAN, Aircraft.Wing.TAPER_RATIO],
        )
        self.declare_partials(
            Aircraft.Wing.THICKNESS_TO_CHORD_UNWEIGHTED,
            [
                Aircraft.Wing.THICKNESS_TO_CHORD_ROOT,
                Aircraft.Fuselage.AVG_DIAMETER,
                Aircraft.Wing.SPAN,
                Aircraft.Wing.THICKNESS_TO_CHORD_TIP,
                Aircraft.Wing.TAPER_RATIO,
            ],
        )
        self.declare_partials(
            Aircraft.Wing.ROOT_CHORD,
            [
                Aircraft.Wing.AREA,
                Aircraft.Wing.SPAN,
                Aircraft.Wing.TAPER_RATIO,
                Aircraft.Wing.THICKNESS_TO_CHORD_ROOT,
                Aircraft.Fuselage.AVG_DIAMETER,
                Aircraft.Wing.ASPECT_RATIO,
                Aircraft.Wing.SWEEP,
            ],
        )
        self.declare_partials(
            Aircraft.Wing.LEADING_EDGE_SWEEP,
            [
                Aircraft.Wing.TAPER_RATIO,
                Aircraft.Wing.ASPECT_RATIO,
                Aircraft.Wing.SWEEP,
            ],
        )

    def compute(self, inputs, outputs):
        wing_area = inputs[Aircraft.Wing.AREA]
        wingspan = inputs[Aircraft.Wing.SPAN]
        AR = inputs[Aircraft.Wing.ASPECT_RATIO]
        taper_ratio = inputs[Aircraft.Wing.TAPER_RATIO]
        sweep_c4 = inputs[Aircraft.Wing.SWEEP]
        tc_ratio_root = inputs[Aircraft.Wing.THICKNESS_TO_CHORD_ROOT]
        cabin_width = inputs[Aircraft.Fuselage.AVG_DIAMETER]
        tc_ratio_tip = inputs[Aircraft.Wing.THICKNESS_TO_CHORD_TIP]

        center_chord = 2.0 * wing_area / wingspan / (1.0 + taper_ratio)
        avg_chord = (2.0 * center_chord / 3.0) * (
            (1.0 + taper_ratio) - (taper_ratio / (1.0 + taper_ratio))
        )
        tan_sweep_LE = (1.0 - taper_ratio) / (1.0 + taper_ratio) / AR + np.tan(
            sweep_c4 * np.pi / 180.0
        )
        outputs[Aircraft.Wing.LEADING_EDGE_SWEEP] = np.arctan(tan_sweep_LE)
        tan_sweep_TE = 3.0 * (taper_ratio - 1.0) / (1.0 + taper_ratio) / AR + np.tan(
            sweep_c4 * (np.pi / 180)
        )

        # For BWB, this formula might need correction
        FHP = (
            2.0
            * (tc_ratio_root * center_chord * (cabin_width - (tc_ratio_root * center_chord))) ** 0.5
            + 0.4
        )
        HP = FHP * tan_sweep_LE / 2.0
        root_chord = center_chord - HP + FHP * tan_sweep_TE / 2.0
        tc_ratio_avg = (
            (tc_ratio_root - cabin_width / wingspan * (tc_ratio_root - tc_ratio_tip))
            * (1.0 - cabin_width / wingspan * (1.0 - taper_ratio))
            + taper_ratio * tc_ratio_tip
        ) / (1.0 + taper_ratio - cabin_width / wingspan * (1.0 - taper_ratio))

        outputs[Aircraft.Wing.CENTER_CHORD] = center_chord
        outputs[Aircraft.Wing.AVERAGE_CHORD] = avg_chord
        outputs[Aircraft.Wing.ROOT_CHORD] = root_chord
        outputs[Aircraft.Wing.THICKNESS_TO_CHORD_UNWEIGHTED] = tc_ratio_avg

    def compute_partials(self, inputs, J):
        wing_area = inputs[Aircraft.Wing.AREA]
        wingspan = inputs[Aircraft.Wing.SPAN]
        AR = inputs[Aircraft.Wing.ASPECT_RATIO]
        taper_ratio = inputs[Aircraft.Wing.TAPER_RATIO]
        sweep_c4 = inputs[Aircraft.Wing.SWEEP]
        tc_ratio_root = inputs[Aircraft.Wing.THICKNESS_TO_CHORD_ROOT]
        cabin_width = inputs[Aircraft.Fuselage.AVG_DIAMETER]
        tc_ratio_tip = inputs[Aircraft.Wing.THICKNESS_TO_CHORD_TIP]

        center_chord = 2.0 * wing_area / wingspan / (1.0 + taper_ratio)
        FHP = (
            2.0
            * (tc_ratio_root * center_chord * (cabin_width - (tc_ratio_root * center_chord))) ** 0.5
            + 0.4
        )

        tan_sweep_LE = (1.0 - taper_ratio) / (1.0 + taper_ratio) / AR + np.tan(
            sweep_c4 * (np.pi / 180)
        )
        tan_sweep_TE = 3.0 * (taper_ratio - 1.0) / (1.0 + taper_ratio) / AR + np.tan(
            sweep_c4 * (np.pi / 180)
        )

        dCenterChord_dWingArea = 2 / (wingspan * (1 + taper_ratio))
        dCenterChord_dWingspan = -2 * wing_area / ((1 + taper_ratio) * wingspan**2)
        dCenterChord_dTaperRatio = -2 * wing_area / (wingspan * (1 + taper_ratio) ** 2)
        dFHP_dtc_ratio_rootatioRoot = (
            tc_ratio_root * center_chord * (cabin_width - tc_ratio_root * center_chord)
        ) ** (-0.5) * (center_chord * cabin_width - 2 * tc_ratio_root * center_chord**2)
        dFHP_dCabinWidth = (
            (tc_ratio_root * center_chord * (cabin_width - tc_ratio_root * center_chord)) ** (-0.5)
            * tc_ratio_root
            * center_chord
        )
        dFHP_dWingArea = (
            (tc_ratio_root * center_chord * (cabin_width - tc_ratio_root * center_chord)) ** (-0.5)
            * (tc_ratio_root * cabin_width - 2 * tc_ratio_root**2 * center_chord)
            * dCenterChord_dWingArea
        )
        dFHP_dWingspan = (
            (tc_ratio_root * center_chord * (cabin_width - tc_ratio_root * center_chord)) ** (-0.5)
            * (tc_ratio_root * cabin_width - 2 * tc_ratio_root**2 * center_chord)
            * dCenterChord_dWingspan
        )
        dFHP_dTaperRatio = (
            (tc_ratio_root * center_chord * (cabin_width - tc_ratio_root * center_chord)) ** (-0.5)
            * (tc_ratio_root * cabin_width - 2 * tc_ratio_root**2 * center_chord)
            * dCenterChord_dTaperRatio
        )

        dTanSweepLE_dTaperRatio = (-(1 + taper_ratio) * AR - (1 - taper_ratio) * AR) / (
            (1 + taper_ratio) ** 2 * AR**2
        )
        dTanSweepLE_dAR = -(1 - taper_ratio) / ((1 + taper_ratio) * AR**2)
        dTanSweepLE_dSweepC4 = dTanSweepTE_dSweepC4 = (
            (np.pi / 180) * 1 / np.cos(sweep_c4 * (np.pi / 180)) ** 2
        )
        dTanSweepTE_dTaperRatio = (
            3 * ((1 + taper_ratio) * AR - (taper_ratio - 1) * AR) / ((1 + taper_ratio) ** 2 * AR**2)
        )
        dTanSweepTE_dAR = -3 * (taper_ratio - 1) / ((1 + taper_ratio) * AR**2)

        dRootChord_dWingArea = dCenterChord_dWingArea + dFHP_dWingArea * (
            -tan_sweep_LE / 2 + tan_sweep_TE / 2
        )
        dRootChord_dWingspan = dCenterChord_dWingspan + dFHP_dWingspan * (
            -tan_sweep_LE / 2 + tan_sweep_TE / 2
        )
        dRootChord_dTaperRatio = (
            dCenterChord_dTaperRatio
            + dFHP_dTaperRatio * (-tan_sweep_LE / 2 + tan_sweep_TE / 2)
            + FHP * (-dTanSweepLE_dTaperRatio / 2 + dTanSweepTE_dTaperRatio / 2)
        )
        dRootChord_dtc_ratio_rootatioRoot = dFHP_dtc_ratio_rootatioRoot * (
            -tan_sweep_LE / 2 + tan_sweep_TE / 2
        )
        dRootChord_dCabinWidth = dFHP_dCabinWidth * (-tan_sweep_LE / 2 + tan_sweep_TE / 2)
        dRootChord_dAR = FHP * (-dTanSweepLE_dAR / 2 + dTanSweepTE_dAR / 2)
        dRootChord_dSweepC4 = FHP * 0.5 * (-dTanSweepLE_dSweepC4 + dTanSweepTE_dSweepC4)

        J[Aircraft.Wing.ROOT_CHORD, Aircraft.Wing.AREA] = dRootChord_dWingArea
        J[Aircraft.Wing.ROOT_CHORD, Aircraft.Wing.SPAN] = dRootChord_dWingspan
        J[Aircraft.Wing.ROOT_CHORD, Aircraft.Wing.TAPER_RATIO] = dRootChord_dTaperRatio
        J[Aircraft.Wing.ROOT_CHORD, Aircraft.Wing.THICKNESS_TO_CHORD_ROOT] = (
            dRootChord_dtc_ratio_rootatioRoot
        )
        J[Aircraft.Wing.ROOT_CHORD, Aircraft.Fuselage.AVG_DIAMETER] = dRootChord_dCabinWidth
        J[Aircraft.Wing.ROOT_CHORD, Aircraft.Wing.ASPECT_RATIO] = dRootChord_dAR
        J[Aircraft.Wing.ROOT_CHORD, Aircraft.Wing.SWEEP] = dRootChord_dSweepC4

        J[Aircraft.Wing.CENTER_CHORD, Aircraft.Wing.AREA] = dCenterChord_dWingArea
        J[Aircraft.Wing.CENTER_CHORD, Aircraft.Wing.SPAN] = dCenterChord_dWingspan
        J[Aircraft.Wing.CENTER_CHORD, Aircraft.Wing.TAPER_RATIO] = dCenterChord_dTaperRatio

        J[Aircraft.Wing.AVERAGE_CHORD, Aircraft.Wing.AREA] = (
            (2.0 / 3.0)
            * ((1.0 + taper_ratio) - (taper_ratio / (1.0 + taper_ratio)))
            * dCenterChord_dWingArea
        )
        J[Aircraft.Wing.AVERAGE_CHORD, Aircraft.Wing.SPAN] = (
            (2.0 / 3.0)
            * ((1.0 + taper_ratio) - (taper_ratio / (1.0 + taper_ratio)))
            * dCenterChord_dWingspan
        )
        J[Aircraft.Wing.AVERAGE_CHORD, Aircraft.Wing.TAPER_RATIO] = dCenterChord_dTaperRatio * (
            2.0 / 3.0
        ) * ((1.0 + taper_ratio) - (taper_ratio / (1.0 + taper_ratio))) + (
            2.0 * center_chord / 3.0
        ) * (1 - ((1 + taper_ratio) - taper_ratio) / (1.0 + taper_ratio) ** 2)

        a = tc_ratio_root - cabin_width / wingspan * (tc_ratio_root - tc_ratio_tip)
        b = 1.0 - cabin_width / wingspan * (1.0 - taper_ratio)
        c = taper_ratio * tc_ratio_tip
        d = 1.0 + taper_ratio - cabin_width / wingspan * (1.0 - taper_ratio)

        dAB_dCabW = a * (taper_ratio - 1) / wingspan + b * (tc_ratio_tip - tc_ratio_root) / wingspan
        dD_dCabW = (taper_ratio - 1) / wingspan
        dAB_dWingspan = (
            a * cabin_width * (1 - taper_ratio) / wingspan**2
            + b * cabin_width * (tc_ratio_root - tc_ratio_tip) / wingspan**2
        )
        dD_dWingspan = cabin_width * (1 - taper_ratio) / wingspan**2
        dABC_dTR = a * cabin_width / wingspan + tc_ratio_tip
        dD_dTR = 1 + cabin_width / wingspan

        J[
            Aircraft.Wing.THICKNESS_TO_CHORD_UNWEIGHTED,
            Aircraft.Wing.THICKNESS_TO_CHORD_ROOT,
        ] = (1 - cabin_width / wingspan) * b / d
        J[Aircraft.Wing.THICKNESS_TO_CHORD_UNWEIGHTED, Aircraft.Fuselage.AVG_DIAMETER] = (
            d * dAB_dCabW - (a * b + c) * dD_dCabW
        ) / d**2
        J[Aircraft.Wing.THICKNESS_TO_CHORD_UNWEIGHTED, Aircraft.Wing.SPAN] = (
            d * dAB_dWingspan - (a * b + c) * dD_dWingspan
        ) / d**2
        J[
            Aircraft.Wing.THICKNESS_TO_CHORD_UNWEIGHTED,
            Aircraft.Wing.THICKNESS_TO_CHORD_TIP,
        ] = (cabin_width / wingspan * b + taper_ratio) / d
        J[Aircraft.Wing.THICKNESS_TO_CHORD_UNWEIGHTED, Aircraft.Wing.TAPER_RATIO] = (
            d * dABC_dTR - (a * b + c) * dD_dTR
        ) / d**2

        trp1 = taper_ratio + 1
        swprad = np.pi * sweep_c4 / 180.0
        tswprad = np.tan(swprad)
        denom = AR**2 * trp1**2 + (AR * trp1 * tswprad - taper_ratio + 1) ** 2
        J[Aircraft.Wing.LEADING_EDGE_SWEEP, Aircraft.Wing.TAPER_RATIO] = -2 * AR / denom
        J[Aircraft.Wing.LEADING_EDGE_SWEEP, Aircraft.Wing.ASPECT_RATIO] = (
            (taper_ratio - 1) * trp1 / denom
        )
        J[Aircraft.Wing.LEADING_EDGE_SWEEP, Aircraft.Wing.SWEEP] = (
            np.pi * AR**2 * trp1**2 / denom / 180 / np.cos(swprad) ** 2
        )


class WingVolume(om.ExplicitComponent):
    """
<<<<<<< HEAD
    Computation of Aircraft.Fuel.WING_VOLUME_GEOMETRIC_MAX without considering folds
    for GASP-based geometry. If there are folds, it will be computed again in WingFold.
=======
    Computation of Aircraft.Fuel.WING_VOLUME_GEOMETRIC_MAX when no fold for GASP-based geometry.
>>>>>>> fc0f2b9a
    """

    def initialize(self):
        add_aviary_option(self, Aircraft.Wing.HAS_FOLD)

    def setup(self):
        add_aviary_input(self, Aircraft.Wing.AREA, units='ft**2')
        add_aviary_input(self, Aircraft.Wing.SPAN, units='ft')
        add_aviary_input(self, Aircraft.Wing.ASPECT_RATIO, units='unitless')
        add_aviary_input(self, Aircraft.Wing.TAPER_RATIO, units='unitless')
        add_aviary_input(self, Aircraft.Wing.THICKNESS_TO_CHORD_ROOT, units='unitless')
        add_aviary_input(self, Aircraft.Fuselage.AVG_DIAMETER, units='ft')
        add_aviary_input(self, Aircraft.Wing.THICKNESS_TO_CHORD_TIP, units='unitless')
        add_aviary_input(self, Aircraft.Fuel.WING_FUEL_FRACTION, units='unitless')

        add_aviary_output(self, Aircraft.Fuel.WING_VOLUME_GEOMETRIC_MAX, units='ft**3')

    def setup_partials(self):
        self.declare_partials(
            Aircraft.Fuel.WING_VOLUME_GEOMETRIC_MAX,
            [
                Aircraft.Fuel.WING_FUEL_FRACTION,
                Aircraft.Wing.THICKNESS_TO_CHORD_ROOT,
                Aircraft.Fuselage.AVG_DIAMETER,
                Aircraft.Wing.SPAN,
                Aircraft.Wing.THICKNESS_TO_CHORD_TIP,
                Aircraft.Wing.AREA,
                Aircraft.Wing.TAPER_RATIO,
                Aircraft.Wing.ASPECT_RATIO,
            ],
        )

    def compute(self, inputs, outputs):
        if self.options[Aircraft.Wing.HAS_FOLD]:
<<<<<<< HEAD
            print('Warning: Aircraft.Wing.HAS_FOLD should be False.')
=======
            raise ValueError('Error: Aircraft.Wing.HAS_FOLD should be False.')
>>>>>>> fc0f2b9a
        wing_area = inputs[Aircraft.Wing.AREA]
        wingspan = inputs[Aircraft.Wing.SPAN]
        AR = inputs[Aircraft.Wing.ASPECT_RATIO]
        taper_ratio = inputs[Aircraft.Wing.TAPER_RATIO]
        tc_ratio_root = inputs[Aircraft.Wing.THICKNESS_TO_CHORD_ROOT]
        cabin_width = inputs[Aircraft.Fuselage.AVG_DIAMETER]
        tc_ratio_tip = inputs[Aircraft.Wing.THICKNESS_TO_CHORD_TIP]
        fuel_vol_frac = inputs[Aircraft.Fuel.WING_FUEL_FRACTION]

        tc_ratio_avg = (
            (tc_ratio_root - cabin_width / wingspan * (tc_ratio_root - tc_ratio_tip))
            * (1.0 - cabin_width / wingspan * (1.0 - taper_ratio))
            + taper_ratio * tc_ratio_tip
        ) / (1.0 + taper_ratio - cabin_width / wingspan * (1.0 - taper_ratio))

        geometric_fuel_vol = (
            fuel_vol_frac * 0.888889 * tc_ratio_avg * (wing_area**1.5) * (2.0 * taper_ratio + 1.0)
        ) / ((AR**0.5) * ((taper_ratio + 1.0) ** 2.0))
        outputs[Aircraft.Fuel.WING_VOLUME_GEOMETRIC_MAX] = geometric_fuel_vol

    def compute_partials(self, inputs, J):
        wing_area = inputs[Aircraft.Wing.AREA]
        wingspan = inputs[Aircraft.Wing.SPAN]
        AR = inputs[Aircraft.Wing.ASPECT_RATIO]
        taper_ratio = inputs[Aircraft.Wing.TAPER_RATIO]
        tc_ratio_root = inputs[Aircraft.Wing.THICKNESS_TO_CHORD_ROOT]
        cabin_width = inputs[Aircraft.Fuselage.AVG_DIAMETER]
        tc_ratio_tip = inputs[Aircraft.Wing.THICKNESS_TO_CHORD_TIP]

        tc_ratio_avg = (
            (tc_ratio_root - cabin_width / wingspan * (tc_ratio_root - tc_ratio_tip))
            * (1.0 - cabin_width / wingspan * (1.0 - taper_ratio))
            + taper_ratio * tc_ratio_tip
        ) / (1.0 + taper_ratio - cabin_width / wingspan * (1.0 - taper_ratio))
        a = tc_ratio_root - cabin_width / wingspan * (tc_ratio_root - tc_ratio_tip)
        b = 1.0 - cabin_width / wingspan * (1.0 - taper_ratio)
        c = taper_ratio * tc_ratio_tip
        d = 1.0 + taper_ratio - cabin_width / wingspan * (1.0 - taper_ratio)

        dAB_dCabW = a * (taper_ratio - 1) / wingspan + b * (tc_ratio_tip - tc_ratio_root) / wingspan
        dD_dCabW = (taper_ratio - 1) / wingspan
        dAB_dWingspan = (
            a * cabin_width * (1 - taper_ratio) / wingspan**2
            + b * cabin_width * (tc_ratio_root - tc_ratio_tip) / wingspan**2
        )
        dD_dWingspan = cabin_width * (1 - taper_ratio) / wingspan**2
        dABC_dTR = a * cabin_width / wingspan + tc_ratio_tip
        dD_dTR = 1 + cabin_width / wingspan

<<<<<<< HEAD
        dTCA_dtc_ratio_root = (1 - cabin_width / wingspan) * b / d
        dTCA_dCabW = (d * dAB_dCabW - (a * b + c) * dD_dCabW) / d**2
        dTCA_dWingspan = (d * dAB_dWingspan - (a * b + c) * dD_dWingspan) / d**2
        dTCA_dtc_ratio_tip = (cabin_width / wingspan * b + taper_ratio) / d
=======
        dTCA_dTCR = (1 - cabin_width / wingspan) * b / d
        dTCA_dCabW = (d * dAB_dCabW - (a * b + c) * dD_dCabW) / d**2
        dTCA_dWingspan = (d * dAB_dWingspan - (a * b + c) * dD_dWingspan) / d**2
        dTCA_dTCT = (cabin_width / wingspan * b + taper_ratio) / d
>>>>>>> fc0f2b9a
        dTCA_dTR = (d * dABC_dTR - (a * b + c) * dD_dTR) / d**2

        fuel_vol_frac = inputs[Aircraft.Fuel.WING_FUEL_FRACTION]
        num = fuel_vol_frac * 0.888889 * tc_ratio_avg * (wing_area**1.5) * (2.0 * taper_ratio + 1.0)
        den = (AR**0.5) * ((taper_ratio + 1.0) ** 2.0)
        dNum_dTR = (
            fuel_vol_frac * 0.888889 * dTCA_dTR * (wing_area**1.5) * (2.0 * taper_ratio + 1.0)
            + fuel_vol_frac * 0.888889 * tc_ratio_avg * (wing_area**1.5) * 2
        )
        dDen_dTR = 2 * (AR**0.5) * (taper_ratio + 1.0)

        J[Aircraft.Fuel.WING_VOLUME_GEOMETRIC_MAX, Aircraft.Fuel.WING_FUEL_FRACTION] = (
            0.888889 * tc_ratio_avg * (wing_area**1.5) * (2.0 * taper_ratio + 1.0)
        ) / ((AR**0.5) * ((taper_ratio + 1.0) ** 2.0))
        J[Aircraft.Fuel.WING_VOLUME_GEOMETRIC_MAX, Aircraft.Wing.AREA] = (
            1.5
            * (
<<<<<<< HEAD
                fuel_vol_frac
                * 0.888889
                * tc_ratio_avg
                * (wing_area**0.5)
                * (2.0 * taper_ratio + 1.0)
            )
            / ((AR**0.5) * ((taper_ratio + 1.0) ** 2.0))
        )
        J[Aircraft.Fuel.WING_VOLUME_GEOMETRIC_MAX, Aircraft.Wing.TAPER_RATIO] = (
            den * dNum_dTR - num * dDen_dTR
        ) / den**2
        J[Aircraft.Fuel.WING_VOLUME_GEOMETRIC_MAX, Aircraft.Wing.ASPECT_RATIO] = (
            -0.5
            * (
=======
>>>>>>> fc0f2b9a
                fuel_vol_frac
                * 0.888889
                * tc_ratio_avg
                * (wing_area**0.5)
                * (2.0 * taper_ratio + 1.0)
            )
<<<<<<< HEAD
            / ((AR**1.5) * (taper_ratio + 1.0) ** 2.0)
        )
        J[Aircraft.Fuel.WING_VOLUME_GEOMETRIC_MAX, Aircraft.Wing.THICKNESS_TO_CHORD_ROOT] = (
            fuel_vol_frac
            * 0.888889
            * dTCA_dtc_ratio_root
            * (wing_area**1.5)
            * (2.0 * taper_ratio + 1.0)
=======
            / ((AR**0.5) * ((taper_ratio + 1.0) ** 2.0))
        )
        J[Aircraft.Fuel.WING_VOLUME_GEOMETRIC_MAX, Aircraft.Wing.TAPER_RATIO] = (
            den * dNum_dTR - num * dDen_dTR
        ) / den**2
        J[Aircraft.Fuel.WING_VOLUME_GEOMETRIC_MAX, Aircraft.Wing.ASPECT_RATIO] = (
            -0.5
            * (
                fuel_vol_frac
                * 0.888889
                * tc_ratio_avg
                * (wing_area**1.5)
                * (2.0 * taper_ratio + 1.0)
            )
            / ((AR**1.5) * (taper_ratio + 1.0) ** 2.0)
        )
        J[Aircraft.Fuel.WING_VOLUME_GEOMETRIC_MAX, Aircraft.Wing.THICKNESS_TO_CHORD_ROOT] = (
            fuel_vol_frac * 0.888889 * dTCA_dTCR * (wing_area**1.5) * (2.0 * taper_ratio + 1.0)
>>>>>>> fc0f2b9a
        ) / ((AR**0.5) * ((taper_ratio + 1.0) ** 2.0))
        J[Aircraft.Fuel.WING_VOLUME_GEOMETRIC_MAX, Aircraft.Fuselage.AVG_DIAMETER] = (
            fuel_vol_frac * 0.888889 * dTCA_dCabW * (wing_area**1.5) * (2.0 * taper_ratio + 1.0)
        ) / ((AR**0.5) * ((taper_ratio + 1.0) ** 2.0))
        J[Aircraft.Fuel.WING_VOLUME_GEOMETRIC_MAX, Aircraft.Wing.SPAN] = (
            fuel_vol_frac * 0.888889 * dTCA_dWingspan * (wing_area**1.5) * (2.0 * taper_ratio + 1.0)
        ) / ((AR**0.5) * ((taper_ratio + 1.0) ** 2.0))
        J[Aircraft.Fuel.WING_VOLUME_GEOMETRIC_MAX, Aircraft.Wing.THICKNESS_TO_CHORD_TIP] = (
<<<<<<< HEAD
            fuel_vol_frac
            * 0.888889
            * dTCA_dtc_ratio_tip
            * (wing_area**1.5)
            * (2.0 * taper_ratio + 1.0)
        ) / ((AR**0.5) * ((taper_ratio + 1.0) ** 2.0))


class BWBWingVolume(om.ExplicitComponent):
    """
    Computation of Aircraft.Fuel.WING_VOLUME_GEOMETRIC_MAX for BWB
    without considering fold for GASP-based geometry. If HAS_FOLD is True,
    Aircraft.Fuel.WING_VOLUME_GEOMETRIC_MAX will be updated using this one.
    """

    def initialize(self):
        add_aviary_option(self, Aircraft.Wing.HAS_FOLD)
        add_aviary_option(self, Aircraft.Design.SMOOTH_MASS_DISCONTINUITIES)
        self.options.declare('mu', default=10.0, types=float)
        add_aviary_option(self, Settings.VERBOSITY)

    def setup(self):
        add_aviary_input(
            self, Aircraft.LandingGear.MAIN_GEAR_LOCATION, units='unitless', desc='YMG'
        )
        add_aviary_input(self, Aircraft.Wing.THICKNESS_TO_CHORD_ROOT, units='unitless', desc='TCR')
        add_aviary_input(self, Aircraft.Wing.THICKNESS_TO_CHORD_TIP, units='unitless', desc='TCT')
        add_aviary_input(self, Aircraft.Fuselage.AVG_DIAMETER, units='ft', desc='SWF')
        add_aviary_input(self, Aircraft.Wing.SPAN, units='ft', desc='B')
        # In GASP, the variable is CROOT. In Aviary, it is Aircraft.Wing.CENTER_CHORD
        add_aviary_input(self, Aircraft.Wing.CENTER_CHORD, units='ft', desc='CROOT')
        add_aviary_input(self, Aircraft.Wing.TAPER_RATIO, units='unitless', desc='SLM')
        add_aviary_input(self, Aircraft.Fuel.WING_FUEL_FRACTION, units='unitless', desc='SKWF')

        if self.options[Aircraft.Wing.HAS_FOLD]:
            self.add_output('wing_volume_no_fold', units='ft**3', desc='FVOLW_GEOMX')
        else:
            add_aviary_output(
                self, Aircraft.Fuel.WING_VOLUME_GEOMETRIC_MAX, units='ft**3', desc='FVOLW_GEOM'
            )

    def setup_partials(self):
        if self.options[Aircraft.Wing.HAS_FOLD]:
            self.declare_partials(
                'wing_volume_no_fold',
                [
                    Aircraft.LandingGear.MAIN_GEAR_LOCATION,
                    Aircraft.Wing.THICKNESS_TO_CHORD_ROOT,
                    Aircraft.Wing.THICKNESS_TO_CHORD_TIP,
                    Aircraft.Wing.SPAN,
                    Aircraft.Fuselage.AVG_DIAMETER,
                    Aircraft.Wing.CENTER_CHORD,
                    Aircraft.Wing.TAPER_RATIO,
                    Aircraft.Fuel.WING_FUEL_FRACTION,
                ],
            )
        else:
            self.declare_partials(
                Aircraft.Fuel.WING_VOLUME_GEOMETRIC_MAX,
                [
                    Aircraft.LandingGear.MAIN_GEAR_LOCATION,
                    Aircraft.Wing.THICKNESS_TO_CHORD_ROOT,
                    Aircraft.Wing.THICKNESS_TO_CHORD_TIP,
                    Aircraft.Wing.SPAN,
                    Aircraft.Fuselage.AVG_DIAMETER,
                    Aircraft.Wing.CENTER_CHORD,
                    Aircraft.Wing.TAPER_RATIO,
                    Aircraft.Fuel.WING_FUEL_FRACTION,
                ],
            )

    def compute(self, inputs, outputs):
        verbosity = self.options[Settings.VERBOSITY]

        smooth = self.options[Aircraft.Design.SMOOTH_MASS_DISCONTINUITIES]
        mu = self.options['mu']

        taper_ratio = inputs[Aircraft.Wing.TAPER_RATIO]
        loc_main_gear = inputs[Aircraft.LandingGear.MAIN_GEAR_LOCATION]
        tc_ratio_root = inputs[Aircraft.Wing.THICKNESS_TO_CHORD_ROOT]
        tc_ratio_tip = inputs[Aircraft.Wing.THICKNESS_TO_CHORD_TIP]
        fuselage_width = inputs[Aircraft.Fuselage.AVG_DIAMETER]
        wingspan = inputs[Aircraft.Wing.SPAN]
        fuel_vol_frac = inputs[Aircraft.Fuel.WING_FUEL_FRACTION]
        center_chort = inputs[Aircraft.Wing.CENTER_CHORD]

        if smooth:
            WID_GRX = 6 * sigmoidX(loc_main_gear, 0.0, mu)
        else:
            if loc_main_gear > 0:
                WID_GRX = 6
            else:
                WID_GRX = 0

        CTIP = taper_ratio * center_chort
        TCF = (
            tc_ratio_root
            - 2.0 * (0.5 * fuselage_width + WID_GRX) * (tc_ratio_root - tc_ratio_tip) / wingspan
        )
        CFUEL = (
            center_chort + 2.0 * (0.5 * fuselage_width + WID_GRX) * (CTIP - center_chort) / wingspan
        )
        if CFUEL == 0.0:
            if verbosity > Verbosity.BRIEF:
                print('warning: CFUEL is 0.0')
        SW_NFX = (0.5 * wingspan - (0.5 * fuselage_width + WID_GRX)) * (CFUEL + CTIP)
        if SW_NFX == 0.0:
            if verbosity > Verbosity.BRIEF:
                print('warning: SW_NFX is 0.0')
        SLM_NFX = CTIP / CFUEL
        AR_NFX = (wingspan - fuselage_width - 2.0 * WID_GRX) ** 2 / SW_NFX
        if AR_NFX == 0.0:
            if verbosity > Verbosity.BRIEF:
                print('warning: AR_NFX is 0.0')
        TCM = 0.5 * (TCF + tc_ratio_tip)
        # 0.888889 is some empirical factor derived from historical data to estimate
        # the wing fuel volume based on the wing geometric characteristics.
        numer = fuel_vol_frac * 0.888889 * TCM * SW_NFX**1.5 * (2.0 * SLM_NFX + 1.0)
        denom = AR_NFX**0.5 * (SLM_NFX + 1.0) ** 2
        FVOLW_GEOM = numer / denom
        if self.options[Aircraft.Wing.HAS_FOLD]:
            outputs['wing_volume_no_fold'] = FVOLW_GEOM
        else:
            outputs[Aircraft.Fuel.WING_VOLUME_GEOMETRIC_MAX] = FVOLW_GEOM

    def compute_partials(self, inputs, J):
        smooth = self.options[Aircraft.Design.SMOOTH_MASS_DISCONTINUITIES]
        mu = self.options['mu']

        taper_ratio = inputs[Aircraft.Wing.TAPER_RATIO]
        loc_main_gear = inputs[Aircraft.LandingGear.MAIN_GEAR_LOCATION]
        tc_ratio_root = inputs[Aircraft.Wing.THICKNESS_TO_CHORD_ROOT]
        tc_ratio_tip = inputs[Aircraft.Wing.THICKNESS_TO_CHORD_TIP]
        fuselage_width = inputs[Aircraft.Fuselage.AVG_DIAMETER]
        wingspan = inputs[Aircraft.Wing.SPAN]
        fuel_vol_frac = inputs[Aircraft.Fuel.WING_FUEL_FRACTION]
        center_chort = inputs[Aircraft.Wing.CENTER_CHORD]

        if smooth:
            WID_GRX = 6 * sigmoidX(loc_main_gear, 0.0, mu)
            dWID_GRX_dloc_main_gear = dSigmoidXdx(loc_main_gear, 0.0, mu) / mu
        else:
            if loc_main_gear > 0:
                WID_GRX = 6.0
            else:
                WID_GRX = 0.0
            dWID_GRX_dloc_main_gear = 0.0

        TCF = (
            tc_ratio_root
            - 2.0 * (0.5 * fuselage_width + WID_GRX) * (tc_ratio_root - tc_ratio_tip) / wingspan
        )
        dTCF_dloc_main_gear = (
            -2.0 * dWID_GRX_dloc_main_gear * (tc_ratio_root - tc_ratio_tip) / wingspan
        )
        dTCF_dtaper_ratio = 0.0
        dTCF_dcenter_chord_wing = 0.0
        dTCF_dtc_ratio_root = 1.0 - 2.0 * (0.5 * fuselage_width + WID_GRX) / wingspan
        dTCF_dtc_ratio_tip = 2.0 * (0.5 * fuselage_width + WID_GRX) / wingspan
        dTCF_dSWF = -(tc_ratio_root - tc_ratio_tip) / wingspan
        dTCF_dwingspan = (
            2.0 * (0.5 * fuselage_width + WID_GRX) * (tc_ratio_root - tc_ratio_tip) / wingspan**2
        )

        CFUEL = (
            center_chort
            + 2.0 * (0.5 * fuselage_width + WID_GRX) * (taper_ratio - 1.0) * center_chort / wingspan
        )
        dCFUEL_dcenter_chord_wing = (
            1.0 + 2.0 * (0.5 * fuselage_width + WID_GRX) * (taper_ratio - 1.0) / wingspan
        )
        dCFUEL_dSWF = (taper_ratio - 1.0) * center_chort / wingspan
        dCFUEL_dloc_main_gear = 2.0 * dWID_GRX_dloc_main_gear * (taper_ratio - 1.0) / wingspan
        dCFUEL_dtaper_ratio = 2.0 * (0.5 * fuselage_width + WID_GRX) * center_chort / wingspan
        dCFUEL_dwingspan = (
            -2.0
            * (0.5 * fuselage_width + WID_GRX)
            * (taper_ratio - 1.0)
            * center_chort
            / wingspan**2
        )

        SW_NFX = (0.5 * wingspan - (0.5 * fuselage_width + WID_GRX)) * (
            CFUEL + taper_ratio * center_chort
        )
        dSW_NFX_dcenter_chord_wing = (0.5 * wingspan - (0.5 * fuselage_width + WID_GRX)) * (
            dCFUEL_dcenter_chord_wing + taper_ratio
        )
        dSW_NFX_dSWF = (
            -0.5 * (CFUEL + taper_ratio * center_chort)
            + (0.5 * wingspan - (0.5 * fuselage_width + WID_GRX)) * dCFUEL_dSWF
        )
        dSW_NFX_dloc_main_gear = -dWID_GRX_dloc_main_gear * (CFUEL + taper_ratio * center_chort)
        dSW_NFX_dtaper_ratio = (0.5 * wingspan - (0.5 * fuselage_width + WID_GRX)) * (
            dCFUEL_dtaper_ratio + center_chort
        )
        dSW_NFX_dwingspan = (
            0.5 * (CFUEL + taper_ratio * center_chort)
            + (0.5 * wingspan - (0.5 * fuselage_width + WID_GRX)) * dCFUEL_dwingspan
        )

        SLM_NFX = taper_ratio * center_chort / CFUEL
        dtaper_ratio_NFX_dtaper_ratio = (
            center_chort / CFUEL - taper_ratio * center_chort * dCFUEL_dtaper_ratio / CFUEL**2
        )
        dtaper_ratio_NFX_dcenter_chord_wing = (
            taper_ratio / CFUEL - taper_ratio * center_chort * dCFUEL_dcenter_chord_wing / CFUEL**2
        )
        dtaper_ratio_NFX_dSWF = -taper_ratio * center_chort * dCFUEL_dSWF / CFUEL**2
        dtaper_ratio_NFX_dloc_main_gear = (
            -taper_ratio * center_chort * dCFUEL_dloc_main_gear / CFUEL**2
        )
        dtaper_ratio_NFX_dwingspan = -taper_ratio * center_chort * dCFUEL_dwingspan / CFUEL**2

        AR_NFX = (wingspan - fuselage_width - 2.0 * WID_GRX) ** 2 / SW_NFX
        dAR_NFX_dtaper_ratio = (
            -((wingspan - fuselage_width - 2.0 * WID_GRX) ** 2) * dSW_NFX_dtaper_ratio / SW_NFX**2
        )
        dAR_NFX_dcenter_chord_wing = (
            -((wingspan - fuselage_width - 2.0 * WID_GRX) ** 2)
            * dSW_NFX_dcenter_chord_wing
            / SW_NFX**2
        )
        dAR_NFX_dSWF = (
            -2 * (wingspan - fuselage_width - 2.0 * WID_GRX) / SW_NFX
            - (wingspan - fuselage_width - 2.0 * WID_GRX) ** 2 * dSW_NFX_dSWF / SW_NFX**2
        )
        dAR_NFX_dloc_main_gear = (
            -((wingspan - fuselage_width - 2.0 * WID_GRX) ** 2) * dSW_NFX_dloc_main_gear / SW_NFX**2
        )
        dAR_NFX_dwingspan = (
            2 * (wingspan - fuselage_width - 2.0 * WID_GRX) / SW_NFX
            - (wingspan - fuselage_width - 2.0 * WID_GRX) ** 2 * dSW_NFX_dwingspan / SW_NFX**2
        )

        TCM = 0.5 * (TCF + tc_ratio_tip)
        dTCM_dloc_main_gear = 0.5 * dTCF_dloc_main_gear
        dTCM_dtaper_ratio = 0.5 * dTCF_dtaper_ratio
        dTCM_dcenter_chord_wing = 0.5 * dTCF_dcenter_chord_wing
        dTCM_dtc_ratio_root = 0.5 * dTCF_dtc_ratio_root
        dTCM_dtc_ratio_tip = 0.5 * dTCF_dtc_ratio_tip + 0.5
        dTCM_dSWF = 0.5 * dTCF_dSWF
        dTCM_dwingspan = 0.5 * dTCF_dwingspan

        numer = fuel_vol_frac * 0.888889 * TCM * SW_NFX**1.5 * (2.0 * SLM_NFX + 1.0)
        dnumer_dfuel_vol_frac = 0.888889 * TCM * SW_NFX**1.5 * (2.0 * SLM_NFX + 1.0)
        dnumer_dloc_main_gear = (
            fuel_vol_frac * 0.888889 * dTCM_dloc_main_gear * SW_NFX**1.5 * (2.0 * SLM_NFX + 1.0)
            + fuel_vol_frac
            * 0.888889
            * TCM
            * 1.5
            * dSW_NFX_dloc_main_gear
            * SW_NFX**0.5
            * (2.0 * SLM_NFX + 1.0)
            + fuel_vol_frac * 0.888889 * TCM * SW_NFX**1.5 * (2.0 * dtaper_ratio_NFX_dloc_main_gear)
        )
        dnumer_dtaper_ratio = (
            fuel_vol_frac * 0.888889 * dTCM_dtaper_ratio * SW_NFX**1.5 * (2.0 * SLM_NFX + 1.0)
            + fuel_vol_frac
            * 0.888889
            * TCM
            * 1.5
            * dSW_NFX_dtaper_ratio
            * SW_NFX**0.5
            * (2.0 * SLM_NFX + 1.0)
            + fuel_vol_frac * 0.888889 * TCM * SW_NFX**1.5 * (2.0 * dtaper_ratio_NFX_dtaper_ratio)
        )
        dnumer_dcenter_chord_wing = (
            fuel_vol_frac * 0.888889 * dTCM_dcenter_chord_wing * SW_NFX**1.5 * (2.0 * SLM_NFX + 1.0)
            + fuel_vol_frac
            * 0.888889
            * TCM
            * 1.5
            * dSW_NFX_dcenter_chord_wing
            * SW_NFX**0.5
            * (2.0 * SLM_NFX + 1.0)
            + fuel_vol_frac
            * 0.888889
            * TCM
            * SW_NFX**1.5
            * (2.0 * dtaper_ratio_NFX_dcenter_chord_wing)
        )
        dnumer_dtc_ratio_root = (
            fuel_vol_frac * 0.888889 * dTCM_dtc_ratio_root * SW_NFX**1.5 * (2.0 * SLM_NFX + 1.0)
        )
        dnumer_dtc_ratio_tip = (
            fuel_vol_frac * 0.888889 * dTCM_dtc_ratio_tip * SW_NFX**1.5 * (2.0 * SLM_NFX + 1.0)
        )
        dnumer_dSWF = (
            fuel_vol_frac * 0.888889 * dTCM_dSWF * SW_NFX**1.5 * (2.0 * SLM_NFX + 1.0)
            + fuel_vol_frac
            * 0.888889
            * TCM
            * 1.5
            * dSW_NFX_dSWF
            * SW_NFX**0.5
            * (2.0 * SLM_NFX + 1.0)
            + fuel_vol_frac * 0.888889 * TCM * SW_NFX**1.5 * (2.0 * dtaper_ratio_NFX_dSWF)
        )
        dnumer_dwingspan = (
            fuel_vol_frac * 0.888889 * dTCM_dwingspan * SW_NFX**1.5 * (2.0 * SLM_NFX + 1.0)
            + fuel_vol_frac
            * 0.888889
            * TCM
            * 1.5
            * dSW_NFX_dwingspan
            * SW_NFX**0.5
            * (2.0 * SLM_NFX + 1.0)
            + fuel_vol_frac * 0.888889 * TCM * SW_NFX**1.5 * (2.0 * dtaper_ratio_NFX_dwingspan)
        )

        denom = AR_NFX**0.5 * (SLM_NFX + 1.0) ** 2
        ddenom_dtaper_ratio = 0.5 * dAR_NFX_dtaper_ratio / AR_NFX**0.5 * (
            SLM_NFX + 1.0
        ) ** 2 + 2 * AR_NFX**0.5 * dtaper_ratio_NFX_dtaper_ratio * (SLM_NFX + 1.0)
        ddenom_dcenter_chord_wing = 0.5 * dAR_NFX_dcenter_chord_wing / AR_NFX**0.5 * (
            SLM_NFX + 1.0
        ) ** 2 + 2 * AR_NFX**0.5 * dtaper_ratio_NFX_dcenter_chord_wing * (SLM_NFX + 1.0)
        ddenom_dSWF = 0.5 * dAR_NFX_dSWF / AR_NFX**0.5 * (
            SLM_NFX + 1.0
        ) ** 2 + 2 * AR_NFX**0.5 * dtaper_ratio_NFX_dSWF * (SLM_NFX + 1.0)
        ddenom_dloc_main_gear = 0.5 * dAR_NFX_dloc_main_gear / AR_NFX**0.5 * (
            SLM_NFX + 1.0
        ) ** 2 + 2 * AR_NFX**0.5 * dtaper_ratio_NFX_dloc_main_gear * (SLM_NFX + 1.0)
        ddenom_dwingspan = 0.5 * dAR_NFX_dwingspan / AR_NFX**0.5 * (
            SLM_NFX + 1.0
        ) ** 2 + 2 * AR_NFX**0.5 * dtaper_ratio_NFX_dwingspan * (SLM_NFX + 1.0)
        ddenom_dfuel_vol_frac = 0.0
        ddenom_dtc_ratio_root = 0.0
        ddenom_dtc_ratio_tip = 0.0

        # FVOLW_GEOM = numer / denom
        dFVOLW_GEOM_dfuel_vol_frac = (
            dnumer_dfuel_vol_frac * denom - numer * ddenom_dfuel_vol_frac
        ) / denom**2
        dFVOLW_GEOM_dtc_ratio_root = (
            dnumer_dtc_ratio_root * denom - numer * ddenom_dtc_ratio_root
        ) / denom**2
        dFVOLW_GEOM_dtc_ratio_tip = (
            dnumer_dtc_ratio_tip * denom - numer * ddenom_dtc_ratio_tip
        ) / denom**2
        dFVOLW_GEOM_dloc_main_gear = (
            dnumer_dloc_main_gear * denom - numer * ddenom_dloc_main_gear
        ) / denom**2
        dFVOLW_GEOM_dtaper_ratio = (
            dnumer_dtaper_ratio * denom - numer * ddenom_dtaper_ratio
        ) / denom**2
        dFVOLW_GEOM_dcenter_chord_wing = (
            dnumer_dcenter_chord_wing * denom - numer * ddenom_dcenter_chord_wing
        ) / denom**2
        dFVOLW_GEOM_dSWF = (dnumer_dSWF * denom - numer * ddenom_dSWF) / denom**2
        dFVOLW_GEOM_dwingspan = (dnumer_dwingspan * denom - numer * ddenom_dwingspan) / denom**2

        if self.options[Aircraft.Wing.HAS_FOLD]:
            J['wing_volume_no_fold', Aircraft.Fuel.WING_FUEL_FRACTION] = dFVOLW_GEOM_dfuel_vol_frac
            J['wing_volume_no_fold', Aircraft.LandingGear.MAIN_GEAR_LOCATION] = (
                dFVOLW_GEOM_dloc_main_gear
            )
            J['wing_volume_no_fold', Aircraft.Wing.TAPER_RATIO] = dFVOLW_GEOM_dtaper_ratio
            J['wing_volume_no_fold', Aircraft.Wing.CENTER_CHORD] = dFVOLW_GEOM_dcenter_chord_wing
            J['wing_volume_no_fold', Aircraft.Wing.THICKNESS_TO_CHORD_ROOT] = (
                dFVOLW_GEOM_dtc_ratio_root
            )
            J['wing_volume_no_fold', Aircraft.Wing.THICKNESS_TO_CHORD_TIP] = (
                dFVOLW_GEOM_dtc_ratio_tip
            )
            J['wing_volume_no_fold', Aircraft.Fuselage.AVG_DIAMETER] = dFVOLW_GEOM_dSWF
            J['wing_volume_no_fold', Aircraft.Wing.SPAN] = dFVOLW_GEOM_dwingspan
        else:
            J[Aircraft.Fuel.WING_VOLUME_GEOMETRIC_MAX, Aircraft.Fuel.WING_FUEL_FRACTION] = (
                dFVOLW_GEOM_dfuel_vol_frac
            )
            J[Aircraft.Fuel.WING_VOLUME_GEOMETRIC_MAX, Aircraft.LandingGear.MAIN_GEAR_LOCATION] = (
                dFVOLW_GEOM_dloc_main_gear
            )
            J[Aircraft.Fuel.WING_VOLUME_GEOMETRIC_MAX, Aircraft.Wing.TAPER_RATIO] = (
                dFVOLW_GEOM_dtaper_ratio
            )
            J[Aircraft.Fuel.WING_VOLUME_GEOMETRIC_MAX, Aircraft.Wing.CENTER_CHORD] = (
                dFVOLW_GEOM_dcenter_chord_wing
            )
            J[Aircraft.Fuel.WING_VOLUME_GEOMETRIC_MAX, Aircraft.Wing.THICKNESS_TO_CHORD_ROOT] = (
                dFVOLW_GEOM_dtc_ratio_root
            )
            J[Aircraft.Fuel.WING_VOLUME_GEOMETRIC_MAX, Aircraft.Wing.THICKNESS_TO_CHORD_TIP] = (
                dFVOLW_GEOM_dtc_ratio_tip
            )
            J[Aircraft.Fuel.WING_VOLUME_GEOMETRIC_MAX, Aircraft.Fuselage.AVG_DIAMETER] = (
                dFVOLW_GEOM_dSWF
            )
            J[Aircraft.Fuel.WING_VOLUME_GEOMETRIC_MAX, Aircraft.Wing.SPAN] = dFVOLW_GEOM_dwingspan
=======
            fuel_vol_frac * 0.888889 * dTCA_dTCT * (wing_area**1.5) * (2.0 * taper_ratio + 1.0)
        ) / ((AR**0.5) * ((taper_ratio + 1.0) ** 2.0))
>>>>>>> fc0f2b9a


class WingFoldArea(om.ExplicitComponent):
    """
    Computation of folding area.
    """

    def initialize(self):
        add_aviary_option(self, Aircraft.Wing.CHOOSE_FOLD_LOCATION)

    def setup(self):
        if not self.options[Aircraft.Wing.CHOOSE_FOLD_LOCATION]:
            self.add_input(
                'strut_y', val=25, units='ft', desc='YSTRUT: attachment location of strut'
            )
        else:
<<<<<<< HEAD
            add_aviary_input(self, Aircraft.Wing.FOLDED_SPAN, units='ft')
=======
            add_aviary_input(self, Aircraft.Wing.FOLDED_SPAN)
>>>>>>> fc0f2b9a

        add_aviary_input(self, Aircraft.Wing.AREA, units='ft**2')
        add_aviary_input(self, Aircraft.Wing.SPAN, units='ft')
        add_aviary_input(self, Aircraft.Wing.TAPER_RATIO, units='unitless')

        add_aviary_output(self, Aircraft.Wing.FOLDING_AREA, units='ft**2')

    def setup_partials(self):
        if not self.options[Aircraft.Wing.CHOOSE_FOLD_LOCATION]:
            self.declare_partials(Aircraft.Wing.FOLDING_AREA, 'strut_y')
        else:
            self.declare_partials(Aircraft.Wing.FOLDING_AREA, Aircraft.Wing.FOLDED_SPAN)

        self.declare_partials(
            Aircraft.Wing.FOLDING_AREA,
            [Aircraft.Wing.SPAN, Aircraft.Wing.AREA, Aircraft.Wing.TAPER_RATIO],
        )

    def compute(self, inputs, outputs):
        wing_area = inputs[Aircraft.Wing.AREA]
        wingspan = inputs[Aircraft.Wing.SPAN]
        taper_ratio = inputs[Aircraft.Wing.TAPER_RATIO]

        if not self.options[Aircraft.Wing.CHOOSE_FOLD_LOCATION]:
            strut_y = inputs['strut_y']
            location = strut_y
        else:
            fold_y = inputs[Aircraft.Wing.FOLDED_SPAN]
            location = fold_y / 2.0

        root_chord_wing = 2 * wing_area / (wingspan * (1 + taper_ratio))
        tip_chord = taper_ratio * root_chord_wing
        fold_chord = root_chord_wing + location * (tip_chord - root_chord_wing) / (wingspan / 2.0)
        folding_area = (wingspan / 2.0 - location) * (fold_chord + tip_chord)

        if (wingspan / 2.0) < location:
            raise ValueError(
                'Error: The wingspan provided is less than the wingspan of the wing fold.'
<<<<<<< HEAD
=======
            )

        outputs[Aircraft.Wing.FOLDING_AREA] = folding_area

    def compute_partials(self, inputs, J):
        wing_area = inputs[Aircraft.Wing.AREA]
        wingspan = inputs[Aircraft.Wing.SPAN]
        taper_ratio = inputs[Aircraft.Wing.TAPER_RATIO]

        if not self.options[Aircraft.Wing.CHOOSE_FOLD_LOCATION]:
            strut_y = inputs['strut_y']
            location = strut_y
            dLoc_dWingspan = 0
            dLoc_dy = 1
            wrt = 'strut_y'

        else:
            fold_y = inputs[Aircraft.Wing.FOLDED_SPAN]
            wrt = Aircraft.Wing.FOLDED_SPAN

            location = fold_y / 2.0
            dLoc_dWingspan = 0
            dLoc_dy = 1 / 2

        root_chord_wing = 2 * wing_area / (wingspan * (1 + taper_ratio))
        tip_chord = taper_ratio * root_chord_wing
        fold_chord = root_chord_wing + location * (tip_chord - root_chord_wing) / (wingspan / 2.0)

        dRootChordWing_dWingArea = 2 / (wingspan * (1 + taper_ratio))
        dRootChordWing_dWingspan = -2 * wing_area / (wingspan**2 * (1 + taper_ratio))
        dRootChordWing_dTaperRatio = -2 * wing_area / (wingspan * (1 + taper_ratio) ** 2)

        dTipChord_dTaperRatio = taper_ratio * dRootChordWing_dTaperRatio + root_chord_wing
        dTipChord_dWingArea = taper_ratio * dRootChordWing_dWingArea
        dTipChord_dWingspan = taper_ratio * dRootChordWing_dWingspan

        dFoldChord_dWingArea = dRootChordWing_dWingArea + location * (
            dTipChord_dWingArea - dRootChordWing_dWingArea
        ) / (wingspan / 2)
        dFoldChord_dWingspan = (
            dRootChordWing_dWingspan
            + location
            * (
                (wingspan / 2) * (dTipChord_dWingspan - dRootChordWing_dWingspan)
                - (tip_chord - root_chord_wing) * (1 / 2)
>>>>>>> fc0f2b9a
            )
            / (wingspan / 2) ** 2
            + dLoc_dWingspan * (tip_chord - root_chord_wing) / (wingspan / 2.0)
        )
        dFoldChord_dTaperRatio = dRootChordWing_dTaperRatio + location * (
            dTipChord_dTaperRatio - dRootChordWing_dTaperRatio
        ) / (wingspan / 2)

        J[Aircraft.Wing.FOLDING_AREA, Aircraft.Wing.AREA] = (wingspan / 2.0 - location) * (
            dFoldChord_dWingArea + dTipChord_dWingArea
        )
        J[Aircraft.Wing.FOLDING_AREA, Aircraft.Wing.SPAN] = (wingspan / 2.0 - location) * (
            dFoldChord_dWingspan + dTipChord_dWingspan
        ) + (fold_chord + tip_chord) * (0.5 - dLoc_dWingspan)
        J[Aircraft.Wing.FOLDING_AREA, Aircraft.Wing.TAPER_RATIO] = (wingspan / 2.0 - location) * (
            dFoldChord_dTaperRatio + dTipChord_dTaperRatio
        )
        J[Aircraft.Wing.FOLDING_AREA, wrt] = -dLoc_dy * (fold_chord + tip_chord) + (
            wingspan / 2 - location
        ) * dLoc_dy * (tip_chord - root_chord_wing) / (wingspan / 2.0)

<<<<<<< HEAD
        outputs[Aircraft.Wing.FOLDING_AREA] = folding_area

    def compute_partials(self, inputs, J):
        wing_area = inputs[Aircraft.Wing.AREA]
        wingspan = inputs[Aircraft.Wing.SPAN]
        taper_ratio = inputs[Aircraft.Wing.TAPER_RATIO]

        if not self.options[Aircraft.Wing.CHOOSE_FOLD_LOCATION]:
            strut_y = inputs['strut_y']
            location = strut_y
            dLoc_dWingspan = 0
            dLoc_dy = 1
            wrt = 'strut_y'

        else:
            fold_y = inputs[Aircraft.Wing.FOLDED_SPAN]
            wrt = Aircraft.Wing.FOLDED_SPAN

            location = fold_y / 2.0
            dLoc_dWingspan = 0
            dLoc_dy = 1 / 2

        root_chord_wing = 2 * wing_area / (wingspan * (1 + taper_ratio))
        tip_chord = taper_ratio * root_chord_wing
        fold_chord = root_chord_wing + location * (tip_chord - root_chord_wing) / (wingspan / 2.0)

        dRootChordWing_dWingArea = 2 / (wingspan * (1 + taper_ratio))
        dRootChordWing_dWingspan = -2 * wing_area / (wingspan**2 * (1 + taper_ratio))
        dRootChordWing_dTaperRatio = -2 * wing_area / (wingspan * (1 + taper_ratio) ** 2)

        dTipChord_dTaperRatio = taper_ratio * dRootChordWing_dTaperRatio + root_chord_wing
        dTipChord_dWingArea = taper_ratio * dRootChordWing_dWingArea
        dTipChord_dWingspan = taper_ratio * dRootChordWing_dWingspan

        dFoldChord_dWingArea = dRootChordWing_dWingArea + location * (
            dTipChord_dWingArea - dRootChordWing_dWingArea
        ) / (wingspan / 2)
        dFoldChord_dWingspan = (
            dRootChordWing_dWingspan
            + location
            * (
                (wingspan / 2) * (dTipChord_dWingspan - dRootChordWing_dWingspan)
                - (tip_chord - root_chord_wing) * (1 / 2)
            )
            / (wingspan / 2) ** 2
            + dLoc_dWingspan * (tip_chord - root_chord_wing) / (wingspan / 2.0)
        )
        dFoldChord_dTaperRatio = dRootChordWing_dTaperRatio + location * (
            dTipChord_dTaperRatio - dRootChordWing_dTaperRatio
        ) / (wingspan / 2)

        J[Aircraft.Wing.FOLDING_AREA, Aircraft.Wing.AREA] = (wingspan / 2.0 - location) * (
            dFoldChord_dWingArea + dTipChord_dWingArea
        )
        J[Aircraft.Wing.FOLDING_AREA, Aircraft.Wing.SPAN] = (wingspan / 2.0 - location) * (
            dFoldChord_dWingspan + dTipChord_dWingspan
        ) + (fold_chord + tip_chord) * (0.5 - dLoc_dWingspan)
        J[Aircraft.Wing.FOLDING_AREA, Aircraft.Wing.TAPER_RATIO] = (wingspan / 2.0 - location) * (
            dFoldChord_dTaperRatio + dTipChord_dTaperRatio
        )
        J[Aircraft.Wing.FOLDING_AREA, wrt] = -dLoc_dy * (fold_chord + tip_chord) + (
            wingspan / 2 - location
        ) * dLoc_dy * (tip_chord - root_chord_wing) / (wingspan / 2.0)

=======
>>>>>>> fc0f2b9a

class WingFoldVolume(om.ExplicitComponent):
    """
    Computation of taper ratio between wing root and fold location, wing area of
    part of wings that does not fold, mean value of thickess to chord ratio between
    root and fold, aspect ratio of non-folding part of wing, wing tank fuel volume.
    """

    def initialize(self):
        add_aviary_option(self, Aircraft.Wing.CHOOSE_FOLD_LOCATION)

    def setup(self):
        if not self.options[Aircraft.Wing.CHOOSE_FOLD_LOCATION]:
            self.add_input(
                'strut_y', val=25, units='ft', desc='YSTRUT: attachment location of strut'
            )
        else:
            add_aviary_input(self, Aircraft.Wing.FOLDED_SPAN)

        add_aviary_input(self, Aircraft.Wing.AREA, units='ft**2')
        add_aviary_input(self, Aircraft.Wing.SPAN, units='ft')
        add_aviary_input(self, Aircraft.Wing.TAPER_RATIO, units='unitless')
        add_aviary_input(self, Aircraft.Wing.THICKNESS_TO_CHORD_ROOT, units='unitless')
        add_aviary_input(self, Aircraft.Wing.THICKNESS_TO_CHORD_TIP, units='unitless')
        add_aviary_input(self, Aircraft.Fuel.WING_FUEL_FRACTION, units='unitless')
        add_aviary_input(self, Aircraft.Wing.FOLDING_AREA, units='ft**2')

        # all of the non-Aviary variable outputs are not needed.
        self.add_output(
            'nonfolded_taper_ratio',
            val=0.1,
            units='unitless',
            desc='SLM_NF: taper ratio between wing root and fold location',
        )
        self.add_output(
            'nonfolded_wing_area',
            val=150,
            units='ft**2',
            desc='SW_NF: wing area of part of wings that does not fold',
        )
        self.add_output(
            'tc_ratio_mean_folded',
            val=0.12,
            units='unitless',
            desc='TCM: mean value of thickess to chord ratio between root and fold',
        )
        self.add_output(
            'nonfolded_AR',
            val=10,
            units='unitless',
            desc='AR_NF: aspect ratio of non-folding part of wing',
        )

        add_aviary_output(self, Aircraft.Fuel.WING_VOLUME_GEOMETRIC_MAX, units='ft**3')

    def setup_partials(self):
        if not self.options[Aircraft.Wing.CHOOSE_FOLD_LOCATION]:
            self.declare_partials('nonfolded_taper_ratio', 'strut_y')
            self.declare_partials('nonfolded_wing_area', 'strut_y')
            self.declare_partials('tc_ratio_mean_folded', 'strut_y')
            self.declare_partials('nonfolded_AR', 'strut_y')
            self.declare_partials(Aircraft.Fuel.WING_VOLUME_GEOMETRIC_MAX, 'strut_y')
        else:
            self.declare_partials('nonfolded_taper_ratio', Aircraft.Wing.FOLDED_SPAN)
            self.declare_partials('nonfolded_wing_area', Aircraft.Wing.FOLDED_SPAN)
            self.declare_partials('tc_ratio_mean_folded', Aircraft.Wing.FOLDED_SPAN)
            self.declare_partials('nonfolded_AR', Aircraft.Wing.FOLDED_SPAN)
            self.declare_partials(
                Aircraft.Fuel.WING_VOLUME_GEOMETRIC_MAX, Aircraft.Wing.FOLDED_SPAN
            )

        self.declare_partials(
            'nonfolded_taper_ratio',
            [
                Aircraft.Wing.AREA,
                Aircraft.Wing.SPAN,
                Aircraft.Wing.TAPER_RATIO,
            ],
        )
        self.declare_partials(
            'nonfolded_wing_area',
            [
                Aircraft.Wing.AREA,
                Aircraft.Wing.FOLDING_AREA,
            ],
        )
        self.declare_partials(
            'tc_ratio_mean_folded',
            [
                Aircraft.Wing.THICKNESS_TO_CHORD_ROOT,
                Aircraft.Wing.THICKNESS_TO_CHORD_TIP,
                Aircraft.Wing.SPAN,
            ],
        )
        self.declare_partials(
            'nonfolded_AR',
            [
                Aircraft.Wing.AREA,
                Aircraft.Wing.SPAN,
                Aircraft.Wing.FOLDING_AREA,
            ],
        )
        self.declare_partials(
            Aircraft.Fuel.WING_VOLUME_GEOMETRIC_MAX,
            [
                Aircraft.Fuel.WING_FUEL_FRACTION,
                Aircraft.Wing.THICKNESS_TO_CHORD_ROOT,
                Aircraft.Wing.THICKNESS_TO_CHORD_TIP,
                Aircraft.Wing.SPAN,
                Aircraft.Wing.AREA,
                Aircraft.Wing.TAPER_RATIO,
                Aircraft.Wing.FOLDING_AREA,
            ],
        )

    def compute(self, inputs, outputs):
        wing_area = inputs[Aircraft.Wing.AREA]
        wingspan = inputs[Aircraft.Wing.SPAN]
        taper_ratio = inputs[Aircraft.Wing.TAPER_RATIO]
        tc_ratio_root = inputs[Aircraft.Wing.THICKNESS_TO_CHORD_ROOT]
        tc_ratio_tip = inputs[Aircraft.Wing.THICKNESS_TO_CHORD_TIP]
        fuel_vol_frac = inputs[Aircraft.Fuel.WING_FUEL_FRACTION]
        folding_area = inputs[Aircraft.Wing.FOLDING_AREA]

        if not self.options[Aircraft.Wing.CHOOSE_FOLD_LOCATION]:
            strut_y = inputs['strut_y']
            location = strut_y

        else:
            fold_y = inputs[Aircraft.Wing.FOLDED_SPAN]
            location = fold_y / 2.0

        root_chord_wing = 2 * wing_area / (wingspan * (1 + taper_ratio))
        tip_chord = taper_ratio * root_chord_wing
        fold_chord = root_chord_wing + location * (tip_chord - root_chord_wing) / (wingspan / 2.0)
        nonfolded_taper_ratio = fold_chord / root_chord_wing
        nonfolded_wing_area = wing_area - folding_area

        tc_ratio_fold = tc_ratio_root + location * (tc_ratio_tip - tc_ratio_root) / (wingspan / 2.0)
        tc_ratio_mean_folded = 0.5 * (tc_ratio_root + tc_ratio_fold)
        nonfolded_AR = 4.0 * location**2 / nonfolded_wing_area
        geometric_fuel_vol = (
            fuel_vol_frac
            * 0.888889
            * tc_ratio_mean_folded
            * (nonfolded_wing_area**1.5)
            * (2.0 * nonfolded_taper_ratio + 1.0)
        ) / ((nonfolded_AR**0.5) * ((nonfolded_taper_ratio + 1.0) ** 2.0))

        outputs['nonfolded_taper_ratio'] = nonfolded_taper_ratio
        outputs['nonfolded_wing_area'] = nonfolded_wing_area
        outputs['tc_ratio_mean_folded'] = tc_ratio_mean_folded
        outputs['nonfolded_AR'] = nonfolded_AR
        outputs[Aircraft.Fuel.WING_VOLUME_GEOMETRIC_MAX] = geometric_fuel_vol

    def compute_partials(self, inputs, J):
        wing_area = inputs[Aircraft.Wing.AREA]
        wingspan = inputs[Aircraft.Wing.SPAN]
        taper_ratio = inputs[Aircraft.Wing.TAPER_RATIO]
        tc_ratio_root = inputs[Aircraft.Wing.THICKNESS_TO_CHORD_ROOT]
        tc_ratio_tip = inputs[Aircraft.Wing.THICKNESS_TO_CHORD_TIP]
        fuel_vol_frac = inputs[Aircraft.Fuel.WING_FUEL_FRACTION]
        folding_area = inputs[Aircraft.Wing.FOLDING_AREA]

        if not self.options[Aircraft.Wing.CHOOSE_FOLD_LOCATION]:
            strut_y = inputs['strut_y']
            location = strut_y
            dLoc_dWingspan = 0
            dLoc_dy = 1
            wrt = 'strut_y'

        else:
            fold_y = inputs[Aircraft.Wing.FOLDED_SPAN]
            wrt = Aircraft.Wing.FOLDED_SPAN

            location = fold_y / 2.0
            dLoc_dWingspan = 0
            dLoc_dy = 1 / 2

        root_chord_wing = 2 * wing_area / (wingspan * (1 + taper_ratio))
        dRootChordWing_dWingArea = 2 / (wingspan * (1 + taper_ratio))
        dRootChordWing_dWingspan = -2 * wing_area / (wingspan**2 * (1 + taper_ratio))
        dRootChordWing_dTaperRatio = -2 * wing_area / (wingspan * (1 + taper_ratio) ** 2)

        tip_chord = taper_ratio * root_chord_wing
        dTipChord_dTaperRatio = taper_ratio * dRootChordWing_dTaperRatio + root_chord_wing
        dTipChord_dWingArea = taper_ratio * dRootChordWing_dWingArea
        dTipChord_dWingspan = taper_ratio * dRootChordWing_dWingspan

        fold_chord = root_chord_wing + location * (tip_chord - root_chord_wing) / (wingspan / 2.0)
        dFoldChord_dWingArea = dRootChordWing_dWingArea + location * (
            dTipChord_dWingArea - dRootChordWing_dWingArea
        ) / (wingspan / 2)
        dFoldChord_dWingspan = (
            dRootChordWing_dWingspan
            + location
            * (
                (wingspan / 2) * (dTipChord_dWingspan - dRootChordWing_dWingspan)
                - (tip_chord - root_chord_wing) * (1 / 2)
            )
            / (wingspan / 2) ** 2
            + dLoc_dWingspan * (tip_chord - root_chord_wing) / (wingspan / 2.0)
        )
        dFoldChord_dTaperRatio = dRootChordWing_dTaperRatio + location * (
            dTipChord_dTaperRatio - dRootChordWing_dTaperRatio
        ) / (wingspan / 2)
        dFoldChord_dy = dLoc_dy * (tip_chord - root_chord_wing) / (wingspan / 2.0)

        nonfolded_taper_ratio = fold_chord / root_chord_wing
        dNFTR_dWingArea = (
            root_chord_wing * dFoldChord_dWingArea - fold_chord * dRootChordWing_dWingArea
        ) / root_chord_wing**2
        dNFTR_dWingspan = (
            root_chord_wing * dFoldChord_dWingspan - fold_chord * dRootChordWing_dWingspan
        ) / root_chord_wing**2
        dNFTR_dTaperRatio = (
            root_chord_wing * dFoldChord_dTaperRatio - fold_chord * dRootChordWing_dTaperRatio
        ) / root_chord_wing**2
        dNFTR_dy = dFoldChord_dy / root_chord_wing

        J['nonfolded_taper_ratio', Aircraft.Wing.AREA] = dNFTR_dWingArea
        J['nonfolded_taper_ratio', Aircraft.Wing.SPAN] = dNFTR_dWingspan
        J['nonfolded_taper_ratio', Aircraft.Wing.TAPER_RATIO] = dNFTR_dTaperRatio
        J['nonfolded_taper_ratio', wrt] = dNFTR_dy

        nonfolded_wing_area = wing_area - folding_area
        dNFWA_dWingArea = 1
        dNFWA_dWingFoldArea = -1
        J['nonfolded_wing_area', Aircraft.Wing.AREA] = dNFWA_dWingArea
        J['nonfolded_wing_area', Aircraft.Wing.FOLDING_AREA] = dNFWA_dWingFoldArea

        tc_ratio_fold = tc_ratio_root + location * (tc_ratio_tip - tc_ratio_root) / (wingspan / 2.0)
<<<<<<< HEAD
        dtc_ratio_rootatioFold_dtc_ratio_root = 1 + location * (-1) / (wingspan / 2)
        dtc_ratio_rootatioFold_dtc_ratio_tip = location / (wingspan / 2)
        dtc_ratio_rootatioFold_dWingspan = (
=======
        dTcRatioFold_dTCR = 1 + location * (-1) / (wingspan / 2)
        dTcRatioFold_dTCT = location / (wingspan / 2)
        dTcRatioFold_dWingspan = (
>>>>>>> fc0f2b9a
            (tc_ratio_tip - tc_ratio_root)
            * ((wingspan / 2) * dLoc_dWingspan - location * 0.5)
            / (wingspan / 2) ** 2
        )
<<<<<<< HEAD
        dtc_ratio_rootatioFold_dy = dLoc_dy * (tc_ratio_tip - tc_ratio_root) / (wingspan / 2.0)

        tc_ratio_mean_folded = 0.5 * (tc_ratio_root + tc_ratio_fold)
        dtc_ratio_rootMeanFolded_dtc_ratio_root = 0.5 * (1 + dtc_ratio_rootatioFold_dtc_ratio_root)
        dtc_ratio_rootMeanFolded_dtc_ratio_tip = 0.5 * dtc_ratio_rootatioFold_dtc_ratio_tip
        dtc_ratio_rootMeanFolded_dWingspan = 0.5 * dtc_ratio_rootatioFold_dWingspan
        dtc_ratio_rootMeanFolded_dy = 0.5 * dtc_ratio_rootatioFold_dy

        J['tc_ratio_mean_folded', Aircraft.Wing.THICKNESS_TO_CHORD_ROOT] = (
            dtc_ratio_rootMeanFolded_dtc_ratio_root
        )
        J['tc_ratio_mean_folded', Aircraft.Wing.THICKNESS_TO_CHORD_TIP] = (
            dtc_ratio_rootMeanFolded_dtc_ratio_tip
        )
        J['tc_ratio_mean_folded', Aircraft.Wing.SPAN] = dtc_ratio_rootMeanFolded_dWingspan
        J['tc_ratio_mean_folded', wrt] = dtc_ratio_rootMeanFolded_dy

        nonfolded_AR = 4.0 * location**2 / nonfolded_wing_area
        dNFAR_dWingArea = -4.0 * location**2 / nonfolded_wing_area**2
        dNFAR_dWingFoldArea = 4.0 * location**2 / nonfolded_wing_area**2
        dNFAR_dWingspan = 4.0 * (2.0 * location * dLoc_dWingspan) / nonfolded_wing_area
        dNFAR_dTaperRatio = 0
        dNFAR_dy = 4 * (2.0 * location * dLoc_dy) / nonfolded_wing_area

=======
        dTcRatioFold_dy = dLoc_dy * (tc_ratio_tip - tc_ratio_root) / (wingspan / 2.0)

        tc_ratio_mean_folded = 0.5 * (tc_ratio_root + tc_ratio_fold)
        dTCRMeanFolded_dTCR = 0.5 * (1 + dTcRatioFold_dTCR)
        dTCRMeanFolded_dTCT = 0.5 * dTcRatioFold_dTCT
        dTCRMeanFolded_dWingspan = 0.5 * dTcRatioFold_dWingspan
        dTCRMeanFolded_dy = 0.5 * dTcRatioFold_dy

        J['tc_ratio_mean_folded', Aircraft.Wing.THICKNESS_TO_CHORD_ROOT] = dTCRMeanFolded_dTCR
        J['tc_ratio_mean_folded', Aircraft.Wing.THICKNESS_TO_CHORD_TIP] = dTCRMeanFolded_dTCT
        J['tc_ratio_mean_folded', Aircraft.Wing.SPAN] = dTCRMeanFolded_dWingspan
        J['tc_ratio_mean_folded', wrt] = dTCRMeanFolded_dy

        nonfolded_AR = 4.0 * location**2 / nonfolded_wing_area
        dNFAR_dWingArea = -4 * location**2 / nonfolded_wing_area**2
        dNFAR_dWingFoldArea = 4 * location**2 / nonfolded_wing_area**2
        dNFAR_dWingspan = 4 * (2 * location * dLoc_dWingspan) / nonfolded_wing_area
        dNFAR_dTaperRatio = 0
        dNFAR_dy = 4 * (2 * location * dLoc_dy) / nonfolded_wing_area
>>>>>>> fc0f2b9a
        J['nonfolded_AR', Aircraft.Wing.AREA] = dNFAR_dWingArea
        J['nonfolded_AR', Aircraft.Wing.FOLDING_AREA] = dNFAR_dWingFoldArea
        J['nonfolded_AR', Aircraft.Wing.SPAN] = dNFAR_dWingspan
        J['nonfolded_AR', wrt] = dNFAR_dy
<<<<<<< HEAD

        a = (nonfolded_wing_area**1.5) * (2.0 * nonfolded_taper_ratio + 1.0)
        dA_dWingspan = nonfolded_wing_area**1.5 * 2 * dNFTR_dWingspan
        dA_dy = nonfolded_wing_area**1.5 * 2 * dNFTR_dy

=======

        a = (nonfolded_wing_area**1.5) * (2.0 * nonfolded_taper_ratio + 1.0)
        dA_dWingspan = nonfolded_wing_area**1.5 * 2 * dNFTR_dWingspan
        dA_dy = nonfolded_wing_area**1.5 * 2 * dNFTR_dy

>>>>>>> fc0f2b9a
        num = fuel_vol_frac * 0.888889 * tc_ratio_mean_folded * a
        dNum_dWingspan = (
            fuel_vol_frac * 0.888889 * dtc_ratio_rootMeanFolded_dWingspan * a
            + fuel_vol_frac * 0.888889 * tc_ratio_mean_folded * dA_dWingspan
        )
        dNum_dy = (
            fuel_vol_frac * 0.888889 * dtc_ratio_rootMeanFolded_dy * a
            + fuel_vol_frac * 0.888889 * tc_ratio_mean_folded * dA_dy
        )
        dNum_dWingArea = (
            fuel_vol_frac
            * 0.888889
            * tc_ratio_mean_folded
            * 1.5
            * (nonfolded_wing_area**0.5)
            * dNFWA_dWingArea
            * (2.0 * nonfolded_taper_ratio + 1.0)
        ) + (
            fuel_vol_frac * 0.888889 * tc_ratio_mean_folded * (nonfolded_wing_area**1.5) * 2
        ) * dNFTR_dWingArea
        dNum_dWingFoldArea = (
            fuel_vol_frac
            * 0.888889
            * tc_ratio_mean_folded
            * 1.5
            * (nonfolded_wing_area**0.5)
            * dNFWA_dWingFoldArea
            * (2.0 * nonfolded_taper_ratio + 1.0)
        )

        dNum_dTaperRatio = (
            fuel_vol_frac * 0.888889 * tc_ratio_mean_folded * (nonfolded_wing_area**1.5) * 2
        ) * dNFTR_dTaperRatio

        den = (nonfolded_AR**0.5) * ((nonfolded_taper_ratio + 1.0) ** 2.0)

        dDen_dWingspan = (
            0.5
            * (nonfolded_AR ** (-0.5))
            * dNFAR_dWingspan
            * ((nonfolded_taper_ratio + 1.0) ** 2.0)
            + ((nonfolded_AR**0.5) * 2 * (nonfolded_taper_ratio + 1.0)) * dNFTR_dWingspan
        )
        dDen_dy = (
            0.5 * (nonfolded_AR ** (-0.5)) * dNFAR_dy * ((nonfolded_taper_ratio + 1.0) ** 2.0)
            + ((nonfolded_AR**0.5) * 2 * (nonfolded_taper_ratio + 1.0)) * dNFTR_dy
        )
        dDen_dWingArea = (
            0.5
            * (nonfolded_AR ** (-0.5))
            * dNFAR_dWingArea
            * ((nonfolded_taper_ratio + 1.0) ** 2.0)
            + ((nonfolded_AR**0.5) * 2 * (nonfolded_taper_ratio + 1.0)) * dNFTR_dWingArea
        )
<<<<<<< HEAD
=======

>>>>>>> fc0f2b9a
        dDen_dWingFoldArea = (
            0.5
            * (nonfolded_AR ** (-0.5))
            * dNFAR_dWingFoldArea
            * ((nonfolded_taper_ratio + 1.0) ** 2.0)
        )
<<<<<<< HEAD
=======

>>>>>>> fc0f2b9a
        dDen_dTaperRatio = (
            0.5
            * (nonfolded_AR ** (-0.5))
            * dNFAR_dTaperRatio
            * ((nonfolded_taper_ratio + 1.0) ** 2.0)
            + ((nonfolded_AR**0.5) * 2 * (nonfolded_taper_ratio + 1.0)) * dNFTR_dTaperRatio
        )

        J[Aircraft.Fuel.WING_VOLUME_GEOMETRIC_MAX, Aircraft.Fuel.WING_FUEL_FRACTION] = (
            0.888889
            * tc_ratio_mean_folded
            * (nonfolded_wing_area**1.5)
            * (2.0 * nonfolded_taper_ratio + 1.0)
        ) / ((nonfolded_AR**0.5) * ((nonfolded_taper_ratio + 1.0) ** 2.0))
        J[Aircraft.Fuel.WING_VOLUME_GEOMETRIC_MAX, Aircraft.Wing.THICKNESS_TO_CHORD_ROOT] = (
            fuel_vol_frac
            * 0.888889
            * dtc_ratio_rootMeanFolded_dtc_ratio_root
            * (nonfolded_wing_area**1.5)
            * (2.0 * nonfolded_taper_ratio + 1.0)
        ) / ((nonfolded_AR**0.5) * ((nonfolded_taper_ratio + 1.0) ** 2.0))
        J[Aircraft.Fuel.WING_VOLUME_GEOMETRIC_MAX, Aircraft.Wing.THICKNESS_TO_CHORD_TIP] = (
            fuel_vol_frac
            * 0.888889
            * dtc_ratio_rootMeanFolded_dtc_ratio_tip
            * (nonfolded_wing_area**1.5)
            * (2.0 * nonfolded_taper_ratio + 1.0)
        ) / ((nonfolded_AR**0.5) * ((nonfolded_taper_ratio + 1.0) ** 2.0))
        J[Aircraft.Fuel.WING_VOLUME_GEOMETRIC_MAX, Aircraft.Wing.SPAN] = (
            den * dNum_dWingspan - num * dDen_dWingspan
        ) / den**2
        J[Aircraft.Fuel.WING_VOLUME_GEOMETRIC_MAX, Aircraft.Wing.AREA] = (
            den * dNum_dWingArea - num * dDen_dWingArea
        ) / den**2

        J[Aircraft.Fuel.WING_VOLUME_GEOMETRIC_MAX, Aircraft.Wing.FOLDING_AREA] = (
            den * dNum_dWingFoldArea - num * dDen_dWingFoldArea
        ) / den**2

        J[Aircraft.Fuel.WING_VOLUME_GEOMETRIC_MAX, Aircraft.Wing.TAPER_RATIO] = (
            den * dNum_dTaperRatio - num * dDen_dTaperRatio
        ) / den**2
        J[Aircraft.Fuel.WING_VOLUME_GEOMETRIC_MAX, wrt] = (den * dNum_dy - num * dDen_dy) / den**2


class BWBWingFoldVolume(om.ExplicitComponent):
    """
    Computation of wing tank fuel volume.
    """

    def initialize(self):
        add_aviary_option(self, Aircraft.Wing.CHOOSE_FOLD_LOCATION)

    def setup(self):
        if not self.options[Aircraft.Wing.CHOOSE_FOLD_LOCATION]:
            self.add_input(
                'strut_y', val=25, units='ft', desc='YSTRUT: attachment location of strut'
            )
        else:
            add_aviary_input(self, Aircraft.Wing.FOLDED_SPAN)

        self.add_input('wing_volume_no_fold', units='ft**3', desc='FVOLW_GEOMX')
        add_aviary_input(self, Aircraft.Fuselage.AVG_DIAMETER, units='ft')
        add_aviary_input(self, Aircraft.Wing.THICKNESS_TO_CHORD_ROOT, units='unitless')
        add_aviary_input(self, Aircraft.Wing.THICKNESS_TO_CHORD_TIP, units='unitless')
        add_aviary_input(self, Aircraft.Wing.SPAN, units='ft')

        add_aviary_output(self, Aircraft.Fuel.WING_VOLUME_GEOMETRIC_MAX, units='ft**3')

    def setup_partials(self):
        if not self.options[Aircraft.Wing.CHOOSE_FOLD_LOCATION]:
            self.declare_partials(Aircraft.Fuel.WING_VOLUME_GEOMETRIC_MAX, 'strut_y')
        else:
            self.declare_partials(
                Aircraft.Fuel.WING_VOLUME_GEOMETRIC_MAX, Aircraft.Wing.FOLDED_SPAN
            )

        self.declare_partials(
            Aircraft.Fuel.WING_VOLUME_GEOMETRIC_MAX,
            [
                'wing_volume_no_fold',
                Aircraft.Fuselage.AVG_DIAMETER,
                Aircraft.Wing.THICKNESS_TO_CHORD_ROOT,
                Aircraft.Wing.THICKNESS_TO_CHORD_TIP,
                Aircraft.Wing.SPAN,
            ],
        )

    def compute(self, inputs, outputs):
        wingspan = inputs[Aircraft.Wing.SPAN]
        tc_ratio_root = inputs[Aircraft.Wing.THICKNESS_TO_CHORD_ROOT]
        tc_ratio_tip = inputs[Aircraft.Wing.THICKNESS_TO_CHORD_TIP]
        fuselage_width = inputs[Aircraft.Fuselage.AVG_DIAMETER]
        wing_volume_no_fold = inputs['wing_volume_no_fold']

        if not self.options[Aircraft.Wing.CHOOSE_FOLD_LOCATION]:
            strut_span = inputs['strut_y']  # assume fold at strut location
            fold_span = strut_span * 2.0
        else:
            fold_span = inputs[Aircraft.Wing.FOLDED_SPAN]
        location = fold_span / 2.0

        tc_ratio_fold = tc_ratio_root + 2.0 * location * (tc_ratio_tip - tc_ratio_root) / wingspan
        tc_fac = (1.0 + tc_ratio_fold / tc_ratio_root) / (1.0 + tc_ratio_tip / tc_ratio_root)
        geometric_fuel_vol = (
            tc_fac
            * (fold_span - fuselage_width)
            / (wingspan - fuselage_width)
            * wing_volume_no_fold
        )
        outputs[Aircraft.Fuel.WING_VOLUME_GEOMETRIC_MAX] = geometric_fuel_vol

    def compute_partials(self, inputs, J):
        wingspan = inputs[Aircraft.Wing.SPAN]
        tc_ratio_root = inputs[Aircraft.Wing.THICKNESS_TO_CHORD_ROOT]
        tc_ratio_tip = inputs[Aircraft.Wing.THICKNESS_TO_CHORD_TIP]
        fuselage_width = inputs[Aircraft.Fuselage.AVG_DIAMETER]
        wing_volume_no_fold = inputs['wing_volume_no_fold']

        if not self.options[Aircraft.Wing.CHOOSE_FOLD_LOCATION]:
            strut_span = inputs['strut_y']
            fold_span = strut_span * 2.0
            wrt = 'strut_y'
            dLoc_dspan = 1
        else:
            fold_span = inputs[Aircraft.Wing.FOLDED_SPAN]
            wrt = Aircraft.Wing.FOLDED_SPAN
            dLoc_dspan = 1 / 2
        location = fold_span / 2.0
        dlocation_wrt = dLoc_dspan

        tc_ratio_fold = tc_ratio_root + 2.0 * location * (tc_ratio_tip - tc_ratio_root) / wingspan
        dtc_ratio_fold_wrt = 2.0 * dlocation_wrt * (tc_ratio_tip - tc_ratio_root) / wingspan
        dtc_ratio_fold_dwingspan = -2.0 * location * (tc_ratio_tip - tc_ratio_root) / wingspan**2
        dtc_ratio_fold_dtc_ratio_root = 1 - 2.0 * location / wingspan
        dtc_ratio_fold_dtc_ratio_tip = 2.0 * location / wingspan

        u = 1.0 + tc_ratio_fold / tc_ratio_root
        v = 1.0 + tc_ratio_tip / tc_ratio_root
        tc_fac = (1.0 + tc_ratio_fold / tc_ratio_root) / (1.0 + tc_ratio_tip / tc_ratio_root)
        dtc_fac_wrt = dtc_ratio_fold_wrt / tc_ratio_root / (1.0 + tc_ratio_tip / tc_ratio_root)
        dtc_fac_dwingspan = (
            dtc_ratio_fold_dwingspan / tc_ratio_root / (1.0 + tc_ratio_tip / tc_ratio_root)
        )

        du_tip = dtc_ratio_fold_dtc_ratio_tip / tc_ratio_root
        dv_tip = 1.0 / tc_ratio_root
        dtc_fac_dtc_ratio_tip = (du_tip * v - u * dv_tip) / v**2
        du_root = (dtc_ratio_fold_dtc_ratio_root * tc_ratio_root - tc_ratio_fold) / tc_ratio_root**2
        dv_root = -tc_ratio_tip / tc_ratio_root**2
        dtc_fac_dtc_ratio_root = (du_root * v - u * dv_root) / v**2

        dgeometric_fuel_vol_dtc_ratio_root = (
            dtc_fac_dtc_ratio_root
            * (fold_span - fuselage_width)
            / (wingspan - fuselage_width)
            * wing_volume_no_fold
        )
        dgeometric_fuel_vol_dtc_ratio_tip = (
            dtc_fac_dtc_ratio_tip
            * (fold_span - fuselage_width)
            / (wingspan - fuselage_width)
            * wing_volume_no_fold
        )
        dgeometric_fuel_vol_dwingspan = (
            dtc_fac_dwingspan
            * (fold_span - fuselage_width)
            / (wingspan - fuselage_width)
            * wing_volume_no_fold
            - tc_fac
            * (fold_span - fuselage_width)
            / (wingspan - fuselage_width) ** 2
            * wing_volume_no_fold
        )
        dgeometric_fuel_vol_wrt = (
            dtc_fac_wrt
            * (fold_span - fuselage_width)
            / (wingspan - fuselage_width)
            * wing_volume_no_fold
            + tc_fac * 2 * dlocation_wrt / (wingspan - fuselage_width) * wing_volume_no_fold
        )
        dgeometric_fuel_vol_dwing_volume_no_fold = (
            tc_fac * (fold_span - fuselage_width) / (wingspan - fuselage_width)
        )
        dgeometric_fuel_vol_dfuselage_width = (
            -tc_fac
            * (wingspan - fold_span)
            / (wingspan - fuselage_width) ** 2
            * wing_volume_no_fold
        )

        J[Aircraft.Fuel.WING_VOLUME_GEOMETRIC_MAX, 'wing_volume_no_fold'] = (
            dgeometric_fuel_vol_dwing_volume_no_fold
        )
        J[Aircraft.Fuel.WING_VOLUME_GEOMETRIC_MAX, Aircraft.Fuselage.AVG_DIAMETER] = (
            dgeometric_fuel_vol_dfuselage_width
        )
        J[Aircraft.Fuel.WING_VOLUME_GEOMETRIC_MAX, wrt] = dgeometric_fuel_vol_wrt
        J[Aircraft.Fuel.WING_VOLUME_GEOMETRIC_MAX, Aircraft.Wing.SPAN] = (
            dgeometric_fuel_vol_dwingspan
        )

        J[Aircraft.Fuel.WING_VOLUME_GEOMETRIC_MAX, Aircraft.Wing.THICKNESS_TO_CHORD_ROOT] = (
            dgeometric_fuel_vol_dtc_ratio_root
        )
        J[Aircraft.Fuel.WING_VOLUME_GEOMETRIC_MAX, Aircraft.Wing.THICKNESS_TO_CHORD_TIP] = (
            dgeometric_fuel_vol_dtc_ratio_tip
        )


class WingGroup(om.Group):
    """Group of WingSize, WingParameters, and WingFold for wing parameter computations."""

    def initialize(self):
        add_aviary_option(self, Aircraft.Wing.CHOOSE_FOLD_LOCATION)
        add_aviary_option(self, Aircraft.Wing.HAS_FOLD)
        add_aviary_option(self, Aircraft.Wing.HAS_STRUT)

    def setup(self):
        has_fold = self.options[Aircraft.Wing.HAS_FOLD]
        has_strut = self.options[Aircraft.Wing.HAS_STRUT]

        self.add_subsystem(
            'size',
            WingSize(),
            promotes_inputs=['aircraft:*', 'mission:*'],
            promotes_outputs=['aircraft:*'],
        )

        if has_fold or has_strut:
            self.add_subsystem(
                'dimensionless_calcs',
                DimensionalNonDimensionalInterchange(),
                promotes_inputs=['aircraft:*'],
                promotes_outputs=['aircraft:*'],
            )

        self.add_subsystem(
            'parameters',
            WingParameters(),
            promotes_inputs=['aircraft:*'],
            promotes_outputs=['aircraft:*'],
        )

        if not has_fold:
            self.add_subsystem(
                'wing_vol',
                WingVolume(),
                promotes_inputs=['aircraft:*'],
                promotes_outputs=['aircraft:*'],
            )

        if has_strut:
            self.add_subsystem(
                'strut',
                StrutGeom(),
                promotes_inputs=['aircraft:*'],
                promotes_outputs=['aircraft:*'],
            )

        if has_fold:
            self.add_subsystem(
                'fold_area',
                WingFoldArea(),
                promotes_inputs=['aircraft:*'],
                promotes_outputs=['aircraft:*'],
            )
            self.add_subsystem(
                'fold_vol',
                WingFoldVolume(),
                promotes_inputs=['aircraft:*'],
                promotes_outputs=['aircraft:*'],
            )

            choose_fold_location = self.options[Aircraft.Wing.CHOOSE_FOLD_LOCATION]
            if not choose_fold_location:
                check_fold_location_definition(choose_fold_location, has_strut)
                self.promotes('strut', outputs=['strut_y'])
                self.promotes('fold_area', inputs=['strut_y'])
                self.promotes('fold_vol', inputs=['strut_y'])
<<<<<<< HEAD


class BWBWingGroup(om.Group):
    """
    Group of WingSize, WingParameters, WingFoldArea and BWBWingVolumeArea for wing parameter computations.
    """

    def initialize(self):
        add_aviary_option(self, Aircraft.Wing.CHOOSE_FOLD_LOCATION)
        add_aviary_option(self, Aircraft.Wing.HAS_FOLD)
        add_aviary_option(self, Aircraft.Wing.HAS_STRUT)
        add_aviary_option(self, Settings.VERBOSITY)

    def setup(self):
        verbosity = self.options[Settings.VERBOSITY]
        has_fold = self.options[Aircraft.Wing.HAS_FOLD]
        has_strut = self.options[Aircraft.Wing.HAS_STRUT]

        if has_strut:
            if verbosity >= 1:
                print('BWB does not have strut implemented.')
        if not self.options[Aircraft.Wing.CHOOSE_FOLD_LOCATION]:
            raise ('There is no strut. Aircraft.Wing.CHOOSE_FOLD_LOCATION must be True.')

        self.add_subsystem(
            'size',
            WingSize(),
            promotes_inputs=['aircraft:*', 'mission:*'],
            promotes_outputs=['aircraft:*'],
        )

        if has_fold:
            self.add_subsystem(
                'dimensionless_calcs',
                DimensionalNonDimensionalInterchange(),
                promotes_inputs=['aircraft:*'],
                promotes_outputs=['aircraft:*'],
            )

        self.add_subsystem(
            'parameters',
            WingParameters(),
            promotes_inputs=['aircraft:*'],
            promotes_outputs=['aircraft:*'],
        )

        self.add_subsystem(
            'wing_vol',
            BWBWingVolume(),
            promotes_inputs=['aircraft:*'],
        )
        if has_fold:
            self.promotes('wing_vol', outputs=['wing_volume_no_fold'])
        else:
            self.promotes('wing_vol', outputs=['aircraft:*'])

        if has_fold:
            self.add_subsystem(
                'fold_area',
                WingFoldArea(),
                promotes_inputs=['aircraft:*'],
                promotes_outputs=['aircraft:*'],
            )
            self.add_subsystem(
                'fold_vol',
                BWBWingFoldVolume(),
                promotes_inputs=['aircraft:*', 'wing_volume_no_fold'],
                promotes_outputs=['aircraft:*'],
            )

        self.add_subsystem(
            'exposed_wing',
            ExposedWing(),
            promotes_inputs=['aircraft:*'],
            promotes_outputs=['aircraft:*'],
        )
=======
        else:
            self.add_subsystem(
                'wing_vol',
                WingVolume(),
                promotes_inputs=['aircraft:*'],
                promotes_outputs=['aircraft:*'],
            )
>>>>>>> fc0f2b9a


epsilon = 0.05


def f(x):
    """Valid for x in [0.0, 1.0]."""
    diff = 0.5 - x
    y = np.sqrt(0.25 - diff**2)
    return y


def df(x):
    """First derivative of f(x), valid for x in (0.0, 1.0)."""
    diff = 0.5 - x
    dy = (0.5 - x) / np.sqrt(0.25 - diff**2)
    return dy


def d2f(x):
    """Second derivative of f(x), valid for x in (0.0, 1.0)."""
    diff = 0.5 - x
    d2y = -0.25 / np.sqrt(0.25 - diff**2) ** 3
    return d2y


def g1(x):
    """
    Returns a cubic function g1(x) such that:
    g1(0.0) = 0.0
    g1(ε) = f(ε)
    g1'(ε) = f'(ε)
    g1"(ε) = f"(ε).
    """
    A1 = f(epsilon)
    B1 = df(epsilon)
    C1 = d2f(epsilon)
    d1 = (A1 - epsilon * B1 + 0.5 * epsilon**2 * C1) / epsilon**3
    c1 = (C1 - 6.0 * d1 * epsilon) / 2.0
    b1 = B1 - epsilon * C1 + 3 * d1 * epsilon**2
    a1 = 0.0
    y = a1 + b1 * x + c1 * x**2 + d1 * x**3
    return y


def dg1(x):
    """First derivative of g1(x)."""
    A1 = f(epsilon)
    B1 = df(epsilon)
    C1 = d2f(epsilon)
    d1 = (A1 - epsilon * B1 + 0.5 * epsilon**2 * C1) / epsilon**3
    c1 = (C1 - 6.0 * d1 * epsilon) / 2.0
    b1 = B1 - epsilon * C1 + 3.0 * d1 * epsilon**2
    dy = b1 + 2.0 * c1 * x + 3.0 * d1 * x**2
    return dy


def g2(x):
    """
    Returns a cubic function g2(x) such that:
    g2(1.0) = 0.0
    g2(ε) = f(1.0-ε)
    g2'(ε) = f'(1.0-ε)
    g2"(ε) = f"(1.0-ε).
    """
    delta = 1.0 - epsilon
    A2 = f(delta)
    B2 = df(delta)
    C2 = d2f(delta)
    d2 = -(A2 + B2 * epsilon + 0.5 * C2 * epsilon**2) / epsilon**3
    c2 = (C2 - 6.0 * d2 * delta) / 2.0
    b2 = B2 - C2 * delta + 3.0 * d2 * delta**2
    a2 = -(b2 + c2 + d2)
    y = a2 + b2 * x + c2 * x**2 + d2 * x**3
    return y


def dg2(x):
    """First derivative of g2(x)."""
    delta = 1.0 - epsilon
    A2 = f(delta)
    B2 = df(delta)
    C2 = d2f(delta)
    d2 = -(A2 + B2 * epsilon + 0.5 * C2 * epsilon**2) / epsilon**3
    c2 = (C2 - 6 * d2 * delta) / 2.0
    b2 = B2 - C2 * delta + 3.0 * d2 * delta**2
    dy = b2 + 2.0 * c2 * x + 3.0 * d2 * x**2
    return dy


class ExposedWing(om.ExplicitComponent):
    """
    Computation of exposed wing area. This is useful for BWB,
    but is available to tube + wing model too.
    """

    def initialize(self):
        add_aviary_option(self, Aircraft.Design.TYPE)
        add_aviary_option(self, Settings.VERBOSITY)

    def setup(self):
        add_aviary_input(
            self, Aircraft.Wing.VERTICAL_MOUNT_LOCATION, units='unitless', desc='HWING'
        )
        add_aviary_input(self, Aircraft.Fuselage.AVG_DIAMETER, units='ft', desc='SWF')
        add_aviary_input(
            self, Aircraft.Fuselage.HEIGHT_TO_WIDTH_RATIO, units='unitless', desc='HGTqWID'
        )
        add_aviary_input(self, Aircraft.Wing.SPAN, units='ft', desc='B')
        add_aviary_input(self, Aircraft.Wing.TAPER_RATIO, units='unitless', desc='SLM')
        add_aviary_input(self, Aircraft.Wing.AREA, units='ft**2', desc='SW')

        add_aviary_output(self, Aircraft.Wing.EXPOSED_AREA, units='ft**2', desc='SW_EXP')

    def setup_partials(self):
        design_type = self.options[Aircraft.Design.TYPE]

        self.declare_partials(
            Aircraft.Wing.EXPOSED_AREA,
            [
                Aircraft.Wing.VERTICAL_MOUNT_LOCATION,
                Aircraft.Fuselage.AVG_DIAMETER,
                Aircraft.Wing.SPAN,
                Aircraft.Wing.TAPER_RATIO,
                Aircraft.Wing.AREA,
            ],
        )

        if design_type is AircraftTypes.BLENDED_WING_BODY:
            self.declare_partials(
                Aircraft.Wing.EXPOSED_AREA,
                [
                    Aircraft.Fuselage.HEIGHT_TO_WIDTH_RATIO,
                ],
            )

    def compute(self, inputs, outputs):
        design_type = self.options[Aircraft.Design.TYPE]
        verbosity = self.options[Settings.VERBOSITY]

        h_wing = inputs[Aircraft.Wing.VERTICAL_MOUNT_LOCATION]
        body_width = inputs[Aircraft.Fuselage.AVG_DIAMETER]

        if h_wing >= epsilon and h_wing <= 1.0 - epsilon:
            sqt = np.sqrt(0.25 - (0.5 - h_wing) ** 2)
        elif h_wing >= 0.0 and h_wing < epsilon:
            sqt = g1(h_wing)
        elif h_wing <= 1.0 and h_wing > 1.0 - epsilon:
            sqt = g2(h_wing)
        else:
            raise 'The given parameter Aircraft.Wing.VERTICAL_MOUNT_LOCATION is out of range.'

        if design_type is AircraftTypes.BLENDED_WING_BODY:
            cabin_height = body_width * inputs[Aircraft.Fuselage.HEIGHT_TO_WIDTH_RATIO]
            b_fus = 0.5 * (body_width - cabin_height) + cabin_height * sqt
        else:
            b_fus = body_width * sqt

        wingspan = inputs[Aircraft.Wing.SPAN]
        wing_area = inputs[Aircraft.Wing.AREA]
        taper_ratio = inputs[Aircraft.Wing.TAPER_RATIO]
        if wingspan <= 0:
            if verbosity > Verbosity.BRIEF:
                print('Aircraft.Wing.SPAN must be positive.')
        if taper_ratio <= 0:
            if verbosity > Verbosity.BRIEF:
                print('Aircraft.Wing.TAPER_RATIO must be positive.')

        root_chord_wing = 2.0 * wing_area / (wingspan * (1.0 + taper_ratio))
        tip_chord = taper_ratio * root_chord_wing
        c_fus = root_chord_wing + 2.0 * b_fus * (tip_chord - root_chord_wing) / wingspan

        exp_wing_area = (wingspan / 2.0 - b_fus) * (c_fus + tip_chord)
        outputs[Aircraft.Wing.EXPOSED_AREA] = exp_wing_area

    def compute_partials(self, inputs, J):
        design_type = self.options[Aircraft.Design.TYPE]

        h_wing = inputs[Aircraft.Wing.VERTICAL_MOUNT_LOCATION]
        body_width = inputs[Aircraft.Fuselage.AVG_DIAMETER]
        height_to_width = inputs[Aircraft.Fuselage.HEIGHT_TO_WIDTH_RATIO]

        if h_wing >= epsilon and h_wing <= 1.0 - epsilon:
            sqt = np.sqrt(0.25 - (0.5 - h_wing) ** 2)
            d_sqt = df(h_wing)
        elif h_wing >= 0.0 and h_wing < epsilon:
            sqt = g1(h_wing)
            d_sqt = dg1(h_wing)
        elif h_wing <= 1.0 and h_wing > 1.0 - epsilon:
            sqt = g2(h_wing)
            d_sqt = dg2(h_wing)
        else:
            raise 'The given parameter Aircraft.Wing.VERTICAL_MOUNT_LOCATION is out of range.'

        if design_type is AircraftTypes.BLENDED_WING_BODY:
            cabin_height = body_width * height_to_width
            b_fus = 0.5 * (body_width - cabin_height) + cabin_height * sqt
        else:
            b_fus = body_width * sqt

        wingspan = inputs[Aircraft.Wing.SPAN]
        wing_area = inputs[Aircraft.Wing.AREA]
        taper_ratio = inputs[Aircraft.Wing.TAPER_RATIO]

        root_chord_wing = 2.0 * wing_area / (wingspan * (1.0 + taper_ratio))
        tip_chord = taper_ratio * root_chord_wing
        c_fus = root_chord_wing + 2.0 * b_fus * (tip_chord - root_chord_wing) / wingspan

        if design_type is AircraftTypes.BLENDED_WING_BODY:
            d_b_fus_d_hwing = body_width * height_to_width * d_sqt
            d_b_fus_d_body_width = 0.5 * (1.0 - height_to_width) + height_to_width * sqt
            d_b_fus_d_height_to_width = -0.5 * body_width + body_width * sqt
            d_c_fus_d_height_to_width = (
                4
                * d_b_fus_d_height_to_width
                * (taper_ratio - 1.0)
                / (taper_ratio + 1.0)
                * wing_area
                / wingspan**2
            )

            d_exp_area_d_height_to_width = (
                -d_b_fus_d_height_to_width * c_fus
                + (wingspan * 0.5 - b_fus) * d_c_fus_d_height_to_width
                - d_b_fus_d_height_to_width
                * 2.0
                * wing_area
                * taper_ratio
                / wingspan
                / (1.0 + taper_ratio)
            )
            J[Aircraft.Wing.EXPOSED_AREA, Aircraft.Fuselage.HEIGHT_TO_WIDTH_RATIO] = (
                d_exp_area_d_height_to_width
            )

        else:
            d_b_fus_d_hwing = body_width * d_sqt
            d_b_fus_d_body_width = sqt

        d_c_fus_d_hwing = (
            4.0
            * d_b_fus_d_hwing
            * (taper_ratio - 1.0)
            / (taper_ratio + 1.0)
            * wing_area
            / wingspan**2
        )
        d_c_fus_d_body_width = (
            4.0
            * d_b_fus_d_body_width
            * (taper_ratio - 1.0)
            / (taper_ratio + 1.0)
            * wing_area
            / wingspan**2
        )
        d_c_fus_d_wing_area = (
            2.0
            / (1.0 + taper_ratio)
            * (1.0 / wingspan + b_fus * 2 * (taper_ratio - 1.0) / wingspan**2)
        )
        d_c_fus_d_wingspan = (
            -2.0
            * wing_area
            / (1.0 + taper_ratio)
            * (1.0 / wingspan**2 + b_fus * 4.0 * (taper_ratio - 1.0) / wingspan**3)
        )
        d_c_fus_d_taper_ratio = (
            -2.0 * wing_area / (1.0 + taper_ratio) ** 2 / wingspan
            + b_fus * 8.0 * wing_area / wingspan**2 / (taper_ratio + 1) ** 2
        )

        d_exp_area_d_hwing = (
            -d_b_fus_d_hwing * c_fus
            + (wingspan * 0.5 - b_fus) * d_c_fus_d_hwing
            - d_b_fus_d_hwing * 2.0 * wing_area * taper_ratio / wingspan / (1.0 + taper_ratio)
        )
        J[Aircraft.Wing.EXPOSED_AREA, Aircraft.Wing.VERTICAL_MOUNT_LOCATION] = d_exp_area_d_hwing

        d_exp_area_d_body_width = (
            -d_b_fus_d_body_width * c_fus
            + (wingspan * 0.5 - b_fus) * d_c_fus_d_body_width
            - d_b_fus_d_body_width * 2.0 * wing_area * taper_ratio / wingspan / (1 + taper_ratio)
        )
        J[Aircraft.Wing.EXPOSED_AREA, Aircraft.Fuselage.AVG_DIAMETER] = d_exp_area_d_body_width

        d_exp_area_d_wingspan = (
            0.5 * c_fus
            + (0.5 * wingspan - b_fus) * d_c_fus_d_wingspan
            + b_fus * 2.0 * wing_area * taper_ratio / wingspan**2 / (1.0 + taper_ratio)
        )
        J[Aircraft.Wing.EXPOSED_AREA, Aircraft.Wing.SPAN] = d_exp_area_d_wingspan

        d_exp_area_d_taper_ratio = (
            (0.5 * wingspan - b_fus) * d_c_fus_d_taper_ratio
            + wing_area / (1.0 + taper_ratio) ** 2
            - b_fus * 2.0 * wing_area / wingspan / (1.0 + taper_ratio) ** 2
        )
        J[Aircraft.Wing.EXPOSED_AREA, Aircraft.Wing.TAPER_RATIO] = d_exp_area_d_taper_ratio

        d_exp_area_d_wing_area = (
            (0.5 * wingspan - b_fus) * d_c_fus_d_wing_area
            + taper_ratio / (1.0 + taper_ratio)
            - b_fus * 2.0 * taper_ratio / wingspan / (1.0 + taper_ratio)
        )
        J[Aircraft.Wing.EXPOSED_AREA, Aircraft.Wing.AREA] = d_exp_area_d_wing_area<|MERGE_RESOLUTION|>--- conflicted
+++ resolved
@@ -2,2149 +2,804 @@
 import openmdao.api as om
 
 from aviary.constants import GRAV_ENGLISH_LBM
-from aviary.subsystems.geometry.gasp_based.non_dimensional_conversion import (
-    DimensionalNonDimensionalInterchange,
-)
-from aviary.subsystems.geometry.gasp_based.strut import StrutGeom
-from aviary.utils.conflict_checks import check_fold_location_definition
-from aviary.utils.functions import sigmoidX, dSigmoidXdx
-from aviary.variable_info.enums import AircraftTypes, Verbosity
 from aviary.variable_info.functions import add_aviary_input, add_aviary_option, add_aviary_output
-from aviary.variable_info.variables import Aircraft, Mission, Settings
-
-
-class WingSize(om.ExplicitComponent):
-    """Computation of wing area and wing span for GASP-based aerodynamics."""
+from aviary.variable_info.variables import Aircraft, Mission
+
+
+class WingMassSolve(om.ImplicitComponent):
+    """
+    Computation of isolated wing mass, namely wing mass including high lift devices
+    (but excluding struts and fold effects) using a nonlinear solver.
+    """
+
+    def initialize(self):
+        add_aviary_option(self, Aircraft.Engine.NUM_ENGINES)
 
     def setup(self):
+        num_engine_type = len(self.options[Aircraft.Engine.NUM_ENGINES])
+
         add_aviary_input(self, Mission.Design.GROSS_MASS, units='lbm')
-        add_aviary_input(self, Aircraft.Wing.LOADING, units='lbf/ft**2')
-        add_aviary_input(self, Aircraft.Wing.ASPECT_RATIO, units='unitless')
-
-        add_aviary_output(self, Aircraft.Wing.AREA, units='ft**2')
-        add_aviary_output(self, Aircraft.Wing.SPAN, units='ft')
-
-        self.declare_partials(
-            Aircraft.Wing.AREA, [Mission.Design.GROSS_MASS, Aircraft.Wing.LOADING]
-        )
-        self.declare_partials(
-            Aircraft.Wing.SPAN,
-            [
-                Aircraft.Wing.ASPECT_RATIO,
-                Mission.Design.GROSS_MASS,
-                Aircraft.Wing.LOADING,
-            ],
-        )
-
-    def compute(self, inputs, outputs):
-        gross_mass_initial = inputs[Mission.Design.GROSS_MASS]
-        wing_loading = inputs[Aircraft.Wing.LOADING]
-        AR = inputs[Aircraft.Wing.ASPECT_RATIO]
-
-        wing_area = gross_mass_initial * GRAV_ENGLISH_LBM / wing_loading
-        wingspan = (AR * wing_area) ** 0.5
-
-        outputs[Aircraft.Wing.AREA] = wing_area
-        outputs[Aircraft.Wing.SPAN] = wingspan
-
-    def compute_partials(self, inputs, J):
-        gross_mass_initial = inputs[Mission.Design.GROSS_MASS]
-        wing_loading = inputs[Aircraft.Wing.LOADING]
-        AR = inputs[Aircraft.Wing.ASPECT_RATIO]
-
-        wing_area = gross_mass_initial * GRAV_ENGLISH_LBM / wing_loading
-
-        J[Aircraft.Wing.AREA, Mission.Design.GROSS_MASS] = dWA_dGMT = (
-            GRAV_ENGLISH_LBM / wing_loading
-        )
-        J[Aircraft.Wing.AREA, Aircraft.Wing.LOADING] = dWA_dWL = (
-            -gross_mass_initial * GRAV_ENGLISH_LBM / wing_loading**2
-        )
-
-        J[Aircraft.Wing.SPAN, Aircraft.Wing.ASPECT_RATIO] = 0.5 * wing_area**0.5 * AR ** (-0.5)
-        J[Aircraft.Wing.SPAN, Mission.Design.GROSS_MASS] = (
-            0.5 * AR**0.5 * wing_area ** (-0.5) * dWA_dGMT
-        )
-        J[Aircraft.Wing.SPAN, Aircraft.Wing.LOADING] = 0.5 * AR**0.5 * wing_area ** (-0.5) * dWA_dWL
-
-
-class WingParameters(om.ExplicitComponent):
-    """Computation of various wing parameters for GASP-based geometry."""
-
-    def setup(self):
-        add_aviary_input(self, Aircraft.Wing.AREA, units='ft**2')
-        add_aviary_input(self, Aircraft.Wing.SPAN, units='ft')
-        add_aviary_input(self, Aircraft.Wing.ASPECT_RATIO, units='unitless')
-        add_aviary_input(self, Aircraft.Wing.TAPER_RATIO, units='unitless')
-        add_aviary_input(self, Aircraft.Wing.SWEEP, units='deg')
-        add_aviary_input(self, Aircraft.Wing.THICKNESS_TO_CHORD_ROOT, units='unitless')
-        add_aviary_input(self, Aircraft.Fuselage.AVG_DIAMETER, units='ft')
-        add_aviary_input(self, Aircraft.Wing.THICKNESS_TO_CHORD_TIP, units='unitless')
-
-        add_aviary_output(self, Aircraft.Wing.CENTER_CHORD, units='ft')
-        add_aviary_output(self, Aircraft.Wing.AVERAGE_CHORD, units='ft')
-        add_aviary_output(self, Aircraft.Wing.ROOT_CHORD, units='ft')
-        add_aviary_output(self, Aircraft.Wing.THICKNESS_TO_CHORD_UNWEIGHTED, units='unitless')
-        add_aviary_output(self, Aircraft.Wing.LEADING_EDGE_SWEEP, units='rad')
-
-    def setup_partials(self):
-        self.declare_partials(
-            Aircraft.Wing.CENTER_CHORD,
-            [Aircraft.Wing.AREA, Aircraft.Wing.SPAN, Aircraft.Wing.TAPER_RATIO],
-        )
-        self.declare_partials(
-            Aircraft.Wing.AVERAGE_CHORD,
-            [Aircraft.Wing.AREA, Aircraft.Wing.SPAN, Aircraft.Wing.TAPER_RATIO],
-        )
-        self.declare_partials(
-            Aircraft.Wing.THICKNESS_TO_CHORD_UNWEIGHTED,
-            [
-                Aircraft.Wing.THICKNESS_TO_CHORD_ROOT,
-                Aircraft.Fuselage.AVG_DIAMETER,
-                Aircraft.Wing.SPAN,
-                Aircraft.Wing.THICKNESS_TO_CHORD_TIP,
-                Aircraft.Wing.TAPER_RATIO,
-            ],
-        )
-        self.declare_partials(
-            Aircraft.Wing.ROOT_CHORD,
-            [
-                Aircraft.Wing.AREA,
-                Aircraft.Wing.SPAN,
-                Aircraft.Wing.TAPER_RATIO,
-                Aircraft.Wing.THICKNESS_TO_CHORD_ROOT,
-                Aircraft.Fuselage.AVG_DIAMETER,
-                Aircraft.Wing.ASPECT_RATIO,
-                Aircraft.Wing.SWEEP,
-            ],
-        )
-        self.declare_partials(
-            Aircraft.Wing.LEADING_EDGE_SWEEP,
-            [
-                Aircraft.Wing.TAPER_RATIO,
-                Aircraft.Wing.ASPECT_RATIO,
-                Aircraft.Wing.SWEEP,
-            ],
-        )
-
-    def compute(self, inputs, outputs):
-        wing_area = inputs[Aircraft.Wing.AREA]
-        wingspan = inputs[Aircraft.Wing.SPAN]
-        AR = inputs[Aircraft.Wing.ASPECT_RATIO]
-        taper_ratio = inputs[Aircraft.Wing.TAPER_RATIO]
-        sweep_c4 = inputs[Aircraft.Wing.SWEEP]
-        tc_ratio_root = inputs[Aircraft.Wing.THICKNESS_TO_CHORD_ROOT]
-        cabin_width = inputs[Aircraft.Fuselage.AVG_DIAMETER]
-        tc_ratio_tip = inputs[Aircraft.Wing.THICKNESS_TO_CHORD_TIP]
-
-        center_chord = 2.0 * wing_area / wingspan / (1.0 + taper_ratio)
-        avg_chord = (2.0 * center_chord / 3.0) * (
-            (1.0 + taper_ratio) - (taper_ratio / (1.0 + taper_ratio))
-        )
-        tan_sweep_LE = (1.0 - taper_ratio) / (1.0 + taper_ratio) / AR + np.tan(
-            sweep_c4 * np.pi / 180.0
-        )
-        outputs[Aircraft.Wing.LEADING_EDGE_SWEEP] = np.arctan(tan_sweep_LE)
-        tan_sweep_TE = 3.0 * (taper_ratio - 1.0) / (1.0 + taper_ratio) / AR + np.tan(
-            sweep_c4 * (np.pi / 180)
-        )
-
-        # For BWB, this formula might need correction
-        FHP = (
-            2.0
-            * (tc_ratio_root * center_chord * (cabin_width - (tc_ratio_root * center_chord))) ** 0.5
-            + 0.4
-        )
-        HP = FHP * tan_sweep_LE / 2.0
-        root_chord = center_chord - HP + FHP * tan_sweep_TE / 2.0
-        tc_ratio_avg = (
-            (tc_ratio_root - cabin_width / wingspan * (tc_ratio_root - tc_ratio_tip))
-            * (1.0 - cabin_width / wingspan * (1.0 - taper_ratio))
-            + taper_ratio * tc_ratio_tip
-        ) / (1.0 + taper_ratio - cabin_width / wingspan * (1.0 - taper_ratio))
-
-        outputs[Aircraft.Wing.CENTER_CHORD] = center_chord
-        outputs[Aircraft.Wing.AVERAGE_CHORD] = avg_chord
-        outputs[Aircraft.Wing.ROOT_CHORD] = root_chord
-        outputs[Aircraft.Wing.THICKNESS_TO_CHORD_UNWEIGHTED] = tc_ratio_avg
-
-    def compute_partials(self, inputs, J):
-        wing_area = inputs[Aircraft.Wing.AREA]
-        wingspan = inputs[Aircraft.Wing.SPAN]
-        AR = inputs[Aircraft.Wing.ASPECT_RATIO]
-        taper_ratio = inputs[Aircraft.Wing.TAPER_RATIO]
-        sweep_c4 = inputs[Aircraft.Wing.SWEEP]
-        tc_ratio_root = inputs[Aircraft.Wing.THICKNESS_TO_CHORD_ROOT]
-        cabin_width = inputs[Aircraft.Fuselage.AVG_DIAMETER]
-        tc_ratio_tip = inputs[Aircraft.Wing.THICKNESS_TO_CHORD_TIP]
-
-        center_chord = 2.0 * wing_area / wingspan / (1.0 + taper_ratio)
-        FHP = (
-            2.0
-            * (tc_ratio_root * center_chord * (cabin_width - (tc_ratio_root * center_chord))) ** 0.5
-            + 0.4
-        )
-
-        tan_sweep_LE = (1.0 - taper_ratio) / (1.0 + taper_ratio) / AR + np.tan(
-            sweep_c4 * (np.pi / 180)
-        )
-        tan_sweep_TE = 3.0 * (taper_ratio - 1.0) / (1.0 + taper_ratio) / AR + np.tan(
-            sweep_c4 * (np.pi / 180)
-        )
-
-        dCenterChord_dWingArea = 2 / (wingspan * (1 + taper_ratio))
-        dCenterChord_dWingspan = -2 * wing_area / ((1 + taper_ratio) * wingspan**2)
-        dCenterChord_dTaperRatio = -2 * wing_area / (wingspan * (1 + taper_ratio) ** 2)
-        dFHP_dtc_ratio_rootatioRoot = (
-            tc_ratio_root * center_chord * (cabin_width - tc_ratio_root * center_chord)
-        ) ** (-0.5) * (center_chord * cabin_width - 2 * tc_ratio_root * center_chord**2)
-        dFHP_dCabinWidth = (
-            (tc_ratio_root * center_chord * (cabin_width - tc_ratio_root * center_chord)) ** (-0.5)
-            * tc_ratio_root
-            * center_chord
-        )
-        dFHP_dWingArea = (
-            (tc_ratio_root * center_chord * (cabin_width - tc_ratio_root * center_chord)) ** (-0.5)
-            * (tc_ratio_root * cabin_width - 2 * tc_ratio_root**2 * center_chord)
-            * dCenterChord_dWingArea
-        )
-        dFHP_dWingspan = (
-            (tc_ratio_root * center_chord * (cabin_width - tc_ratio_root * center_chord)) ** (-0.5)
-            * (tc_ratio_root * cabin_width - 2 * tc_ratio_root**2 * center_chord)
-            * dCenterChord_dWingspan
-        )
-        dFHP_dTaperRatio = (
-            (tc_ratio_root * center_chord * (cabin_width - tc_ratio_root * center_chord)) ** (-0.5)
-            * (tc_ratio_root * cabin_width - 2 * tc_ratio_root**2 * center_chord)
-            * dCenterChord_dTaperRatio
-        )
-
-        dTanSweepLE_dTaperRatio = (-(1 + taper_ratio) * AR - (1 - taper_ratio) * AR) / (
-            (1 + taper_ratio) ** 2 * AR**2
-        )
-        dTanSweepLE_dAR = -(1 - taper_ratio) / ((1 + taper_ratio) * AR**2)
-        dTanSweepLE_dSweepC4 = dTanSweepTE_dSweepC4 = (
-            (np.pi / 180) * 1 / np.cos(sweep_c4 * (np.pi / 180)) ** 2
-        )
-        dTanSweepTE_dTaperRatio = (
-            3 * ((1 + taper_ratio) * AR - (taper_ratio - 1) * AR) / ((1 + taper_ratio) ** 2 * AR**2)
-        )
-        dTanSweepTE_dAR = -3 * (taper_ratio - 1) / ((1 + taper_ratio) * AR**2)
-
-        dRootChord_dWingArea = dCenterChord_dWingArea + dFHP_dWingArea * (
-            -tan_sweep_LE / 2 + tan_sweep_TE / 2
-        )
-        dRootChord_dWingspan = dCenterChord_dWingspan + dFHP_dWingspan * (
-            -tan_sweep_LE / 2 + tan_sweep_TE / 2
-        )
-        dRootChord_dTaperRatio = (
-            dCenterChord_dTaperRatio
-            + dFHP_dTaperRatio * (-tan_sweep_LE / 2 + tan_sweep_TE / 2)
-            + FHP * (-dTanSweepLE_dTaperRatio / 2 + dTanSweepTE_dTaperRatio / 2)
-        )
-        dRootChord_dtc_ratio_rootatioRoot = dFHP_dtc_ratio_rootatioRoot * (
-            -tan_sweep_LE / 2 + tan_sweep_TE / 2
-        )
-        dRootChord_dCabinWidth = dFHP_dCabinWidth * (-tan_sweep_LE / 2 + tan_sweep_TE / 2)
-        dRootChord_dAR = FHP * (-dTanSweepLE_dAR / 2 + dTanSweepTE_dAR / 2)
-        dRootChord_dSweepC4 = FHP * 0.5 * (-dTanSweepLE_dSweepC4 + dTanSweepTE_dSweepC4)
-
-        J[Aircraft.Wing.ROOT_CHORD, Aircraft.Wing.AREA] = dRootChord_dWingArea
-        J[Aircraft.Wing.ROOT_CHORD, Aircraft.Wing.SPAN] = dRootChord_dWingspan
-        J[Aircraft.Wing.ROOT_CHORD, Aircraft.Wing.TAPER_RATIO] = dRootChord_dTaperRatio
-        J[Aircraft.Wing.ROOT_CHORD, Aircraft.Wing.THICKNESS_TO_CHORD_ROOT] = (
-            dRootChord_dtc_ratio_rootatioRoot
-        )
-        J[Aircraft.Wing.ROOT_CHORD, Aircraft.Fuselage.AVG_DIAMETER] = dRootChord_dCabinWidth
-        J[Aircraft.Wing.ROOT_CHORD, Aircraft.Wing.ASPECT_RATIO] = dRootChord_dAR
-        J[Aircraft.Wing.ROOT_CHORD, Aircraft.Wing.SWEEP] = dRootChord_dSweepC4
-
-        J[Aircraft.Wing.CENTER_CHORD, Aircraft.Wing.AREA] = dCenterChord_dWingArea
-        J[Aircraft.Wing.CENTER_CHORD, Aircraft.Wing.SPAN] = dCenterChord_dWingspan
-        J[Aircraft.Wing.CENTER_CHORD, Aircraft.Wing.TAPER_RATIO] = dCenterChord_dTaperRatio
-
-        J[Aircraft.Wing.AVERAGE_CHORD, Aircraft.Wing.AREA] = (
-            (2.0 / 3.0)
-            * ((1.0 + taper_ratio) - (taper_ratio / (1.0 + taper_ratio)))
-            * dCenterChord_dWingArea
-        )
-        J[Aircraft.Wing.AVERAGE_CHORD, Aircraft.Wing.SPAN] = (
-            (2.0 / 3.0)
-            * ((1.0 + taper_ratio) - (taper_ratio / (1.0 + taper_ratio)))
-            * dCenterChord_dWingspan
-        )
-        J[Aircraft.Wing.AVERAGE_CHORD, Aircraft.Wing.TAPER_RATIO] = dCenterChord_dTaperRatio * (
-            2.0 / 3.0
-        ) * ((1.0 + taper_ratio) - (taper_ratio / (1.0 + taper_ratio))) + (
-            2.0 * center_chord / 3.0
-        ) * (1 - ((1 + taper_ratio) - taper_ratio) / (1.0 + taper_ratio) ** 2)
-
-        a = tc_ratio_root - cabin_width / wingspan * (tc_ratio_root - tc_ratio_tip)
-        b = 1.0 - cabin_width / wingspan * (1.0 - taper_ratio)
-        c = taper_ratio * tc_ratio_tip
-        d = 1.0 + taper_ratio - cabin_width / wingspan * (1.0 - taper_ratio)
-
-        dAB_dCabW = a * (taper_ratio - 1) / wingspan + b * (tc_ratio_tip - tc_ratio_root) / wingspan
-        dD_dCabW = (taper_ratio - 1) / wingspan
-        dAB_dWingspan = (
-            a * cabin_width * (1 - taper_ratio) / wingspan**2
-            + b * cabin_width * (tc_ratio_root - tc_ratio_tip) / wingspan**2
-        )
-        dD_dWingspan = cabin_width * (1 - taper_ratio) / wingspan**2
-        dABC_dTR = a * cabin_width / wingspan + tc_ratio_tip
-        dD_dTR = 1 + cabin_width / wingspan
-
-        J[
-            Aircraft.Wing.THICKNESS_TO_CHORD_UNWEIGHTED,
-            Aircraft.Wing.THICKNESS_TO_CHORD_ROOT,
-        ] = (1 - cabin_width / wingspan) * b / d
-        J[Aircraft.Wing.THICKNESS_TO_CHORD_UNWEIGHTED, Aircraft.Fuselage.AVG_DIAMETER] = (
-            d * dAB_dCabW - (a * b + c) * dD_dCabW
-        ) / d**2
-        J[Aircraft.Wing.THICKNESS_TO_CHORD_UNWEIGHTED, Aircraft.Wing.SPAN] = (
-            d * dAB_dWingspan - (a * b + c) * dD_dWingspan
-        ) / d**2
-        J[
-            Aircraft.Wing.THICKNESS_TO_CHORD_UNWEIGHTED,
-            Aircraft.Wing.THICKNESS_TO_CHORD_TIP,
-        ] = (cabin_width / wingspan * b + taper_ratio) / d
-        J[Aircraft.Wing.THICKNESS_TO_CHORD_UNWEIGHTED, Aircraft.Wing.TAPER_RATIO] = (
-            d * dABC_dTR - (a * b + c) * dD_dTR
-        ) / d**2
-
-        trp1 = taper_ratio + 1
-        swprad = np.pi * sweep_c4 / 180.0
-        tswprad = np.tan(swprad)
-        denom = AR**2 * trp1**2 + (AR * trp1 * tswprad - taper_ratio + 1) ** 2
-        J[Aircraft.Wing.LEADING_EDGE_SWEEP, Aircraft.Wing.TAPER_RATIO] = -2 * AR / denom
-        J[Aircraft.Wing.LEADING_EDGE_SWEEP, Aircraft.Wing.ASPECT_RATIO] = (
-            (taper_ratio - 1) * trp1 / denom
-        )
-        J[Aircraft.Wing.LEADING_EDGE_SWEEP, Aircraft.Wing.SWEEP] = (
-            np.pi * AR**2 * trp1**2 / denom / 180 / np.cos(swprad) ** 2
-        )
-
-
-class WingVolume(om.ExplicitComponent):
-    """
-<<<<<<< HEAD
-    Computation of Aircraft.Fuel.WING_VOLUME_GEOMETRIC_MAX without considering folds
-    for GASP-based geometry. If there are folds, it will be computed again in WingFold.
-=======
-    Computation of Aircraft.Fuel.WING_VOLUME_GEOMETRIC_MAX when no fold for GASP-based geometry.
->>>>>>> fc0f2b9a
-    """
-
-    def initialize(self):
-        add_aviary_option(self, Aircraft.Wing.HAS_FOLD)
-
-    def setup(self):
-        add_aviary_input(self, Aircraft.Wing.AREA, units='ft**2')
-        add_aviary_input(self, Aircraft.Wing.SPAN, units='ft')
-        add_aviary_input(self, Aircraft.Wing.ASPECT_RATIO, units='unitless')
-        add_aviary_input(self, Aircraft.Wing.TAPER_RATIO, units='unitless')
-        add_aviary_input(self, Aircraft.Wing.THICKNESS_TO_CHORD_ROOT, units='unitless')
-        add_aviary_input(self, Aircraft.Fuselage.AVG_DIAMETER, units='ft')
-        add_aviary_input(self, Aircraft.Wing.THICKNESS_TO_CHORD_TIP, units='unitless')
-        add_aviary_input(self, Aircraft.Fuel.WING_FUEL_FRACTION, units='unitless')
-
-        add_aviary_output(self, Aircraft.Fuel.WING_VOLUME_GEOMETRIC_MAX, units='ft**3')
-
-    def setup_partials(self):
-        self.declare_partials(
-            Aircraft.Fuel.WING_VOLUME_GEOMETRIC_MAX,
-            [
-                Aircraft.Fuel.WING_FUEL_FRACTION,
-                Aircraft.Wing.THICKNESS_TO_CHORD_ROOT,
-                Aircraft.Fuselage.AVG_DIAMETER,
-                Aircraft.Wing.SPAN,
-                Aircraft.Wing.THICKNESS_TO_CHORD_TIP,
-                Aircraft.Wing.AREA,
-                Aircraft.Wing.TAPER_RATIO,
-                Aircraft.Wing.ASPECT_RATIO,
-            ],
-        )
-
-    def compute(self, inputs, outputs):
-        if self.options[Aircraft.Wing.HAS_FOLD]:
-<<<<<<< HEAD
-            print('Warning: Aircraft.Wing.HAS_FOLD should be False.')
-=======
-            raise ValueError('Error: Aircraft.Wing.HAS_FOLD should be False.')
->>>>>>> fc0f2b9a
-        wing_area = inputs[Aircraft.Wing.AREA]
-        wingspan = inputs[Aircraft.Wing.SPAN]
-        AR = inputs[Aircraft.Wing.ASPECT_RATIO]
-        taper_ratio = inputs[Aircraft.Wing.TAPER_RATIO]
-        tc_ratio_root = inputs[Aircraft.Wing.THICKNESS_TO_CHORD_ROOT]
-        cabin_width = inputs[Aircraft.Fuselage.AVG_DIAMETER]
-        tc_ratio_tip = inputs[Aircraft.Wing.THICKNESS_TO_CHORD_TIP]
-        fuel_vol_frac = inputs[Aircraft.Fuel.WING_FUEL_FRACTION]
-
-        tc_ratio_avg = (
-            (tc_ratio_root - cabin_width / wingspan * (tc_ratio_root - tc_ratio_tip))
-            * (1.0 - cabin_width / wingspan * (1.0 - taper_ratio))
-            + taper_ratio * tc_ratio_tip
-        ) / (1.0 + taper_ratio - cabin_width / wingspan * (1.0 - taper_ratio))
-
-        geometric_fuel_vol = (
-            fuel_vol_frac * 0.888889 * tc_ratio_avg * (wing_area**1.5) * (2.0 * taper_ratio + 1.0)
-        ) / ((AR**0.5) * ((taper_ratio + 1.0) ** 2.0))
-        outputs[Aircraft.Fuel.WING_VOLUME_GEOMETRIC_MAX] = geometric_fuel_vol
-
-    def compute_partials(self, inputs, J):
-        wing_area = inputs[Aircraft.Wing.AREA]
-        wingspan = inputs[Aircraft.Wing.SPAN]
-        AR = inputs[Aircraft.Wing.ASPECT_RATIO]
-        taper_ratio = inputs[Aircraft.Wing.TAPER_RATIO]
-        tc_ratio_root = inputs[Aircraft.Wing.THICKNESS_TO_CHORD_ROOT]
-        cabin_width = inputs[Aircraft.Fuselage.AVG_DIAMETER]
-        tc_ratio_tip = inputs[Aircraft.Wing.THICKNESS_TO_CHORD_TIP]
-
-        tc_ratio_avg = (
-            (tc_ratio_root - cabin_width / wingspan * (tc_ratio_root - tc_ratio_tip))
-            * (1.0 - cabin_width / wingspan * (1.0 - taper_ratio))
-            + taper_ratio * tc_ratio_tip
-        ) / (1.0 + taper_ratio - cabin_width / wingspan * (1.0 - taper_ratio))
-        a = tc_ratio_root - cabin_width / wingspan * (tc_ratio_root - tc_ratio_tip)
-        b = 1.0 - cabin_width / wingspan * (1.0 - taper_ratio)
-        c = taper_ratio * tc_ratio_tip
-        d = 1.0 + taper_ratio - cabin_width / wingspan * (1.0 - taper_ratio)
-
-        dAB_dCabW = a * (taper_ratio - 1) / wingspan + b * (tc_ratio_tip - tc_ratio_root) / wingspan
-        dD_dCabW = (taper_ratio - 1) / wingspan
-        dAB_dWingspan = (
-            a * cabin_width * (1 - taper_ratio) / wingspan**2
-            + b * cabin_width * (tc_ratio_root - tc_ratio_tip) / wingspan**2
-        )
-        dD_dWingspan = cabin_width * (1 - taper_ratio) / wingspan**2
-        dABC_dTR = a * cabin_width / wingspan + tc_ratio_tip
-        dD_dTR = 1 + cabin_width / wingspan
-
-<<<<<<< HEAD
-        dTCA_dtc_ratio_root = (1 - cabin_width / wingspan) * b / d
-        dTCA_dCabW = (d * dAB_dCabW - (a * b + c) * dD_dCabW) / d**2
-        dTCA_dWingspan = (d * dAB_dWingspan - (a * b + c) * dD_dWingspan) / d**2
-        dTCA_dtc_ratio_tip = (cabin_width / wingspan * b + taper_ratio) / d
-=======
-        dTCA_dTCR = (1 - cabin_width / wingspan) * b / d
-        dTCA_dCabW = (d * dAB_dCabW - (a * b + c) * dD_dCabW) / d**2
-        dTCA_dWingspan = (d * dAB_dWingspan - (a * b + c) * dD_dWingspan) / d**2
-        dTCA_dTCT = (cabin_width / wingspan * b + taper_ratio) / d
->>>>>>> fc0f2b9a
-        dTCA_dTR = (d * dABC_dTR - (a * b + c) * dD_dTR) / d**2
-
-        fuel_vol_frac = inputs[Aircraft.Fuel.WING_FUEL_FRACTION]
-        num = fuel_vol_frac * 0.888889 * tc_ratio_avg * (wing_area**1.5) * (2.0 * taper_ratio + 1.0)
-        den = (AR**0.5) * ((taper_ratio + 1.0) ** 2.0)
-        dNum_dTR = (
-            fuel_vol_frac * 0.888889 * dTCA_dTR * (wing_area**1.5) * (2.0 * taper_ratio + 1.0)
-            + fuel_vol_frac * 0.888889 * tc_ratio_avg * (wing_area**1.5) * 2
-        )
-        dDen_dTR = 2 * (AR**0.5) * (taper_ratio + 1.0)
-
-        J[Aircraft.Fuel.WING_VOLUME_GEOMETRIC_MAX, Aircraft.Fuel.WING_FUEL_FRACTION] = (
-            0.888889 * tc_ratio_avg * (wing_area**1.5) * (2.0 * taper_ratio + 1.0)
-        ) / ((AR**0.5) * ((taper_ratio + 1.0) ** 2.0))
-        J[Aircraft.Fuel.WING_VOLUME_GEOMETRIC_MAX, Aircraft.Wing.AREA] = (
-            1.5
-            * (
-<<<<<<< HEAD
-                fuel_vol_frac
-                * 0.888889
-                * tc_ratio_avg
-                * (wing_area**0.5)
-                * (2.0 * taper_ratio + 1.0)
-            )
-            / ((AR**0.5) * ((taper_ratio + 1.0) ** 2.0))
-        )
-        J[Aircraft.Fuel.WING_VOLUME_GEOMETRIC_MAX, Aircraft.Wing.TAPER_RATIO] = (
-            den * dNum_dTR - num * dDen_dTR
-        ) / den**2
-        J[Aircraft.Fuel.WING_VOLUME_GEOMETRIC_MAX, Aircraft.Wing.ASPECT_RATIO] = (
-            -0.5
-            * (
-=======
->>>>>>> fc0f2b9a
-                fuel_vol_frac
-                * 0.888889
-                * tc_ratio_avg
-                * (wing_area**0.5)
-                * (2.0 * taper_ratio + 1.0)
-            )
-<<<<<<< HEAD
-            / ((AR**1.5) * (taper_ratio + 1.0) ** 2.0)
-        )
-        J[Aircraft.Fuel.WING_VOLUME_GEOMETRIC_MAX, Aircraft.Wing.THICKNESS_TO_CHORD_ROOT] = (
-            fuel_vol_frac
-            * 0.888889
-            * dTCA_dtc_ratio_root
-            * (wing_area**1.5)
-            * (2.0 * taper_ratio + 1.0)
-=======
-            / ((AR**0.5) * ((taper_ratio + 1.0) ** 2.0))
-        )
-        J[Aircraft.Fuel.WING_VOLUME_GEOMETRIC_MAX, Aircraft.Wing.TAPER_RATIO] = (
-            den * dNum_dTR - num * dDen_dTR
-        ) / den**2
-        J[Aircraft.Fuel.WING_VOLUME_GEOMETRIC_MAX, Aircraft.Wing.ASPECT_RATIO] = (
-            -0.5
-            * (
-                fuel_vol_frac
-                * 0.888889
-                * tc_ratio_avg
-                * (wing_area**1.5)
-                * (2.0 * taper_ratio + 1.0)
-            )
-            / ((AR**1.5) * (taper_ratio + 1.0) ** 2.0)
-        )
-        J[Aircraft.Fuel.WING_VOLUME_GEOMETRIC_MAX, Aircraft.Wing.THICKNESS_TO_CHORD_ROOT] = (
-            fuel_vol_frac * 0.888889 * dTCA_dTCR * (wing_area**1.5) * (2.0 * taper_ratio + 1.0)
->>>>>>> fc0f2b9a
-        ) / ((AR**0.5) * ((taper_ratio + 1.0) ** 2.0))
-        J[Aircraft.Fuel.WING_VOLUME_GEOMETRIC_MAX, Aircraft.Fuselage.AVG_DIAMETER] = (
-            fuel_vol_frac * 0.888889 * dTCA_dCabW * (wing_area**1.5) * (2.0 * taper_ratio + 1.0)
-        ) / ((AR**0.5) * ((taper_ratio + 1.0) ** 2.0))
-        J[Aircraft.Fuel.WING_VOLUME_GEOMETRIC_MAX, Aircraft.Wing.SPAN] = (
-            fuel_vol_frac * 0.888889 * dTCA_dWingspan * (wing_area**1.5) * (2.0 * taper_ratio + 1.0)
-        ) / ((AR**0.5) * ((taper_ratio + 1.0) ** 2.0))
-        J[Aircraft.Fuel.WING_VOLUME_GEOMETRIC_MAX, Aircraft.Wing.THICKNESS_TO_CHORD_TIP] = (
-<<<<<<< HEAD
-            fuel_vol_frac
-            * 0.888889
-            * dTCA_dtc_ratio_tip
-            * (wing_area**1.5)
-            * (2.0 * taper_ratio + 1.0)
-        ) / ((AR**0.5) * ((taper_ratio + 1.0) ** 2.0))
-
-
-class BWBWingVolume(om.ExplicitComponent):
-    """
-    Computation of Aircraft.Fuel.WING_VOLUME_GEOMETRIC_MAX for BWB
-    without considering fold for GASP-based geometry. If HAS_FOLD is True,
-    Aircraft.Fuel.WING_VOLUME_GEOMETRIC_MAX will be updated using this one.
-    """
-
-    def initialize(self):
-        add_aviary_option(self, Aircraft.Wing.HAS_FOLD)
-        add_aviary_option(self, Aircraft.Design.SMOOTH_MASS_DISCONTINUITIES)
-        self.options.declare('mu', default=10.0, types=float)
-        add_aviary_option(self, Settings.VERBOSITY)
-
-    def setup(self):
-        add_aviary_input(
-            self, Aircraft.LandingGear.MAIN_GEAR_LOCATION, units='unitless', desc='YMG'
-        )
-        add_aviary_input(self, Aircraft.Wing.THICKNESS_TO_CHORD_ROOT, units='unitless', desc='TCR')
-        add_aviary_input(self, Aircraft.Wing.THICKNESS_TO_CHORD_TIP, units='unitless', desc='TCT')
-        add_aviary_input(self, Aircraft.Fuselage.AVG_DIAMETER, units='ft', desc='SWF')
-        add_aviary_input(self, Aircraft.Wing.SPAN, units='ft', desc='B')
-        # In GASP, the variable is CROOT. In Aviary, it is Aircraft.Wing.CENTER_CHORD
-        add_aviary_input(self, Aircraft.Wing.CENTER_CHORD, units='ft', desc='CROOT')
-        add_aviary_input(self, Aircraft.Wing.TAPER_RATIO, units='unitless', desc='SLM')
-        add_aviary_input(self, Aircraft.Fuel.WING_FUEL_FRACTION, units='unitless', desc='SKWF')
-
-        if self.options[Aircraft.Wing.HAS_FOLD]:
-            self.add_output('wing_volume_no_fold', units='ft**3', desc='FVOLW_GEOMX')
-        else:
-            add_aviary_output(
-                self, Aircraft.Fuel.WING_VOLUME_GEOMETRIC_MAX, units='ft**3', desc='FVOLW_GEOM'
-            )
-
-    def setup_partials(self):
-        if self.options[Aircraft.Wing.HAS_FOLD]:
-            self.declare_partials(
-                'wing_volume_no_fold',
-                [
-                    Aircraft.LandingGear.MAIN_GEAR_LOCATION,
-                    Aircraft.Wing.THICKNESS_TO_CHORD_ROOT,
-                    Aircraft.Wing.THICKNESS_TO_CHORD_TIP,
-                    Aircraft.Wing.SPAN,
-                    Aircraft.Fuselage.AVG_DIAMETER,
-                    Aircraft.Wing.CENTER_CHORD,
-                    Aircraft.Wing.TAPER_RATIO,
-                    Aircraft.Fuel.WING_FUEL_FRACTION,
-                ],
-            )
-        else:
-            self.declare_partials(
-                Aircraft.Fuel.WING_VOLUME_GEOMETRIC_MAX,
-                [
-                    Aircraft.LandingGear.MAIN_GEAR_LOCATION,
-                    Aircraft.Wing.THICKNESS_TO_CHORD_ROOT,
-                    Aircraft.Wing.THICKNESS_TO_CHORD_TIP,
-                    Aircraft.Wing.SPAN,
-                    Aircraft.Fuselage.AVG_DIAMETER,
-                    Aircraft.Wing.CENTER_CHORD,
-                    Aircraft.Wing.TAPER_RATIO,
-                    Aircraft.Fuel.WING_FUEL_FRACTION,
-                ],
-            )
-
-    def compute(self, inputs, outputs):
-        verbosity = self.options[Settings.VERBOSITY]
-
-        smooth = self.options[Aircraft.Design.SMOOTH_MASS_DISCONTINUITIES]
-        mu = self.options['mu']
-
-        taper_ratio = inputs[Aircraft.Wing.TAPER_RATIO]
-        loc_main_gear = inputs[Aircraft.LandingGear.MAIN_GEAR_LOCATION]
-        tc_ratio_root = inputs[Aircraft.Wing.THICKNESS_TO_CHORD_ROOT]
-        tc_ratio_tip = inputs[Aircraft.Wing.THICKNESS_TO_CHORD_TIP]
-        fuselage_width = inputs[Aircraft.Fuselage.AVG_DIAMETER]
-        wingspan = inputs[Aircraft.Wing.SPAN]
-        fuel_vol_frac = inputs[Aircraft.Fuel.WING_FUEL_FRACTION]
-        center_chort = inputs[Aircraft.Wing.CENTER_CHORD]
-
-        if smooth:
-            WID_GRX = 6 * sigmoidX(loc_main_gear, 0.0, mu)
-        else:
-            if loc_main_gear > 0:
-                WID_GRX = 6
-            else:
-                WID_GRX = 0
-
-        CTIP = taper_ratio * center_chort
-        TCF = (
-            tc_ratio_root
-            - 2.0 * (0.5 * fuselage_width + WID_GRX) * (tc_ratio_root - tc_ratio_tip) / wingspan
-        )
-        CFUEL = (
-            center_chort + 2.0 * (0.5 * fuselage_width + WID_GRX) * (CTIP - center_chort) / wingspan
-        )
-        if CFUEL == 0.0:
-            if verbosity > Verbosity.BRIEF:
-                print('warning: CFUEL is 0.0')
-        SW_NFX = (0.5 * wingspan - (0.5 * fuselage_width + WID_GRX)) * (CFUEL + CTIP)
-        if SW_NFX == 0.0:
-            if verbosity > Verbosity.BRIEF:
-                print('warning: SW_NFX is 0.0')
-        SLM_NFX = CTIP / CFUEL
-        AR_NFX = (wingspan - fuselage_width - 2.0 * WID_GRX) ** 2 / SW_NFX
-        if AR_NFX == 0.0:
-            if verbosity > Verbosity.BRIEF:
-                print('warning: AR_NFX is 0.0')
-        TCM = 0.5 * (TCF + tc_ratio_tip)
-        # 0.888889 is some empirical factor derived from historical data to estimate
-        # the wing fuel volume based on the wing geometric characteristics.
-        numer = fuel_vol_frac * 0.888889 * TCM * SW_NFX**1.5 * (2.0 * SLM_NFX + 1.0)
-        denom = AR_NFX**0.5 * (SLM_NFX + 1.0) ** 2
-        FVOLW_GEOM = numer / denom
-        if self.options[Aircraft.Wing.HAS_FOLD]:
-            outputs['wing_volume_no_fold'] = FVOLW_GEOM
-        else:
-            outputs[Aircraft.Fuel.WING_VOLUME_GEOMETRIC_MAX] = FVOLW_GEOM
-
-    def compute_partials(self, inputs, J):
-        smooth = self.options[Aircraft.Design.SMOOTH_MASS_DISCONTINUITIES]
-        mu = self.options['mu']
-
-        taper_ratio = inputs[Aircraft.Wing.TAPER_RATIO]
-        loc_main_gear = inputs[Aircraft.LandingGear.MAIN_GEAR_LOCATION]
-        tc_ratio_root = inputs[Aircraft.Wing.THICKNESS_TO_CHORD_ROOT]
-        tc_ratio_tip = inputs[Aircraft.Wing.THICKNESS_TO_CHORD_TIP]
-        fuselage_width = inputs[Aircraft.Fuselage.AVG_DIAMETER]
-        wingspan = inputs[Aircraft.Wing.SPAN]
-        fuel_vol_frac = inputs[Aircraft.Fuel.WING_FUEL_FRACTION]
-        center_chort = inputs[Aircraft.Wing.CENTER_CHORD]
-
-        if smooth:
-            WID_GRX = 6 * sigmoidX(loc_main_gear, 0.0, mu)
-            dWID_GRX_dloc_main_gear = dSigmoidXdx(loc_main_gear, 0.0, mu) / mu
-        else:
-            if loc_main_gear > 0:
-                WID_GRX = 6.0
-            else:
-                WID_GRX = 0.0
-            dWID_GRX_dloc_main_gear = 0.0
-
-        TCF = (
-            tc_ratio_root
-            - 2.0 * (0.5 * fuselage_width + WID_GRX) * (tc_ratio_root - tc_ratio_tip) / wingspan
-        )
-        dTCF_dloc_main_gear = (
-            -2.0 * dWID_GRX_dloc_main_gear * (tc_ratio_root - tc_ratio_tip) / wingspan
-        )
-        dTCF_dtaper_ratio = 0.0
-        dTCF_dcenter_chord_wing = 0.0
-        dTCF_dtc_ratio_root = 1.0 - 2.0 * (0.5 * fuselage_width + WID_GRX) / wingspan
-        dTCF_dtc_ratio_tip = 2.0 * (0.5 * fuselage_width + WID_GRX) / wingspan
-        dTCF_dSWF = -(tc_ratio_root - tc_ratio_tip) / wingspan
-        dTCF_dwingspan = (
-            2.0 * (0.5 * fuselage_width + WID_GRX) * (tc_ratio_root - tc_ratio_tip) / wingspan**2
-        )
-
-        CFUEL = (
-            center_chort
-            + 2.0 * (0.5 * fuselage_width + WID_GRX) * (taper_ratio - 1.0) * center_chort / wingspan
-        )
-        dCFUEL_dcenter_chord_wing = (
-            1.0 + 2.0 * (0.5 * fuselage_width + WID_GRX) * (taper_ratio - 1.0) / wingspan
-        )
-        dCFUEL_dSWF = (taper_ratio - 1.0) * center_chort / wingspan
-        dCFUEL_dloc_main_gear = 2.0 * dWID_GRX_dloc_main_gear * (taper_ratio - 1.0) / wingspan
-        dCFUEL_dtaper_ratio = 2.0 * (0.5 * fuselage_width + WID_GRX) * center_chort / wingspan
-        dCFUEL_dwingspan = (
-            -2.0
-            * (0.5 * fuselage_width + WID_GRX)
-            * (taper_ratio - 1.0)
-            * center_chort
-            / wingspan**2
-        )
-
-        SW_NFX = (0.5 * wingspan - (0.5 * fuselage_width + WID_GRX)) * (
-            CFUEL + taper_ratio * center_chort
-        )
-        dSW_NFX_dcenter_chord_wing = (0.5 * wingspan - (0.5 * fuselage_width + WID_GRX)) * (
-            dCFUEL_dcenter_chord_wing + taper_ratio
-        )
-        dSW_NFX_dSWF = (
-            -0.5 * (CFUEL + taper_ratio * center_chort)
-            + (0.5 * wingspan - (0.5 * fuselage_width + WID_GRX)) * dCFUEL_dSWF
-        )
-        dSW_NFX_dloc_main_gear = -dWID_GRX_dloc_main_gear * (CFUEL + taper_ratio * center_chort)
-        dSW_NFX_dtaper_ratio = (0.5 * wingspan - (0.5 * fuselage_width + WID_GRX)) * (
-            dCFUEL_dtaper_ratio + center_chort
-        )
-        dSW_NFX_dwingspan = (
-            0.5 * (CFUEL + taper_ratio * center_chort)
-            + (0.5 * wingspan - (0.5 * fuselage_width + WID_GRX)) * dCFUEL_dwingspan
-        )
-
-        SLM_NFX = taper_ratio * center_chort / CFUEL
-        dtaper_ratio_NFX_dtaper_ratio = (
-            center_chort / CFUEL - taper_ratio * center_chort * dCFUEL_dtaper_ratio / CFUEL**2
-        )
-        dtaper_ratio_NFX_dcenter_chord_wing = (
-            taper_ratio / CFUEL - taper_ratio * center_chort * dCFUEL_dcenter_chord_wing / CFUEL**2
-        )
-        dtaper_ratio_NFX_dSWF = -taper_ratio * center_chort * dCFUEL_dSWF / CFUEL**2
-        dtaper_ratio_NFX_dloc_main_gear = (
-            -taper_ratio * center_chort * dCFUEL_dloc_main_gear / CFUEL**2
-        )
-        dtaper_ratio_NFX_dwingspan = -taper_ratio * center_chort * dCFUEL_dwingspan / CFUEL**2
-
-        AR_NFX = (wingspan - fuselage_width - 2.0 * WID_GRX) ** 2 / SW_NFX
-        dAR_NFX_dtaper_ratio = (
-            -((wingspan - fuselage_width - 2.0 * WID_GRX) ** 2) * dSW_NFX_dtaper_ratio / SW_NFX**2
-        )
-        dAR_NFX_dcenter_chord_wing = (
-            -((wingspan - fuselage_width - 2.0 * WID_GRX) ** 2)
-            * dSW_NFX_dcenter_chord_wing
-            / SW_NFX**2
-        )
-        dAR_NFX_dSWF = (
-            -2 * (wingspan - fuselage_width - 2.0 * WID_GRX) / SW_NFX
-            - (wingspan - fuselage_width - 2.0 * WID_GRX) ** 2 * dSW_NFX_dSWF / SW_NFX**2
-        )
-        dAR_NFX_dloc_main_gear = (
-            -((wingspan - fuselage_width - 2.0 * WID_GRX) ** 2) * dSW_NFX_dloc_main_gear / SW_NFX**2
-        )
-        dAR_NFX_dwingspan = (
-            2 * (wingspan - fuselage_width - 2.0 * WID_GRX) / SW_NFX
-            - (wingspan - fuselage_width - 2.0 * WID_GRX) ** 2 * dSW_NFX_dwingspan / SW_NFX**2
-        )
-
-        TCM = 0.5 * (TCF + tc_ratio_tip)
-        dTCM_dloc_main_gear = 0.5 * dTCF_dloc_main_gear
-        dTCM_dtaper_ratio = 0.5 * dTCF_dtaper_ratio
-        dTCM_dcenter_chord_wing = 0.5 * dTCF_dcenter_chord_wing
-        dTCM_dtc_ratio_root = 0.5 * dTCF_dtc_ratio_root
-        dTCM_dtc_ratio_tip = 0.5 * dTCF_dtc_ratio_tip + 0.5
-        dTCM_dSWF = 0.5 * dTCF_dSWF
-        dTCM_dwingspan = 0.5 * dTCF_dwingspan
-
-        numer = fuel_vol_frac * 0.888889 * TCM * SW_NFX**1.5 * (2.0 * SLM_NFX + 1.0)
-        dnumer_dfuel_vol_frac = 0.888889 * TCM * SW_NFX**1.5 * (2.0 * SLM_NFX + 1.0)
-        dnumer_dloc_main_gear = (
-            fuel_vol_frac * 0.888889 * dTCM_dloc_main_gear * SW_NFX**1.5 * (2.0 * SLM_NFX + 1.0)
-            + fuel_vol_frac
-            * 0.888889
-            * TCM
-            * 1.5
-            * dSW_NFX_dloc_main_gear
-            * SW_NFX**0.5
-            * (2.0 * SLM_NFX + 1.0)
-            + fuel_vol_frac * 0.888889 * TCM * SW_NFX**1.5 * (2.0 * dtaper_ratio_NFX_dloc_main_gear)
-        )
-        dnumer_dtaper_ratio = (
-            fuel_vol_frac * 0.888889 * dTCM_dtaper_ratio * SW_NFX**1.5 * (2.0 * SLM_NFX + 1.0)
-            + fuel_vol_frac
-            * 0.888889
-            * TCM
-            * 1.5
-            * dSW_NFX_dtaper_ratio
-            * SW_NFX**0.5
-            * (2.0 * SLM_NFX + 1.0)
-            + fuel_vol_frac * 0.888889 * TCM * SW_NFX**1.5 * (2.0 * dtaper_ratio_NFX_dtaper_ratio)
-        )
-        dnumer_dcenter_chord_wing = (
-            fuel_vol_frac * 0.888889 * dTCM_dcenter_chord_wing * SW_NFX**1.5 * (2.0 * SLM_NFX + 1.0)
-            + fuel_vol_frac
-            * 0.888889
-            * TCM
-            * 1.5
-            * dSW_NFX_dcenter_chord_wing
-            * SW_NFX**0.5
-            * (2.0 * SLM_NFX + 1.0)
-            + fuel_vol_frac
-            * 0.888889
-            * TCM
-            * SW_NFX**1.5
-            * (2.0 * dtaper_ratio_NFX_dcenter_chord_wing)
-        )
-        dnumer_dtc_ratio_root = (
-            fuel_vol_frac * 0.888889 * dTCM_dtc_ratio_root * SW_NFX**1.5 * (2.0 * SLM_NFX + 1.0)
-        )
-        dnumer_dtc_ratio_tip = (
-            fuel_vol_frac * 0.888889 * dTCM_dtc_ratio_tip * SW_NFX**1.5 * (2.0 * SLM_NFX + 1.0)
-        )
-        dnumer_dSWF = (
-            fuel_vol_frac * 0.888889 * dTCM_dSWF * SW_NFX**1.5 * (2.0 * SLM_NFX + 1.0)
-            + fuel_vol_frac
-            * 0.888889
-            * TCM
-            * 1.5
-            * dSW_NFX_dSWF
-            * SW_NFX**0.5
-            * (2.0 * SLM_NFX + 1.0)
-            + fuel_vol_frac * 0.888889 * TCM * SW_NFX**1.5 * (2.0 * dtaper_ratio_NFX_dSWF)
-        )
-        dnumer_dwingspan = (
-            fuel_vol_frac * 0.888889 * dTCM_dwingspan * SW_NFX**1.5 * (2.0 * SLM_NFX + 1.0)
-            + fuel_vol_frac
-            * 0.888889
-            * TCM
-            * 1.5
-            * dSW_NFX_dwingspan
-            * SW_NFX**0.5
-            * (2.0 * SLM_NFX + 1.0)
-            + fuel_vol_frac * 0.888889 * TCM * SW_NFX**1.5 * (2.0 * dtaper_ratio_NFX_dwingspan)
-        )
-
-        denom = AR_NFX**0.5 * (SLM_NFX + 1.0) ** 2
-        ddenom_dtaper_ratio = 0.5 * dAR_NFX_dtaper_ratio / AR_NFX**0.5 * (
-            SLM_NFX + 1.0
-        ) ** 2 + 2 * AR_NFX**0.5 * dtaper_ratio_NFX_dtaper_ratio * (SLM_NFX + 1.0)
-        ddenom_dcenter_chord_wing = 0.5 * dAR_NFX_dcenter_chord_wing / AR_NFX**0.5 * (
-            SLM_NFX + 1.0
-        ) ** 2 + 2 * AR_NFX**0.5 * dtaper_ratio_NFX_dcenter_chord_wing * (SLM_NFX + 1.0)
-        ddenom_dSWF = 0.5 * dAR_NFX_dSWF / AR_NFX**0.5 * (
-            SLM_NFX + 1.0
-        ) ** 2 + 2 * AR_NFX**0.5 * dtaper_ratio_NFX_dSWF * (SLM_NFX + 1.0)
-        ddenom_dloc_main_gear = 0.5 * dAR_NFX_dloc_main_gear / AR_NFX**0.5 * (
-            SLM_NFX + 1.0
-        ) ** 2 + 2 * AR_NFX**0.5 * dtaper_ratio_NFX_dloc_main_gear * (SLM_NFX + 1.0)
-        ddenom_dwingspan = 0.5 * dAR_NFX_dwingspan / AR_NFX**0.5 * (
-            SLM_NFX + 1.0
-        ) ** 2 + 2 * AR_NFX**0.5 * dtaper_ratio_NFX_dwingspan * (SLM_NFX + 1.0)
-        ddenom_dfuel_vol_frac = 0.0
-        ddenom_dtc_ratio_root = 0.0
-        ddenom_dtc_ratio_tip = 0.0
-
-        # FVOLW_GEOM = numer / denom
-        dFVOLW_GEOM_dfuel_vol_frac = (
-            dnumer_dfuel_vol_frac * denom - numer * ddenom_dfuel_vol_frac
-        ) / denom**2
-        dFVOLW_GEOM_dtc_ratio_root = (
-            dnumer_dtc_ratio_root * denom - numer * ddenom_dtc_ratio_root
-        ) / denom**2
-        dFVOLW_GEOM_dtc_ratio_tip = (
-            dnumer_dtc_ratio_tip * denom - numer * ddenom_dtc_ratio_tip
-        ) / denom**2
-        dFVOLW_GEOM_dloc_main_gear = (
-            dnumer_dloc_main_gear * denom - numer * ddenom_dloc_main_gear
-        ) / denom**2
-        dFVOLW_GEOM_dtaper_ratio = (
-            dnumer_dtaper_ratio * denom - numer * ddenom_dtaper_ratio
-        ) / denom**2
-        dFVOLW_GEOM_dcenter_chord_wing = (
-            dnumer_dcenter_chord_wing * denom - numer * ddenom_dcenter_chord_wing
-        ) / denom**2
-        dFVOLW_GEOM_dSWF = (dnumer_dSWF * denom - numer * ddenom_dSWF) / denom**2
-        dFVOLW_GEOM_dwingspan = (dnumer_dwingspan * denom - numer * ddenom_dwingspan) / denom**2
-
-        if self.options[Aircraft.Wing.HAS_FOLD]:
-            J['wing_volume_no_fold', Aircraft.Fuel.WING_FUEL_FRACTION] = dFVOLW_GEOM_dfuel_vol_frac
-            J['wing_volume_no_fold', Aircraft.LandingGear.MAIN_GEAR_LOCATION] = (
-                dFVOLW_GEOM_dloc_main_gear
-            )
-            J['wing_volume_no_fold', Aircraft.Wing.TAPER_RATIO] = dFVOLW_GEOM_dtaper_ratio
-            J['wing_volume_no_fold', Aircraft.Wing.CENTER_CHORD] = dFVOLW_GEOM_dcenter_chord_wing
-            J['wing_volume_no_fold', Aircraft.Wing.THICKNESS_TO_CHORD_ROOT] = (
-                dFVOLW_GEOM_dtc_ratio_root
-            )
-            J['wing_volume_no_fold', Aircraft.Wing.THICKNESS_TO_CHORD_TIP] = (
-                dFVOLW_GEOM_dtc_ratio_tip
-            )
-            J['wing_volume_no_fold', Aircraft.Fuselage.AVG_DIAMETER] = dFVOLW_GEOM_dSWF
-            J['wing_volume_no_fold', Aircraft.Wing.SPAN] = dFVOLW_GEOM_dwingspan
-        else:
-            J[Aircraft.Fuel.WING_VOLUME_GEOMETRIC_MAX, Aircraft.Fuel.WING_FUEL_FRACTION] = (
-                dFVOLW_GEOM_dfuel_vol_frac
-            )
-            J[Aircraft.Fuel.WING_VOLUME_GEOMETRIC_MAX, Aircraft.LandingGear.MAIN_GEAR_LOCATION] = (
-                dFVOLW_GEOM_dloc_main_gear
-            )
-            J[Aircraft.Fuel.WING_VOLUME_GEOMETRIC_MAX, Aircraft.Wing.TAPER_RATIO] = (
-                dFVOLW_GEOM_dtaper_ratio
-            )
-            J[Aircraft.Fuel.WING_VOLUME_GEOMETRIC_MAX, Aircraft.Wing.CENTER_CHORD] = (
-                dFVOLW_GEOM_dcenter_chord_wing
-            )
-            J[Aircraft.Fuel.WING_VOLUME_GEOMETRIC_MAX, Aircraft.Wing.THICKNESS_TO_CHORD_ROOT] = (
-                dFVOLW_GEOM_dtc_ratio_root
-            )
-            J[Aircraft.Fuel.WING_VOLUME_GEOMETRIC_MAX, Aircraft.Wing.THICKNESS_TO_CHORD_TIP] = (
-                dFVOLW_GEOM_dtc_ratio_tip
-            )
-            J[Aircraft.Fuel.WING_VOLUME_GEOMETRIC_MAX, Aircraft.Fuselage.AVG_DIAMETER] = (
-                dFVOLW_GEOM_dSWF
-            )
-            J[Aircraft.Fuel.WING_VOLUME_GEOMETRIC_MAX, Aircraft.Wing.SPAN] = dFVOLW_GEOM_dwingspan
-=======
-            fuel_vol_frac * 0.888889 * dTCA_dTCT * (wing_area**1.5) * (2.0 * taper_ratio + 1.0)
-        ) / ((AR**0.5) * ((taper_ratio + 1.0) ** 2.0))
->>>>>>> fc0f2b9a
-
-
-class WingFoldArea(om.ExplicitComponent):
-    """
-    Computation of folding area.
-    """
-
-    def initialize(self):
-        add_aviary_option(self, Aircraft.Wing.CHOOSE_FOLD_LOCATION)
-
-    def setup(self):
-        if not self.options[Aircraft.Wing.CHOOSE_FOLD_LOCATION]:
-            self.add_input(
-                'strut_y', val=25, units='ft', desc='YSTRUT: attachment location of strut'
-            )
-        else:
-<<<<<<< HEAD
-            add_aviary_input(self, Aircraft.Wing.FOLDED_SPAN, units='ft')
-=======
-            add_aviary_input(self, Aircraft.Wing.FOLDED_SPAN)
->>>>>>> fc0f2b9a
-
-        add_aviary_input(self, Aircraft.Wing.AREA, units='ft**2')
-        add_aviary_input(self, Aircraft.Wing.SPAN, units='ft')
-        add_aviary_input(self, Aircraft.Wing.TAPER_RATIO, units='unitless')
-
-        add_aviary_output(self, Aircraft.Wing.FOLDING_AREA, units='ft**2')
-
-    def setup_partials(self):
-        if not self.options[Aircraft.Wing.CHOOSE_FOLD_LOCATION]:
-            self.declare_partials(Aircraft.Wing.FOLDING_AREA, 'strut_y')
-        else:
-            self.declare_partials(Aircraft.Wing.FOLDING_AREA, Aircraft.Wing.FOLDED_SPAN)
-
-        self.declare_partials(
-            Aircraft.Wing.FOLDING_AREA,
-            [Aircraft.Wing.SPAN, Aircraft.Wing.AREA, Aircraft.Wing.TAPER_RATIO],
-        )
-
-    def compute(self, inputs, outputs):
-        wing_area = inputs[Aircraft.Wing.AREA]
-        wingspan = inputs[Aircraft.Wing.SPAN]
-        taper_ratio = inputs[Aircraft.Wing.TAPER_RATIO]
-
-        if not self.options[Aircraft.Wing.CHOOSE_FOLD_LOCATION]:
-            strut_y = inputs['strut_y']
-            location = strut_y
-        else:
-            fold_y = inputs[Aircraft.Wing.FOLDED_SPAN]
-            location = fold_y / 2.0
-
-        root_chord_wing = 2 * wing_area / (wingspan * (1 + taper_ratio))
-        tip_chord = taper_ratio * root_chord_wing
-        fold_chord = root_chord_wing + location * (tip_chord - root_chord_wing) / (wingspan / 2.0)
-        folding_area = (wingspan / 2.0 - location) * (fold_chord + tip_chord)
-
-        if (wingspan / 2.0) < location:
-            raise ValueError(
-                'Error: The wingspan provided is less than the wingspan of the wing fold.'
-<<<<<<< HEAD
-=======
-            )
-
-        outputs[Aircraft.Wing.FOLDING_AREA] = folding_area
-
-    def compute_partials(self, inputs, J):
-        wing_area = inputs[Aircraft.Wing.AREA]
-        wingspan = inputs[Aircraft.Wing.SPAN]
-        taper_ratio = inputs[Aircraft.Wing.TAPER_RATIO]
-
-        if not self.options[Aircraft.Wing.CHOOSE_FOLD_LOCATION]:
-            strut_y = inputs['strut_y']
-            location = strut_y
-            dLoc_dWingspan = 0
-            dLoc_dy = 1
-            wrt = 'strut_y'
-
-        else:
-            fold_y = inputs[Aircraft.Wing.FOLDED_SPAN]
-            wrt = Aircraft.Wing.FOLDED_SPAN
-
-            location = fold_y / 2.0
-            dLoc_dWingspan = 0
-            dLoc_dy = 1 / 2
-
-        root_chord_wing = 2 * wing_area / (wingspan * (1 + taper_ratio))
-        tip_chord = taper_ratio * root_chord_wing
-        fold_chord = root_chord_wing + location * (tip_chord - root_chord_wing) / (wingspan / 2.0)
-
-        dRootChordWing_dWingArea = 2 / (wingspan * (1 + taper_ratio))
-        dRootChordWing_dWingspan = -2 * wing_area / (wingspan**2 * (1 + taper_ratio))
-        dRootChordWing_dTaperRatio = -2 * wing_area / (wingspan * (1 + taper_ratio) ** 2)
-
-        dTipChord_dTaperRatio = taper_ratio * dRootChordWing_dTaperRatio + root_chord_wing
-        dTipChord_dWingArea = taper_ratio * dRootChordWing_dWingArea
-        dTipChord_dWingspan = taper_ratio * dRootChordWing_dWingspan
-
-        dFoldChord_dWingArea = dRootChordWing_dWingArea + location * (
-            dTipChord_dWingArea - dRootChordWing_dWingArea
-        ) / (wingspan / 2)
-        dFoldChord_dWingspan = (
-            dRootChordWing_dWingspan
-            + location
-            * (
-                (wingspan / 2) * (dTipChord_dWingspan - dRootChordWing_dWingspan)
-                - (tip_chord - root_chord_wing) * (1 / 2)
->>>>>>> fc0f2b9a
-            )
-            / (wingspan / 2) ** 2
-            + dLoc_dWingspan * (tip_chord - root_chord_wing) / (wingspan / 2.0)
-        )
-        dFoldChord_dTaperRatio = dRootChordWing_dTaperRatio + location * (
-            dTipChord_dTaperRatio - dRootChordWing_dTaperRatio
-        ) / (wingspan / 2)
-
-        J[Aircraft.Wing.FOLDING_AREA, Aircraft.Wing.AREA] = (wingspan / 2.0 - location) * (
-            dFoldChord_dWingArea + dTipChord_dWingArea
-        )
-        J[Aircraft.Wing.FOLDING_AREA, Aircraft.Wing.SPAN] = (wingspan / 2.0 - location) * (
-            dFoldChord_dWingspan + dTipChord_dWingspan
-        ) + (fold_chord + tip_chord) * (0.5 - dLoc_dWingspan)
-        J[Aircraft.Wing.FOLDING_AREA, Aircraft.Wing.TAPER_RATIO] = (wingspan / 2.0 - location) * (
-            dFoldChord_dTaperRatio + dTipChord_dTaperRatio
-        )
-        J[Aircraft.Wing.FOLDING_AREA, wrt] = -dLoc_dy * (fold_chord + tip_chord) + (
-            wingspan / 2 - location
-        ) * dLoc_dy * (tip_chord - root_chord_wing) / (wingspan / 2.0)
-
-<<<<<<< HEAD
-        outputs[Aircraft.Wing.FOLDING_AREA] = folding_area
-
-    def compute_partials(self, inputs, J):
-        wing_area = inputs[Aircraft.Wing.AREA]
-        wingspan = inputs[Aircraft.Wing.SPAN]
-        taper_ratio = inputs[Aircraft.Wing.TAPER_RATIO]
-
-        if not self.options[Aircraft.Wing.CHOOSE_FOLD_LOCATION]:
-            strut_y = inputs['strut_y']
-            location = strut_y
-            dLoc_dWingspan = 0
-            dLoc_dy = 1
-            wrt = 'strut_y'
-
-        else:
-            fold_y = inputs[Aircraft.Wing.FOLDED_SPAN]
-            wrt = Aircraft.Wing.FOLDED_SPAN
-
-            location = fold_y / 2.0
-            dLoc_dWingspan = 0
-            dLoc_dy = 1 / 2
-
-        root_chord_wing = 2 * wing_area / (wingspan * (1 + taper_ratio))
-        tip_chord = taper_ratio * root_chord_wing
-        fold_chord = root_chord_wing + location * (tip_chord - root_chord_wing) / (wingspan / 2.0)
-
-        dRootChordWing_dWingArea = 2 / (wingspan * (1 + taper_ratio))
-        dRootChordWing_dWingspan = -2 * wing_area / (wingspan**2 * (1 + taper_ratio))
-        dRootChordWing_dTaperRatio = -2 * wing_area / (wingspan * (1 + taper_ratio) ** 2)
-
-        dTipChord_dTaperRatio = taper_ratio * dRootChordWing_dTaperRatio + root_chord_wing
-        dTipChord_dWingArea = taper_ratio * dRootChordWing_dWingArea
-        dTipChord_dWingspan = taper_ratio * dRootChordWing_dWingspan
-
-        dFoldChord_dWingArea = dRootChordWing_dWingArea + location * (
-            dTipChord_dWingArea - dRootChordWing_dWingArea
-        ) / (wingspan / 2)
-        dFoldChord_dWingspan = (
-            dRootChordWing_dWingspan
-            + location
-            * (
-                (wingspan / 2) * (dTipChord_dWingspan - dRootChordWing_dWingspan)
-                - (tip_chord - root_chord_wing) * (1 / 2)
-            )
-            / (wingspan / 2) ** 2
-            + dLoc_dWingspan * (tip_chord - root_chord_wing) / (wingspan / 2.0)
-        )
-        dFoldChord_dTaperRatio = dRootChordWing_dTaperRatio + location * (
-            dTipChord_dTaperRatio - dRootChordWing_dTaperRatio
-        ) / (wingspan / 2)
-
-        J[Aircraft.Wing.FOLDING_AREA, Aircraft.Wing.AREA] = (wingspan / 2.0 - location) * (
-            dFoldChord_dWingArea + dTipChord_dWingArea
-        )
-        J[Aircraft.Wing.FOLDING_AREA, Aircraft.Wing.SPAN] = (wingspan / 2.0 - location) * (
-            dFoldChord_dWingspan + dTipChord_dWingspan
-        ) + (fold_chord + tip_chord) * (0.5 - dLoc_dWingspan)
-        J[Aircraft.Wing.FOLDING_AREA, Aircraft.Wing.TAPER_RATIO] = (wingspan / 2.0 - location) * (
-            dFoldChord_dTaperRatio + dTipChord_dTaperRatio
-        )
-        J[Aircraft.Wing.FOLDING_AREA, wrt] = -dLoc_dy * (fold_chord + tip_chord) + (
-            wingspan / 2 - location
-        ) * dLoc_dy * (tip_chord - root_chord_wing) / (wingspan / 2.0)
-
-=======
->>>>>>> fc0f2b9a
-
-class WingFoldVolume(om.ExplicitComponent):
-    """
-    Computation of taper ratio between wing root and fold location, wing area of
-    part of wings that does not fold, mean value of thickess to chord ratio between
-    root and fold, aspect ratio of non-folding part of wing, wing tank fuel volume.
-    """
-
-    def initialize(self):
-        add_aviary_option(self, Aircraft.Wing.CHOOSE_FOLD_LOCATION)
-
-    def setup(self):
-        if not self.options[Aircraft.Wing.CHOOSE_FOLD_LOCATION]:
-            self.add_input(
-                'strut_y', val=25, units='ft', desc='YSTRUT: attachment location of strut'
-            )
-        else:
-            add_aviary_input(self, Aircraft.Wing.FOLDED_SPAN)
-
-        add_aviary_input(self, Aircraft.Wing.AREA, units='ft**2')
+        add_aviary_input(self, Aircraft.Wing.HIGH_LIFT_MASS, units='lbm')
+        self.add_input(
+            'c_strut_braced',
+            val=1.00000001,
+            units='unitless',
+            desc='SKSTR: reduction in bending moment factor for strut braced wing',
+        )
+        add_aviary_input(self, Aircraft.Wing.ULTIMATE_LOAD_FACTOR, units='unitless')
+        add_aviary_input(self, Aircraft.Wing.MASS_COEFFICIENT, units='unitless')
+        add_aviary_input(self, Aircraft.Wing.MATERIAL_FACTOR, units='unitless')
+        add_aviary_input(self, Aircraft.Engine.POSITION_FACTOR, shape=num_engine_type)
+        self.add_input(
+            'c_gear_loc',
+            val=1.000000001,
+            units='unitless',
+            desc='SKGEAR: landing gear location factor',
+        )
         add_aviary_input(self, Aircraft.Wing.SPAN, units='ft')
         add_aviary_input(self, Aircraft.Wing.TAPER_RATIO, units='unitless')
         add_aviary_input(self, Aircraft.Wing.THICKNESS_TO_CHORD_ROOT, units='unitless')
-        add_aviary_input(self, Aircraft.Wing.THICKNESS_TO_CHORD_TIP, units='unitless')
-        add_aviary_input(self, Aircraft.Fuel.WING_FUEL_FRACTION, units='unitless')
-        add_aviary_input(self, Aircraft.Wing.FOLDING_AREA, units='ft**2')
-
-        # all of the non-Aviary variable outputs are not needed.
+        self.add_input(
+            'half_sweep', val=0.3947081519, units='rad', desc='SWC2: wing half-chord sweep angle'
+        )
+
         self.add_output(
-            'nonfolded_taper_ratio',
-            val=0.1,
-            units='unitless',
-            desc='SLM_NF: taper ratio between wing root and fold location',
-        )
-        self.add_output(
-            'nonfolded_wing_area',
-            val=150,
-            units='ft**2',
-            desc='SW_NF: wing area of part of wings that does not fold',
-        )
-        self.add_output(
-            'tc_ratio_mean_folded',
-            val=0.12,
-            units='unitless',
-            desc='TCM: mean value of thickess to chord ratio between root and fold',
-        )
-        self.add_output(
-            'nonfolded_AR',
-            val=10,
-            units='unitless',
-            desc='AR_NF: aspect ratio of non-folding part of wing',
-        )
-
-        add_aviary_output(self, Aircraft.Fuel.WING_VOLUME_GEOMETRIC_MAX, units='ft**3')
-
-    def setup_partials(self):
-        if not self.options[Aircraft.Wing.CHOOSE_FOLD_LOCATION]:
-            self.declare_partials('nonfolded_taper_ratio', 'strut_y')
-            self.declare_partials('nonfolded_wing_area', 'strut_y')
-            self.declare_partials('tc_ratio_mean_folded', 'strut_y')
-            self.declare_partials('nonfolded_AR', 'strut_y')
-            self.declare_partials(Aircraft.Fuel.WING_VOLUME_GEOMETRIC_MAX, 'strut_y')
-        else:
-            self.declare_partials('nonfolded_taper_ratio', Aircraft.Wing.FOLDED_SPAN)
-            self.declare_partials('nonfolded_wing_area', Aircraft.Wing.FOLDED_SPAN)
-            self.declare_partials('tc_ratio_mean_folded', Aircraft.Wing.FOLDED_SPAN)
-            self.declare_partials('nonfolded_AR', Aircraft.Wing.FOLDED_SPAN)
-            self.declare_partials(
-                Aircraft.Fuel.WING_VOLUME_GEOMETRIC_MAX, Aircraft.Wing.FOLDED_SPAN
-            )
-
-        self.declare_partials(
-            'nonfolded_taper_ratio',
-            [
-                Aircraft.Wing.AREA,
-                Aircraft.Wing.SPAN,
-                Aircraft.Wing.TAPER_RATIO,
-            ],
-        )
-        self.declare_partials(
-            'nonfolded_wing_area',
-            [
-                Aircraft.Wing.AREA,
-                Aircraft.Wing.FOLDING_AREA,
-            ],
-        )
-        self.declare_partials(
-            'tc_ratio_mean_folded',
-            [
-                Aircraft.Wing.THICKNESS_TO_CHORD_ROOT,
-                Aircraft.Wing.THICKNESS_TO_CHORD_TIP,
-                Aircraft.Wing.SPAN,
-            ],
-        )
-        self.declare_partials(
-            'nonfolded_AR',
-            [
-                Aircraft.Wing.AREA,
-                Aircraft.Wing.SPAN,
-                Aircraft.Wing.FOLDING_AREA,
-            ],
-        )
-        self.declare_partials(
-            Aircraft.Fuel.WING_VOLUME_GEOMETRIC_MAX,
-            [
-                Aircraft.Fuel.WING_FUEL_FRACTION,
-                Aircraft.Wing.THICKNESS_TO_CHORD_ROOT,
-                Aircraft.Wing.THICKNESS_TO_CHORD_TIP,
-                Aircraft.Wing.SPAN,
-                Aircraft.Wing.AREA,
-                Aircraft.Wing.TAPER_RATIO,
-                Aircraft.Wing.FOLDING_AREA,
-            ],
-        )
-
-    def compute(self, inputs, outputs):
-        wing_area = inputs[Aircraft.Wing.AREA]
+            'isolated_wing_mass',
+            val=17670,
+            units='lbm',
+            desc='WW: wing mass including high lift devices (but excluding struts and fold effects)',
+        )
+
+        self.declare_partials('isolated_wing_mass', '*')
+
+    def apply_nonlinear(self, inputs, outputs, residuals):
+        gross_wt_initial = inputs[Mission.Design.GROSS_MASS] * GRAV_ENGLISH_LBM
+        high_lift_wt = inputs[Aircraft.Wing.HIGH_LIFT_MASS] * GRAV_ENGLISH_LBM
+        c_strut_braced = inputs['c_strut_braced']
+        ULF = inputs[Aircraft.Wing.ULTIMATE_LOAD_FACTOR]
+        c_wing_mass = inputs[Aircraft.Wing.MASS_COEFFICIENT]
+        c_material = inputs[Aircraft.Wing.MATERIAL_FACTOR]
+        c_eng_pos = inputs[Aircraft.Engine.POSITION_FACTOR]
+        c_gear_loc = inputs['c_gear_loc']
         wingspan = inputs[Aircraft.Wing.SPAN]
         taper_ratio = inputs[Aircraft.Wing.TAPER_RATIO]
         tc_ratio_root = inputs[Aircraft.Wing.THICKNESS_TO_CHORD_ROOT]
-        tc_ratio_tip = inputs[Aircraft.Wing.THICKNESS_TO_CHORD_TIP]
-        fuel_vol_frac = inputs[Aircraft.Fuel.WING_FUEL_FRACTION]
-        folding_area = inputs[Aircraft.Wing.FOLDING_AREA]
-
-        if not self.options[Aircraft.Wing.CHOOSE_FOLD_LOCATION]:
-            strut_y = inputs['strut_y']
-            location = strut_y
-
-        else:
-            fold_y = inputs[Aircraft.Wing.FOLDED_SPAN]
-            location = fold_y / 2.0
-
-        root_chord_wing = 2 * wing_area / (wingspan * (1 + taper_ratio))
-        tip_chord = taper_ratio * root_chord_wing
-        fold_chord = root_chord_wing + location * (tip_chord - root_chord_wing) / (wingspan / 2.0)
-        nonfolded_taper_ratio = fold_chord / root_chord_wing
-        nonfolded_wing_area = wing_area - folding_area
-
-        tc_ratio_fold = tc_ratio_root + location * (tc_ratio_tip - tc_ratio_root) / (wingspan / 2.0)
-        tc_ratio_mean_folded = 0.5 * (tc_ratio_root + tc_ratio_fold)
-        nonfolded_AR = 4.0 * location**2 / nonfolded_wing_area
-        geometric_fuel_vol = (
-            fuel_vol_frac
-            * 0.888889
-            * tc_ratio_mean_folded
-            * (nonfolded_wing_area**1.5)
-            * (2.0 * nonfolded_taper_ratio + 1.0)
-        ) / ((nonfolded_AR**0.5) * ((nonfolded_taper_ratio + 1.0) ** 2.0))
-
-        outputs['nonfolded_taper_ratio'] = nonfolded_taper_ratio
-        outputs['nonfolded_wing_area'] = nonfolded_wing_area
-        outputs['tc_ratio_mean_folded'] = tc_ratio_mean_folded
-        outputs['nonfolded_AR'] = nonfolded_AR
-        outputs[Aircraft.Fuel.WING_VOLUME_GEOMETRIC_MAX] = geometric_fuel_vol
-
-    def compute_partials(self, inputs, J):
-        wing_area = inputs[Aircraft.Wing.AREA]
+        half_sweep = inputs['half_sweep']
+
+        isolated_wing_wt = outputs['isolated_wing_mass'] * GRAV_ENGLISH_LBM
+
+        foo = (c_strut_braced * ULF * (gross_wt_initial - 0.8 * isolated_wing_wt)) ** 0.757
+        wing_wt_guess = (
+            c_wing_mass
+            * c_material
+            * c_eng_pos
+            * c_gear_loc
+            * foo
+            * wingspan**1.049
+            * (1.0 + taper_ratio) ** 0.4
+        ) / (100000.0 * tc_ratio_root**0.4 * np.cos(half_sweep) ** 1.535) + high_lift_wt
+
+        residuals['isolated_wing_mass'] = (isolated_wing_wt - wing_wt_guess) / GRAV_ENGLISH_LBM
+
+    def linearize(self, inputs, outputs, J):
+        gross_wt_initial = inputs[Mission.Design.GROSS_MASS] * GRAV_ENGLISH_LBM
+        c_strut_braced = inputs['c_strut_braced']
+        ULF = inputs[Aircraft.Wing.ULTIMATE_LOAD_FACTOR]
+        c_wing_mass = inputs[Aircraft.Wing.MASS_COEFFICIENT]
+        c_material = inputs[Aircraft.Wing.MATERIAL_FACTOR]
+        c_eng_pos = inputs[Aircraft.Engine.POSITION_FACTOR]
+        c_gear_loc = inputs['c_gear_loc']
         wingspan = inputs[Aircraft.Wing.SPAN]
         taper_ratio = inputs[Aircraft.Wing.TAPER_RATIO]
         tc_ratio_root = inputs[Aircraft.Wing.THICKNESS_TO_CHORD_ROOT]
-        tc_ratio_tip = inputs[Aircraft.Wing.THICKNESS_TO_CHORD_TIP]
-        fuel_vol_frac = inputs[Aircraft.Fuel.WING_FUEL_FRACTION]
-        folding_area = inputs[Aircraft.Wing.FOLDING_AREA]
-
-        if not self.options[Aircraft.Wing.CHOOSE_FOLD_LOCATION]:
-            strut_y = inputs['strut_y']
-            location = strut_y
-            dLoc_dWingspan = 0
-            dLoc_dy = 1
-            wrt = 'strut_y'
-
-        else:
-            fold_y = inputs[Aircraft.Wing.FOLDED_SPAN]
-            wrt = Aircraft.Wing.FOLDED_SPAN
-
-            location = fold_y / 2.0
-            dLoc_dWingspan = 0
-            dLoc_dy = 1 / 2
-
-        root_chord_wing = 2 * wing_area / (wingspan * (1 + taper_ratio))
-        dRootChordWing_dWingArea = 2 / (wingspan * (1 + taper_ratio))
-        dRootChordWing_dWingspan = -2 * wing_area / (wingspan**2 * (1 + taper_ratio))
-        dRootChordWing_dTaperRatio = -2 * wing_area / (wingspan * (1 + taper_ratio) ** 2)
-
-        tip_chord = taper_ratio * root_chord_wing
-        dTipChord_dTaperRatio = taper_ratio * dRootChordWing_dTaperRatio + root_chord_wing
-        dTipChord_dWingArea = taper_ratio * dRootChordWing_dWingArea
-        dTipChord_dWingspan = taper_ratio * dRootChordWing_dWingspan
-
-        fold_chord = root_chord_wing + location * (tip_chord - root_chord_wing) / (wingspan / 2.0)
-        dFoldChord_dWingArea = dRootChordWing_dWingArea + location * (
-            dTipChord_dWingArea - dRootChordWing_dWingArea
-        ) / (wingspan / 2)
-        dFoldChord_dWingspan = (
-            dRootChordWing_dWingspan
-            + location
+        half_sweep = inputs['half_sweep']
+
+        isolated_wing_wt = outputs['isolated_wing_mass'] * GRAV_ENGLISH_LBM
+
+        foo = (c_strut_braced * ULF * (gross_wt_initial - 0.8 * isolated_wing_wt)) ** 0.757
+
+        J['isolated_wing_mass', Mission.Design.GROSS_MASS] = (
+            -(
+                c_wing_mass
+                * c_material
+                * c_eng_pos
+                * c_gear_loc
+                * wingspan**1.049
+                * (1.0 + taper_ratio) ** 0.4
+            )
+            / (100000.0 * tc_ratio_root**0.4 * np.cos(half_sweep) ** 1.535)
+            * 0.757
+            * (c_strut_braced * ULF * (gross_wt_initial - 0.8 * isolated_wing_wt)) ** (-0.243)
+            * c_strut_braced
+            * ULF
+        )
+        J['isolated_wing_mass', Aircraft.Wing.HIGH_LIFT_MASS] = -1
+        J['isolated_wing_mass', 'c_strut_braced'] = (
+            -(
+                c_wing_mass
+                * c_material
+                * c_eng_pos
+                * c_gear_loc
+                * wingspan**1.049
+                * (1.0 + taper_ratio) ** 0.4
+            )
+            / (100000.0 * tc_ratio_root**0.4 * np.cos(half_sweep) ** 1.535)
+            * 0.757
+            * (c_strut_braced * ULF * (gross_wt_initial - 0.8 * isolated_wing_wt)) ** (-0.243)
+            * ULF
+            * (gross_wt_initial - 0.8 * isolated_wing_wt)
+            / GRAV_ENGLISH_LBM
+        )
+        J['isolated_wing_mass', Aircraft.Wing.ULTIMATE_LOAD_FACTOR] = (
+            -(
+                c_wing_mass
+                * c_material
+                * c_eng_pos
+                * c_gear_loc
+                * wingspan**1.049
+                * (1.0 + taper_ratio) ** 0.4
+            )
+            / (100000.0 * tc_ratio_root**0.4 * np.cos(half_sweep) ** 1.535)
+            * 0.757
+            * (c_strut_braced * ULF * (gross_wt_initial - 0.8 * isolated_wing_wt)) ** (-0.243)
+            * c_strut_braced
+            * (gross_wt_initial - 0.8 * isolated_wing_wt)
+            / GRAV_ENGLISH_LBM
+        )
+        J['isolated_wing_mass', Aircraft.Wing.MASS_COEFFICIENT] = -(
+            c_material
+            * c_eng_pos
+            * c_gear_loc
+            * foo
+            * wingspan**1.049
+            * (1.0 + taper_ratio) ** 0.4
+            / GRAV_ENGLISH_LBM
+        ) / (100000.0 * tc_ratio_root**0.4 * np.cos(half_sweep) ** 1.535)
+        J['isolated_wing_mass', Aircraft.Wing.MATERIAL_FACTOR] = -(
+            c_wing_mass
+            * c_eng_pos
+            * c_gear_loc
+            * foo
+            * wingspan**1.049
+            * (1.0 + taper_ratio) ** 0.4
+            / GRAV_ENGLISH_LBM
+        ) / (100000.0 * tc_ratio_root**0.4 * np.cos(half_sweep) ** 1.535)
+        J['isolated_wing_mass', Aircraft.Engine.POSITION_FACTOR] = -(
+            c_wing_mass
+            * c_material
+            * c_gear_loc
+            * foo
+            * wingspan**1.049
+            * (1.0 + taper_ratio) ** 0.4
+            / GRAV_ENGLISH_LBM
+        ) / (100000.0 * tc_ratio_root**0.4 * np.cos(half_sweep) ** 1.535)
+        J['isolated_wing_mass', 'c_gear_loc'] = -(
+            c_wing_mass
+            * c_material
+            * c_eng_pos
+            * foo
+            * wingspan**1.049
+            * (1.0 + taper_ratio) ** 0.4
+            / GRAV_ENGLISH_LBM
+        ) / (100000.0 * tc_ratio_root**0.4 * np.cos(half_sweep) ** 1.535)
+        J['isolated_wing_mass', Aircraft.Wing.SPAN] = (
+            -1.049
             * (
-                (wingspan / 2) * (dTipChord_dWingspan - dRootChordWing_dWingspan)
-                - (tip_chord - root_chord_wing) * (1 / 2)
-            )
-            / (wingspan / 2) ** 2
-            + dLoc_dWingspan * (tip_chord - root_chord_wing) / (wingspan / 2.0)
-        )
-        dFoldChord_dTaperRatio = dRootChordWing_dTaperRatio + location * (
-            dTipChord_dTaperRatio - dRootChordWing_dTaperRatio
-        ) / (wingspan / 2)
-        dFoldChord_dy = dLoc_dy * (tip_chord - root_chord_wing) / (wingspan / 2.0)
-
-        nonfolded_taper_ratio = fold_chord / root_chord_wing
-        dNFTR_dWingArea = (
-            root_chord_wing * dFoldChord_dWingArea - fold_chord * dRootChordWing_dWingArea
-        ) / root_chord_wing**2
-        dNFTR_dWingspan = (
-            root_chord_wing * dFoldChord_dWingspan - fold_chord * dRootChordWing_dWingspan
-        ) / root_chord_wing**2
-        dNFTR_dTaperRatio = (
-            root_chord_wing * dFoldChord_dTaperRatio - fold_chord * dRootChordWing_dTaperRatio
-        ) / root_chord_wing**2
-        dNFTR_dy = dFoldChord_dy / root_chord_wing
-
-        J['nonfolded_taper_ratio', Aircraft.Wing.AREA] = dNFTR_dWingArea
-        J['nonfolded_taper_ratio', Aircraft.Wing.SPAN] = dNFTR_dWingspan
-        J['nonfolded_taper_ratio', Aircraft.Wing.TAPER_RATIO] = dNFTR_dTaperRatio
-        J['nonfolded_taper_ratio', wrt] = dNFTR_dy
-
-        nonfolded_wing_area = wing_area - folding_area
-        dNFWA_dWingArea = 1
-        dNFWA_dWingFoldArea = -1
-        J['nonfolded_wing_area', Aircraft.Wing.AREA] = dNFWA_dWingArea
-        J['nonfolded_wing_area', Aircraft.Wing.FOLDING_AREA] = dNFWA_dWingFoldArea
-
-        tc_ratio_fold = tc_ratio_root + location * (tc_ratio_tip - tc_ratio_root) / (wingspan / 2.0)
-<<<<<<< HEAD
-        dtc_ratio_rootatioFold_dtc_ratio_root = 1 + location * (-1) / (wingspan / 2)
-        dtc_ratio_rootatioFold_dtc_ratio_tip = location / (wingspan / 2)
-        dtc_ratio_rootatioFold_dWingspan = (
-=======
-        dTcRatioFold_dTCR = 1 + location * (-1) / (wingspan / 2)
-        dTcRatioFold_dTCT = location / (wingspan / 2)
-        dTcRatioFold_dWingspan = (
->>>>>>> fc0f2b9a
-            (tc_ratio_tip - tc_ratio_root)
-            * ((wingspan / 2) * dLoc_dWingspan - location * 0.5)
-            / (wingspan / 2) ** 2
-        )
-<<<<<<< HEAD
-        dtc_ratio_rootatioFold_dy = dLoc_dy * (tc_ratio_tip - tc_ratio_root) / (wingspan / 2.0)
-
-        tc_ratio_mean_folded = 0.5 * (tc_ratio_root + tc_ratio_fold)
-        dtc_ratio_rootMeanFolded_dtc_ratio_root = 0.5 * (1 + dtc_ratio_rootatioFold_dtc_ratio_root)
-        dtc_ratio_rootMeanFolded_dtc_ratio_tip = 0.5 * dtc_ratio_rootatioFold_dtc_ratio_tip
-        dtc_ratio_rootMeanFolded_dWingspan = 0.5 * dtc_ratio_rootatioFold_dWingspan
-        dtc_ratio_rootMeanFolded_dy = 0.5 * dtc_ratio_rootatioFold_dy
-
-        J['tc_ratio_mean_folded', Aircraft.Wing.THICKNESS_TO_CHORD_ROOT] = (
-            dtc_ratio_rootMeanFolded_dtc_ratio_root
-        )
-        J['tc_ratio_mean_folded', Aircraft.Wing.THICKNESS_TO_CHORD_TIP] = (
-            dtc_ratio_rootMeanFolded_dtc_ratio_tip
-        )
-        J['tc_ratio_mean_folded', Aircraft.Wing.SPAN] = dtc_ratio_rootMeanFolded_dWingspan
-        J['tc_ratio_mean_folded', wrt] = dtc_ratio_rootMeanFolded_dy
-
-        nonfolded_AR = 4.0 * location**2 / nonfolded_wing_area
-        dNFAR_dWingArea = -4.0 * location**2 / nonfolded_wing_area**2
-        dNFAR_dWingFoldArea = 4.0 * location**2 / nonfolded_wing_area**2
-        dNFAR_dWingspan = 4.0 * (2.0 * location * dLoc_dWingspan) / nonfolded_wing_area
-        dNFAR_dTaperRatio = 0
-        dNFAR_dy = 4 * (2.0 * location * dLoc_dy) / nonfolded_wing_area
-
-=======
-        dTcRatioFold_dy = dLoc_dy * (tc_ratio_tip - tc_ratio_root) / (wingspan / 2.0)
-
-        tc_ratio_mean_folded = 0.5 * (tc_ratio_root + tc_ratio_fold)
-        dTCRMeanFolded_dTCR = 0.5 * (1 + dTcRatioFold_dTCR)
-        dTCRMeanFolded_dTCT = 0.5 * dTcRatioFold_dTCT
-        dTCRMeanFolded_dWingspan = 0.5 * dTcRatioFold_dWingspan
-        dTCRMeanFolded_dy = 0.5 * dTcRatioFold_dy
-
-        J['tc_ratio_mean_folded', Aircraft.Wing.THICKNESS_TO_CHORD_ROOT] = dTCRMeanFolded_dTCR
-        J['tc_ratio_mean_folded', Aircraft.Wing.THICKNESS_TO_CHORD_TIP] = dTCRMeanFolded_dTCT
-        J['tc_ratio_mean_folded', Aircraft.Wing.SPAN] = dTCRMeanFolded_dWingspan
-        J['tc_ratio_mean_folded', wrt] = dTCRMeanFolded_dy
-
-        nonfolded_AR = 4.0 * location**2 / nonfolded_wing_area
-        dNFAR_dWingArea = -4 * location**2 / nonfolded_wing_area**2
-        dNFAR_dWingFoldArea = 4 * location**2 / nonfolded_wing_area**2
-        dNFAR_dWingspan = 4 * (2 * location * dLoc_dWingspan) / nonfolded_wing_area
-        dNFAR_dTaperRatio = 0
-        dNFAR_dy = 4 * (2 * location * dLoc_dy) / nonfolded_wing_area
->>>>>>> fc0f2b9a
-        J['nonfolded_AR', Aircraft.Wing.AREA] = dNFAR_dWingArea
-        J['nonfolded_AR', Aircraft.Wing.FOLDING_AREA] = dNFAR_dWingFoldArea
-        J['nonfolded_AR', Aircraft.Wing.SPAN] = dNFAR_dWingspan
-        J['nonfolded_AR', wrt] = dNFAR_dy
-<<<<<<< HEAD
-
-        a = (nonfolded_wing_area**1.5) * (2.0 * nonfolded_taper_ratio + 1.0)
-        dA_dWingspan = nonfolded_wing_area**1.5 * 2 * dNFTR_dWingspan
-        dA_dy = nonfolded_wing_area**1.5 * 2 * dNFTR_dy
-
-=======
-
-        a = (nonfolded_wing_area**1.5) * (2.0 * nonfolded_taper_ratio + 1.0)
-        dA_dWingspan = nonfolded_wing_area**1.5 * 2 * dNFTR_dWingspan
-        dA_dy = nonfolded_wing_area**1.5 * 2 * dNFTR_dy
-
->>>>>>> fc0f2b9a
-        num = fuel_vol_frac * 0.888889 * tc_ratio_mean_folded * a
-        dNum_dWingspan = (
-            fuel_vol_frac * 0.888889 * dtc_ratio_rootMeanFolded_dWingspan * a
-            + fuel_vol_frac * 0.888889 * tc_ratio_mean_folded * dA_dWingspan
-        )
-        dNum_dy = (
-            fuel_vol_frac * 0.888889 * dtc_ratio_rootMeanFolded_dy * a
-            + fuel_vol_frac * 0.888889 * tc_ratio_mean_folded * dA_dy
-        )
-        dNum_dWingArea = (
-            fuel_vol_frac
-            * 0.888889
-            * tc_ratio_mean_folded
-            * 1.5
-            * (nonfolded_wing_area**0.5)
-            * dNFWA_dWingArea
-            * (2.0 * nonfolded_taper_ratio + 1.0)
-        ) + (
-            fuel_vol_frac * 0.888889 * tc_ratio_mean_folded * (nonfolded_wing_area**1.5) * 2
-        ) * dNFTR_dWingArea
-        dNum_dWingFoldArea = (
-            fuel_vol_frac
-            * 0.888889
-            * tc_ratio_mean_folded
-            * 1.5
-            * (nonfolded_wing_area**0.5)
-            * dNFWA_dWingFoldArea
-            * (2.0 * nonfolded_taper_ratio + 1.0)
-        )
-
-        dNum_dTaperRatio = (
-            fuel_vol_frac * 0.888889 * tc_ratio_mean_folded * (nonfolded_wing_area**1.5) * 2
-        ) * dNFTR_dTaperRatio
-
-        den = (nonfolded_AR**0.5) * ((nonfolded_taper_ratio + 1.0) ** 2.0)
-
-        dDen_dWingspan = (
-            0.5
-            * (nonfolded_AR ** (-0.5))
-            * dNFAR_dWingspan
-            * ((nonfolded_taper_ratio + 1.0) ** 2.0)
-            + ((nonfolded_AR**0.5) * 2 * (nonfolded_taper_ratio + 1.0)) * dNFTR_dWingspan
-        )
-        dDen_dy = (
-            0.5 * (nonfolded_AR ** (-0.5)) * dNFAR_dy * ((nonfolded_taper_ratio + 1.0) ** 2.0)
-            + ((nonfolded_AR**0.5) * 2 * (nonfolded_taper_ratio + 1.0)) * dNFTR_dy
-        )
-        dDen_dWingArea = (
-            0.5
-            * (nonfolded_AR ** (-0.5))
-            * dNFAR_dWingArea
-            * ((nonfolded_taper_ratio + 1.0) ** 2.0)
-            + ((nonfolded_AR**0.5) * 2 * (nonfolded_taper_ratio + 1.0)) * dNFTR_dWingArea
-        )
-<<<<<<< HEAD
-=======
-
->>>>>>> fc0f2b9a
-        dDen_dWingFoldArea = (
-            0.5
-            * (nonfolded_AR ** (-0.5))
-            * dNFAR_dWingFoldArea
-            * ((nonfolded_taper_ratio + 1.0) ** 2.0)
-        )
-<<<<<<< HEAD
-=======
-
->>>>>>> fc0f2b9a
-        dDen_dTaperRatio = (
-            0.5
-            * (nonfolded_AR ** (-0.5))
-            * dNFAR_dTaperRatio
-            * ((nonfolded_taper_ratio + 1.0) ** 2.0)
-            + ((nonfolded_AR**0.5) * 2 * (nonfolded_taper_ratio + 1.0)) * dNFTR_dTaperRatio
-        )
-
-        J[Aircraft.Fuel.WING_VOLUME_GEOMETRIC_MAX, Aircraft.Fuel.WING_FUEL_FRACTION] = (
-            0.888889
-            * tc_ratio_mean_folded
-            * (nonfolded_wing_area**1.5)
-            * (2.0 * nonfolded_taper_ratio + 1.0)
-        ) / ((nonfolded_AR**0.5) * ((nonfolded_taper_ratio + 1.0) ** 2.0))
-        J[Aircraft.Fuel.WING_VOLUME_GEOMETRIC_MAX, Aircraft.Wing.THICKNESS_TO_CHORD_ROOT] = (
-            fuel_vol_frac
-            * 0.888889
-            * dtc_ratio_rootMeanFolded_dtc_ratio_root
-            * (nonfolded_wing_area**1.5)
-            * (2.0 * nonfolded_taper_ratio + 1.0)
-        ) / ((nonfolded_AR**0.5) * ((nonfolded_taper_ratio + 1.0) ** 2.0))
-        J[Aircraft.Fuel.WING_VOLUME_GEOMETRIC_MAX, Aircraft.Wing.THICKNESS_TO_CHORD_TIP] = (
-            fuel_vol_frac
-            * 0.888889
-            * dtc_ratio_rootMeanFolded_dtc_ratio_tip
-            * (nonfolded_wing_area**1.5)
-            * (2.0 * nonfolded_taper_ratio + 1.0)
-        ) / ((nonfolded_AR**0.5) * ((nonfolded_taper_ratio + 1.0) ** 2.0))
-        J[Aircraft.Fuel.WING_VOLUME_GEOMETRIC_MAX, Aircraft.Wing.SPAN] = (
-            den * dNum_dWingspan - num * dDen_dWingspan
-        ) / den**2
-        J[Aircraft.Fuel.WING_VOLUME_GEOMETRIC_MAX, Aircraft.Wing.AREA] = (
-            den * dNum_dWingArea - num * dDen_dWingArea
-        ) / den**2
-
-        J[Aircraft.Fuel.WING_VOLUME_GEOMETRIC_MAX, Aircraft.Wing.FOLDING_AREA] = (
-            den * dNum_dWingFoldArea - num * dDen_dWingFoldArea
-        ) / den**2
-
-        J[Aircraft.Fuel.WING_VOLUME_GEOMETRIC_MAX, Aircraft.Wing.TAPER_RATIO] = (
-            den * dNum_dTaperRatio - num * dDen_dTaperRatio
-        ) / den**2
-        J[Aircraft.Fuel.WING_VOLUME_GEOMETRIC_MAX, wrt] = (den * dNum_dy - num * dDen_dy) / den**2
-
-
-class BWBWingFoldVolume(om.ExplicitComponent):
-    """
-    Computation of wing tank fuel volume.
-    """
+                c_wing_mass
+                * c_material
+                * c_eng_pos
+                * c_gear_loc
+                * foo
+                * wingspan**0.049
+                * (1.0 + taper_ratio) ** 0.4
+            )
+            / GRAV_ENGLISH_LBM
+            / (100000.0 * tc_ratio_root**0.4 * np.cos(half_sweep) ** 1.535)
+        )
+        J['isolated_wing_mass', Aircraft.Wing.TAPER_RATIO] = (
+            -0.4
+            * (
+                c_wing_mass
+                * c_material
+                * c_eng_pos
+                * c_gear_loc
+                * foo
+                * wingspan**1.049
+                * (1.0 + taper_ratio) ** (-0.6)
+            )
+            / GRAV_ENGLISH_LBM
+            / (100000.0 * tc_ratio_root**0.4 * np.cos(half_sweep) ** 1.535)
+        )
+        J['isolated_wing_mass', Aircraft.Wing.THICKNESS_TO_CHORD_ROOT] = (
+            0.4
+            * (
+                c_wing_mass
+                * c_material
+                * c_eng_pos
+                * c_gear_loc
+                * foo
+                * wingspan**1.049
+                * (1.0 + taper_ratio) ** 0.4
+            )
+            / GRAV_ENGLISH_LBM
+            / (100000.0 * tc_ratio_root**1.4 * np.cos(half_sweep) ** 1.535)
+        )
+        J['isolated_wing_mass', 'half_sweep'] = (
+            1.535
+            * (
+                c_wing_mass
+                * c_material
+                * c_eng_pos
+                * c_gear_loc
+                * foo
+                * wingspan**1.049
+                * (1.0 + taper_ratio) ** 0.4
+            )
+            / GRAV_ENGLISH_LBM
+            / (100000.0 * tc_ratio_root**0.4 * np.cos(half_sweep) ** 2.535)
+            * (-np.sin(half_sweep))
+        )
+        J['isolated_wing_mass', 'isolated_wing_mass'] = (
+            1
+            - (
+                c_wing_mass
+                * c_material
+                * c_eng_pos
+                * c_gear_loc
+                * wingspan**1.049
+                * (1.0 + taper_ratio) ** 0.4
+            )
+            / (100000.0 * tc_ratio_root**0.4 * np.cos(half_sweep) ** 1.535)
+            * 0.757
+            * (c_strut_braced * ULF * (gross_wt_initial - 0.8 * isolated_wing_wt)) ** (-0.243)
+            * (-0.8)
+            * c_strut_braced
+            * ULF
+        )
+
+
+class WingMassTotal(om.ExplicitComponent):
+    """Computation of wing mass, strut mass, and wing fold mass."""
 
     def initialize(self):
-        add_aviary_option(self, Aircraft.Wing.CHOOSE_FOLD_LOCATION)
-
-    def setup(self):
-        if not self.options[Aircraft.Wing.CHOOSE_FOLD_LOCATION]:
-            self.add_input(
-                'strut_y', val=25, units='ft', desc='YSTRUT: attachment location of strut'
-            )
-        else:
-            add_aviary_input(self, Aircraft.Wing.FOLDED_SPAN)
-
-        self.add_input('wing_volume_no_fold', units='ft**3', desc='FVOLW_GEOMX')
-        add_aviary_input(self, Aircraft.Fuselage.AVG_DIAMETER, units='ft')
-        add_aviary_input(self, Aircraft.Wing.THICKNESS_TO_CHORD_ROOT, units='unitless')
-        add_aviary_input(self, Aircraft.Wing.THICKNESS_TO_CHORD_TIP, units='unitless')
-        add_aviary_input(self, Aircraft.Wing.SPAN, units='ft')
-
-        add_aviary_output(self, Aircraft.Fuel.WING_VOLUME_GEOMETRIC_MAX, units='ft**3')
-
-    def setup_partials(self):
-        if not self.options[Aircraft.Wing.CHOOSE_FOLD_LOCATION]:
-            self.declare_partials(Aircraft.Fuel.WING_VOLUME_GEOMETRIC_MAX, 'strut_y')
-        else:
-            self.declare_partials(
-                Aircraft.Fuel.WING_VOLUME_GEOMETRIC_MAX, Aircraft.Wing.FOLDED_SPAN
-            )
-
-        self.declare_partials(
-            Aircraft.Fuel.WING_VOLUME_GEOMETRIC_MAX,
-            [
-                'wing_volume_no_fold',
-                Aircraft.Fuselage.AVG_DIAMETER,
-                Aircraft.Wing.THICKNESS_TO_CHORD_ROOT,
-                Aircraft.Wing.THICKNESS_TO_CHORD_TIP,
-                Aircraft.Wing.SPAN,
-            ],
-        )
-
-    def compute(self, inputs, outputs):
-        wingspan = inputs[Aircraft.Wing.SPAN]
-        tc_ratio_root = inputs[Aircraft.Wing.THICKNESS_TO_CHORD_ROOT]
-        tc_ratio_tip = inputs[Aircraft.Wing.THICKNESS_TO_CHORD_TIP]
-        fuselage_width = inputs[Aircraft.Fuselage.AVG_DIAMETER]
-        wing_volume_no_fold = inputs['wing_volume_no_fold']
-
-        if not self.options[Aircraft.Wing.CHOOSE_FOLD_LOCATION]:
-            strut_span = inputs['strut_y']  # assume fold at strut location
-            fold_span = strut_span * 2.0
-        else:
-            fold_span = inputs[Aircraft.Wing.FOLDED_SPAN]
-        location = fold_span / 2.0
-
-        tc_ratio_fold = tc_ratio_root + 2.0 * location * (tc_ratio_tip - tc_ratio_root) / wingspan
-        tc_fac = (1.0 + tc_ratio_fold / tc_ratio_root) / (1.0 + tc_ratio_tip / tc_ratio_root)
-        geometric_fuel_vol = (
-            tc_fac
-            * (fold_span - fuselage_width)
-            / (wingspan - fuselage_width)
-            * wing_volume_no_fold
-        )
-        outputs[Aircraft.Fuel.WING_VOLUME_GEOMETRIC_MAX] = geometric_fuel_vol
-
-    def compute_partials(self, inputs, J):
-        wingspan = inputs[Aircraft.Wing.SPAN]
-        tc_ratio_root = inputs[Aircraft.Wing.THICKNESS_TO_CHORD_ROOT]
-        tc_ratio_tip = inputs[Aircraft.Wing.THICKNESS_TO_CHORD_TIP]
-        fuselage_width = inputs[Aircraft.Fuselage.AVG_DIAMETER]
-        wing_volume_no_fold = inputs['wing_volume_no_fold']
-
-        if not self.options[Aircraft.Wing.CHOOSE_FOLD_LOCATION]:
-            strut_span = inputs['strut_y']
-            fold_span = strut_span * 2.0
-            wrt = 'strut_y'
-            dLoc_dspan = 1
-        else:
-            fold_span = inputs[Aircraft.Wing.FOLDED_SPAN]
-            wrt = Aircraft.Wing.FOLDED_SPAN
-            dLoc_dspan = 1 / 2
-        location = fold_span / 2.0
-        dlocation_wrt = dLoc_dspan
-
-        tc_ratio_fold = tc_ratio_root + 2.0 * location * (tc_ratio_tip - tc_ratio_root) / wingspan
-        dtc_ratio_fold_wrt = 2.0 * dlocation_wrt * (tc_ratio_tip - tc_ratio_root) / wingspan
-        dtc_ratio_fold_dwingspan = -2.0 * location * (tc_ratio_tip - tc_ratio_root) / wingspan**2
-        dtc_ratio_fold_dtc_ratio_root = 1 - 2.0 * location / wingspan
-        dtc_ratio_fold_dtc_ratio_tip = 2.0 * location / wingspan
-
-        u = 1.0 + tc_ratio_fold / tc_ratio_root
-        v = 1.0 + tc_ratio_tip / tc_ratio_root
-        tc_fac = (1.0 + tc_ratio_fold / tc_ratio_root) / (1.0 + tc_ratio_tip / tc_ratio_root)
-        dtc_fac_wrt = dtc_ratio_fold_wrt / tc_ratio_root / (1.0 + tc_ratio_tip / tc_ratio_root)
-        dtc_fac_dwingspan = (
-            dtc_ratio_fold_dwingspan / tc_ratio_root / (1.0 + tc_ratio_tip / tc_ratio_root)
-        )
-
-        du_tip = dtc_ratio_fold_dtc_ratio_tip / tc_ratio_root
-        dv_tip = 1.0 / tc_ratio_root
-        dtc_fac_dtc_ratio_tip = (du_tip * v - u * dv_tip) / v**2
-        du_root = (dtc_ratio_fold_dtc_ratio_root * tc_ratio_root - tc_ratio_fold) / tc_ratio_root**2
-        dv_root = -tc_ratio_tip / tc_ratio_root**2
-        dtc_fac_dtc_ratio_root = (du_root * v - u * dv_root) / v**2
-
-        dgeometric_fuel_vol_dtc_ratio_root = (
-            dtc_fac_dtc_ratio_root
-            * (fold_span - fuselage_width)
-            / (wingspan - fuselage_width)
-            * wing_volume_no_fold
-        )
-        dgeometric_fuel_vol_dtc_ratio_tip = (
-            dtc_fac_dtc_ratio_tip
-            * (fold_span - fuselage_width)
-            / (wingspan - fuselage_width)
-            * wing_volume_no_fold
-        )
-        dgeometric_fuel_vol_dwingspan = (
-            dtc_fac_dwingspan
-            * (fold_span - fuselage_width)
-            / (wingspan - fuselage_width)
-            * wing_volume_no_fold
-            - tc_fac
-            * (fold_span - fuselage_width)
-            / (wingspan - fuselage_width) ** 2
-            * wing_volume_no_fold
-        )
-        dgeometric_fuel_vol_wrt = (
-            dtc_fac_wrt
-            * (fold_span - fuselage_width)
-            / (wingspan - fuselage_width)
-            * wing_volume_no_fold
-            + tc_fac * 2 * dlocation_wrt / (wingspan - fuselage_width) * wing_volume_no_fold
-        )
-        dgeometric_fuel_vol_dwing_volume_no_fold = (
-            tc_fac * (fold_span - fuselage_width) / (wingspan - fuselage_width)
-        )
-        dgeometric_fuel_vol_dfuselage_width = (
-            -tc_fac
-            * (wingspan - fold_span)
-            / (wingspan - fuselage_width) ** 2
-            * wing_volume_no_fold
-        )
-
-        J[Aircraft.Fuel.WING_VOLUME_GEOMETRIC_MAX, 'wing_volume_no_fold'] = (
-            dgeometric_fuel_vol_dwing_volume_no_fold
-        )
-        J[Aircraft.Fuel.WING_VOLUME_GEOMETRIC_MAX, Aircraft.Fuselage.AVG_DIAMETER] = (
-            dgeometric_fuel_vol_dfuselage_width
-        )
-        J[Aircraft.Fuel.WING_VOLUME_GEOMETRIC_MAX, wrt] = dgeometric_fuel_vol_wrt
-        J[Aircraft.Fuel.WING_VOLUME_GEOMETRIC_MAX, Aircraft.Wing.SPAN] = (
-            dgeometric_fuel_vol_dwingspan
-        )
-
-        J[Aircraft.Fuel.WING_VOLUME_GEOMETRIC_MAX, Aircraft.Wing.THICKNESS_TO_CHORD_ROOT] = (
-            dgeometric_fuel_vol_dtc_ratio_root
-        )
-        J[Aircraft.Fuel.WING_VOLUME_GEOMETRIC_MAX, Aircraft.Wing.THICKNESS_TO_CHORD_TIP] = (
-            dgeometric_fuel_vol_dtc_ratio_tip
-        )
-
-
-class WingGroup(om.Group):
-    """Group of WingSize, WingParameters, and WingFold for wing parameter computations."""
-
-    def initialize(self):
-        add_aviary_option(self, Aircraft.Wing.CHOOSE_FOLD_LOCATION)
         add_aviary_option(self, Aircraft.Wing.HAS_FOLD)
         add_aviary_option(self, Aircraft.Wing.HAS_STRUT)
 
     def setup(self):
-        has_fold = self.options[Aircraft.Wing.HAS_FOLD]
-        has_strut = self.options[Aircraft.Wing.HAS_STRUT]
-
-        self.add_subsystem(
-            'size',
-            WingSize(),
-            promotes_inputs=['aircraft:*', 'mission:*'],
-            promotes_outputs=['aircraft:*'],
-        )
-
-        if has_fold or has_strut:
-            self.add_subsystem(
-                'dimensionless_calcs',
-                DimensionalNonDimensionalInterchange(),
-                promotes_inputs=['aircraft:*'],
-                promotes_outputs=['aircraft:*'],
-            )
-
-        self.add_subsystem(
-            'parameters',
-            WingParameters(),
-            promotes_inputs=['aircraft:*'],
-            promotes_outputs=['aircraft:*'],
-        )
-
-        if not has_fold:
-            self.add_subsystem(
-                'wing_vol',
-                WingVolume(),
-                promotes_inputs=['aircraft:*'],
-                promotes_outputs=['aircraft:*'],
-            )
-
-        if has_strut:
-            self.add_subsystem(
-                'strut',
-                StrutGeom(),
-                promotes_inputs=['aircraft:*'],
-                promotes_outputs=['aircraft:*'],
-            )
-
-        if has_fold:
-            self.add_subsystem(
-                'fold_area',
-                WingFoldArea(),
-                promotes_inputs=['aircraft:*'],
-                promotes_outputs=['aircraft:*'],
-            )
-            self.add_subsystem(
-                'fold_vol',
-                WingFoldVolume(),
-                promotes_inputs=['aircraft:*'],
-                promotes_outputs=['aircraft:*'],
-            )
-
-            choose_fold_location = self.options[Aircraft.Wing.CHOOSE_FOLD_LOCATION]
-            if not choose_fold_location:
-                check_fold_location_definition(choose_fold_location, has_strut)
-                self.promotes('strut', outputs=['strut_y'])
-                self.promotes('fold_area', inputs=['strut_y'])
-                self.promotes('fold_vol', inputs=['strut_y'])
-<<<<<<< HEAD
-
-
-class BWBWingGroup(om.Group):
+        self.add_input(
+            'isolated_wing_mass',
+            val=1500,
+            units='lbm',
+            desc='WW: wing mass including high lift devices (but excluding struts and fold effects)',
+        )
+
+        if self.options[Aircraft.Wing.HAS_STRUT]:
+            add_aviary_input(self, Aircraft.Strut.MASS_COEFFICIENT, units='unitless')
+
+        if self.options[Aircraft.Wing.HAS_FOLD]:
+            add_aviary_input(self, Aircraft.Wing.AREA, units='ft**2')
+            add_aviary_input(self, Aircraft.Wing.FOLDING_AREA, units='ft**2')
+            add_aviary_input(self, Aircraft.Wing.FOLD_MASS_COEFFICIENT, units='unitless')
+
+        add_aviary_output(self, Aircraft.Wing.MASS, units='lbm')
+        add_aviary_output(self, Aircraft.Strut.MASS, units='lbm')
+        add_aviary_output(self, Aircraft.Wing.FOLD_MASS, units='lbm')
+
+        self.declare_partials(Aircraft.Wing.MASS, '*')
+        if self.options[Aircraft.Wing.HAS_STRUT]:
+            self.declare_partials(
+                Aircraft.Strut.MASS, [Aircraft.Strut.MASS_COEFFICIENT, 'isolated_wing_mass']
+            )
+        if self.options[Aircraft.Wing.HAS_FOLD]:
+            self.declare_partials(
+                Aircraft.Wing.FOLD_MASS,
+                [
+                    Aircraft.Wing.AREA,
+                    Aircraft.Wing.FOLDING_AREA,
+                    Aircraft.Wing.FOLD_MASS_COEFFICIENT,
+                    'isolated_wing_mass',
+                ],
+            )
+
+    def compute(self, inputs, outputs):
+        isolated_wing_wt = inputs['isolated_wing_mass'] * GRAV_ENGLISH_LBM
+
+        if self.options[Aircraft.Wing.HAS_STRUT]:
+            c_strut_mass = inputs[Aircraft.Strut.MASS_COEFFICIENT]
+
+            strut_wt = c_strut_mass * isolated_wing_wt
+            outputs[Aircraft.Strut.MASS] = strut_wt / GRAV_ENGLISH_LBM
+
+        else:
+            outputs[Aircraft.Strut.MASS] = strut_wt = 0
+
+        if self.options[Aircraft.Wing.HAS_FOLD]:
+            wing_area = inputs[Aircraft.Wing.AREA]
+            folding_area = inputs[Aircraft.Wing.FOLDING_AREA]
+            c_wing_fold = inputs[Aircraft.Wing.FOLD_MASS_COEFFICIENT]
+
+            wt_per_area = isolated_wing_wt / wing_area
+            temp_fold_wt = folding_area * wt_per_area
+            fold_wt = c_wing_fold * temp_fold_wt
+            outputs[Aircraft.Wing.FOLD_MASS] = fold_wt / GRAV_ENGLISH_LBM
+
+        else:
+            outputs[Aircraft.Wing.FOLD_MASS] = fold_wt = 0
+
+        total_wing_wt = isolated_wing_wt + strut_wt + fold_wt
+        outputs[Aircraft.Wing.MASS] = total_wing_wt / GRAV_ENGLISH_LBM
+
+    def compute_partials(self, inputs, J):
+        isolated_wing_wt = inputs['isolated_wing_mass'] * GRAV_ENGLISH_LBM
+
+        if self.options[Aircraft.Wing.HAS_STRUT]:
+            c_strut_mass = inputs[Aircraft.Strut.MASS_COEFFICIENT]
+
+            J[Aircraft.Wing.MASS, Aircraft.Strut.MASS_COEFFICIENT] = J[
+                Aircraft.Strut.MASS, Aircraft.Strut.MASS_COEFFICIENT
+            ] = isolated_wing_wt / GRAV_ENGLISH_LBM
+            J[Aircraft.Wing.MASS, 'isolated_wing_mass'] = 1 + c_strut_mass
+            J[Aircraft.Strut.MASS, 'isolated_wing_mass'] = c_strut_mass
+
+        if self.options[Aircraft.Wing.HAS_FOLD]:
+            wing_area = inputs[Aircraft.Wing.AREA]
+            folding_area = inputs[Aircraft.Wing.FOLDING_AREA]
+            c_wing_fold = inputs[Aircraft.Wing.FOLD_MASS_COEFFICIENT]
+
+            wt_per_area = isolated_wing_wt / wing_area
+            temp_fold_wt = folding_area * wt_per_area
+
+            J[Aircraft.Wing.MASS, Aircraft.Wing.AREA] = J[
+                Aircraft.Wing.FOLD_MASS, Aircraft.Wing.AREA
+            ] = -c_wing_fold * folding_area * isolated_wing_wt / wing_area**2 / GRAV_ENGLISH_LBM
+            J[Aircraft.Wing.MASS, Aircraft.Wing.FOLDING_AREA] = J[
+                Aircraft.Wing.FOLD_MASS, Aircraft.Wing.FOLDING_AREA
+            ] = c_wing_fold * wt_per_area / GRAV_ENGLISH_LBM
+            J[Aircraft.Wing.MASS, Aircraft.Wing.FOLD_MASS_COEFFICIENT] = J[
+                Aircraft.Wing.FOLD_MASS, Aircraft.Wing.FOLD_MASS_COEFFICIENT
+            ] = temp_fold_wt / GRAV_ENGLISH_LBM
+            J[Aircraft.Wing.MASS, 'isolated_wing_mass'] = 1 + c_wing_fold * folding_area / wing_area
+            J[Aircraft.Wing.FOLD_MASS, 'isolated_wing_mass'] = (
+                c_wing_fold * folding_area / wing_area
+            )
+
+        if self.options[Aircraft.Wing.HAS_FOLD] and self.options[Aircraft.Wing.HAS_STRUT]:
+            J[Aircraft.Wing.MASS, 'isolated_wing_mass'] = (
+                1 + c_wing_fold * folding_area / wing_area + c_strut_mass
+            )
+
+        if (
+            self.options[Aircraft.Wing.HAS_STRUT] is False
+            and self.options[Aircraft.Wing.HAS_FOLD] is False
+        ):
+            J[Aircraft.Wing.MASS, 'isolated_wing_mass'] = 1
+
+
+class BWBWingMassSolve(om.ImplicitComponent):
     """
-    Group of WingSize, WingParameters, WingFoldArea and BWBWingVolumeArea for wing parameter computations.
+    Computation of isolated wing mass, namely wing mass including high lift devices
+    (but excluding struts and fold effects) using a nonlinear solver.
     """
 
     def initialize(self):
-        add_aviary_option(self, Aircraft.Wing.CHOOSE_FOLD_LOCATION)
+        add_aviary_option(self, Aircraft.Engine.NUM_ENGINES)
+
+    def setup(self):
+        num_engine_type = len(self.options[Aircraft.Engine.NUM_ENGINES])
+
+        add_aviary_input(self, Mission.Design.GROSS_MASS, units='lbm')
+        add_aviary_input(self, Aircraft.Wing.HIGH_LIFT_MASS, units='lbm')
+        self.add_input(
+            'c_strut_braced',
+            val=1.00000001,
+            units='unitless',
+            desc='SKSTR: reduction in bending moment factor for strut braced wing',
+        )
+        add_aviary_input(self, Aircraft.Wing.ULTIMATE_LOAD_FACTOR, units='unitless')
+        add_aviary_input(self, Aircraft.Wing.MASS_COEFFICIENT, units='unitless')
+        add_aviary_input(self, Aircraft.Wing.MATERIAL_FACTOR, units='unitless')
+        add_aviary_input(self, Aircraft.Engine.POSITION_FACTOR, shape=num_engine_type)
+        self.add_input(
+            'c_gear_loc',
+            val=1.000000001,
+            units='unitless',
+            desc='SKGEAR: landing gear location factor',
+        )
+        add_aviary_input(self, Aircraft.Wing.SPAN, units='ft')
+        add_aviary_input(self, Aircraft.Fuselage.AVG_DIAMETER, units='ft')
+        add_aviary_input(self, Aircraft.Wing.TAPER_RATIO, units='unitless')
+        add_aviary_input(self, Aircraft.Wing.THICKNESS_TO_CHORD_ROOT, units='unitless')
+        self.add_input(
+            'half_sweep', val=0.3947081519, units='rad', desc='SWC2: wing half-chord sweep angle'
+        )
+        add_aviary_input(
+            self, Aircraft.Fuselage.LIFT_COEFFICENT_RATIO_BODY_TO_WING, units='unitless'
+        )
+
+        self.add_output(
+            'isolated_wing_mass',
+            val=12973.96759,
+            units='lbm',
+            desc='WW: wing mass including high lift devices (but excluding struts and fold effects)',
+        )
+
+        self.declare_partials('isolated_wing_mass', '*')
+
+    def apply_nonlinear(self, inputs, outputs, residuals):
+        gross_wt_initial = inputs[Mission.Design.GROSS_MASS] * GRAV_ENGLISH_LBM
+        high_lift_wt = inputs[Aircraft.Wing.HIGH_LIFT_MASS] * GRAV_ENGLISH_LBM
+        c_strut_braced = inputs['c_strut_braced']
+        ULF = inputs[Aircraft.Wing.ULTIMATE_LOAD_FACTOR]
+        c_wing_mass = inputs[Aircraft.Wing.MASS_COEFFICIENT]
+        c_material = inputs[Aircraft.Wing.MATERIAL_FACTOR]
+        c_eng_pos = inputs[Aircraft.Engine.POSITION_FACTOR]
+        c_gear_loc = inputs['c_gear_loc']
+        wingspan = inputs[Aircraft.Wing.SPAN]
+        cabin_width = inputs[Aircraft.Fuselage.AVG_DIAMETER]
+        taper_ratio = inputs[Aircraft.Wing.TAPER_RATIO]
+        tc_ratio_root = inputs[Aircraft.Wing.THICKNESS_TO_CHORD_ROOT]
+        half_sweep = inputs['half_sweep']
+        CLBqCLW = inputs[Aircraft.Fuselage.LIFT_COEFFICENT_RATIO_BODY_TO_WING]
+
+        isolated_wing_wt = outputs['isolated_wing_mass'] * GRAV_ENGLISH_LBM
+
+        foo_numer = c_strut_braced * ULF * (gross_wt_initial - 0.8 * isolated_wing_wt)
+        foo_denom = 1.0 + CLBqCLW
+        foo = (foo_numer / foo_denom) ** 0.757
+        wingspan_mod = wingspan - cabin_width
+        wing_wt_guess = (
+            c_wing_mass
+            * c_material
+            * c_eng_pos
+            * c_gear_loc
+            * foo
+            * wingspan_mod**1.049
+            * (1.0 + taper_ratio) ** 0.4
+        ) / (100000.0 * tc_ratio_root**0.4 * np.cos(half_sweep) ** 1.535) + high_lift_wt
+
+        residuals['isolated_wing_mass'] = (isolated_wing_wt - wing_wt_guess) / GRAV_ENGLISH_LBM
+
+    def linearize(self, inputs, outputs, J):
+        gross_wt_initial = inputs[Mission.Design.GROSS_MASS] * GRAV_ENGLISH_LBM
+        high_lift_wt = inputs[Aircraft.Wing.HIGH_LIFT_MASS] * GRAV_ENGLISH_LBM
+        c_strut_braced = inputs['c_strut_braced']
+        ULF = inputs[Aircraft.Wing.ULTIMATE_LOAD_FACTOR]
+        c_wing_mass = inputs[Aircraft.Wing.MASS_COEFFICIENT]
+        c_material = inputs[Aircraft.Wing.MATERIAL_FACTOR]
+        c_eng_pos = inputs[Aircraft.Engine.POSITION_FACTOR]
+        c_gear_loc = inputs['c_gear_loc']
+        wingspan = inputs[Aircraft.Wing.SPAN]
+        cabin_width = inputs[Aircraft.Fuselage.AVG_DIAMETER]
+        taper_ratio = inputs[Aircraft.Wing.TAPER_RATIO]
+        tc_ratio_root = inputs[Aircraft.Wing.THICKNESS_TO_CHORD_ROOT]
+        half_sweep = inputs['half_sweep']
+        CLBqCLW = inputs[Aircraft.Fuselage.LIFT_COEFFICENT_RATIO_BODY_TO_WING]
+
+        isolated_wing_wt = outputs['isolated_wing_mass'] * GRAV_ENGLISH_LBM
+
+        foo_numer = c_strut_braced * ULF * (gross_wt_initial - 0.8 * isolated_wing_wt)
+        foo_denom = 1.0 + CLBqCLW
+        foo = (foo_numer / foo_denom) ** 0.757
+        wingspan_mod = wingspan - cabin_width  # modification for BWB
+        wing_wt_guess = (
+            c_wing_mass
+            * c_material
+            * c_eng_pos
+            * c_gear_loc
+            * foo
+            * wingspan_mod**1.049
+            * (1.0 + taper_ratio) ** 0.4
+        ) / (100000.0 * tc_ratio_root**0.4 * np.cos(half_sweep) ** 1.535) + high_lift_wt
+
+        J['isolated_wing_mass', Mission.Design.GROSS_MASS] = (
+            -(
+                c_wing_mass
+                * c_material
+                * c_eng_pos
+                * c_gear_loc
+                * wingspan_mod**1.049
+                * (1.0 + taper_ratio) ** 0.4
+            )
+            / (100000.0 * tc_ratio_root**0.4 * np.cos(half_sweep) ** 1.535)
+            * 0.757
+            * (foo_numer / foo_denom) ** (-0.243)
+            * c_strut_braced
+            / foo_denom
+            * ULF
+        )
+        J['isolated_wing_mass', Aircraft.Wing.HIGH_LIFT_MASS] = -1
+        J['isolated_wing_mass', 'c_strut_braced'] = (
+            -(
+                c_wing_mass
+                * c_material
+                * c_eng_pos
+                * c_gear_loc
+                * wingspan_mod**1.049
+                * (1.0 + taper_ratio) ** 0.4
+            )
+            / (100000.0 * tc_ratio_root**0.4 * np.cos(half_sweep) ** 1.535)
+            * 0.757
+            * (foo_numer / foo_denom) ** (-0.243)
+            * ULF
+            * (gross_wt_initial - 0.8 * isolated_wing_wt)
+            / foo_denom
+            / GRAV_ENGLISH_LBM
+        )
+        J['isolated_wing_mass', Aircraft.Wing.ULTIMATE_LOAD_FACTOR] = (
+            -(
+                c_wing_mass
+                * c_material
+                * c_eng_pos
+                * c_gear_loc
+                * wingspan_mod**1.049
+                * (1.0 + taper_ratio) ** 0.4
+            )
+            / (100000.0 * tc_ratio_root**0.4 * np.cos(half_sweep) ** 1.535)
+            * 0.757
+            * (foo_numer / foo_denom) ** (-0.243)
+            * c_strut_braced
+            * (gross_wt_initial - 0.8 * isolated_wing_wt)
+            / foo_denom
+            / GRAV_ENGLISH_LBM
+        )
+        J['isolated_wing_mass', Aircraft.Fuselage.LIFT_COEFFICENT_RATIO_BODY_TO_WING] = (
+            (
+                c_wing_mass
+                * c_material
+                * c_eng_pos
+                * c_gear_loc
+                * wingspan_mod**1.049
+                * (1.0 + taper_ratio) ** 0.4
+            )
+            / (100000.0 * tc_ratio_root**0.4 * np.cos(half_sweep) ** 1.535)
+            * 0.757
+            * (foo_numer / foo_denom) ** (-0.243)
+            * foo_numer
+            / foo_denom**2
+            / GRAV_ENGLISH_LBM
+        )
+        J['isolated_wing_mass', Aircraft.Wing.MASS_COEFFICIENT] = -(
+            c_material
+            * c_eng_pos
+            * c_gear_loc
+            * foo
+            * wingspan_mod**1.049
+            * (1.0 + taper_ratio) ** 0.4
+            / GRAV_ENGLISH_LBM
+        ) / (100000.0 * tc_ratio_root**0.4 * np.cos(half_sweep) ** 1.535)
+        J['isolated_wing_mass', Aircraft.Wing.MATERIAL_FACTOR] = -(
+            c_wing_mass
+            * c_eng_pos
+            * c_gear_loc
+            * foo
+            * wingspan_mod**1.049
+            * (1.0 + taper_ratio) ** 0.4
+            / GRAV_ENGLISH_LBM
+        ) / (100000.0 * tc_ratio_root**0.4 * np.cos(half_sweep) ** 1.535)
+        J['isolated_wing_mass', Aircraft.Engine.POSITION_FACTOR] = -(
+            c_wing_mass
+            * c_material
+            * c_gear_loc
+            * foo
+            * wingspan_mod**1.049
+            * (1.0 + taper_ratio) ** 0.4
+            / GRAV_ENGLISH_LBM
+        ) / (100000.0 * tc_ratio_root**0.4 * np.cos(half_sweep) ** 1.535)
+        J['isolated_wing_mass', 'c_gear_loc'] = -(
+            c_wing_mass
+            * c_material
+            * c_eng_pos
+            * foo
+            * wingspan_mod**1.049
+            * (1.0 + taper_ratio) ** 0.4
+            / GRAV_ENGLISH_LBM
+        ) / (100000.0 * tc_ratio_root**0.4 * np.cos(half_sweep) ** 1.535)
+        J['isolated_wing_mass', Aircraft.Wing.SPAN] = (
+            -1.049
+            * (
+                c_wing_mass
+                * c_material
+                * c_eng_pos
+                * c_gear_loc
+                * foo
+                * wingspan_mod**0.049
+                * (1.0 + taper_ratio) ** 0.4
+            )
+            / GRAV_ENGLISH_LBM
+            / (100000.0 * tc_ratio_root**0.4 * np.cos(half_sweep) ** 1.535)
+        )
+        J['isolated_wing_mass', Aircraft.Fuselage.AVG_DIAMETER] = (
+            1.049
+            * (
+                c_wing_mass
+                * c_material
+                * c_eng_pos
+                * c_gear_loc
+                * foo
+                * wingspan_mod**0.049
+                * (1.0 + taper_ratio) ** 0.4
+            )
+            / GRAV_ENGLISH_LBM
+            / (100000.0 * tc_ratio_root**0.4 * np.cos(half_sweep) ** 1.535)
+        )
+        J['isolated_wing_mass', Aircraft.Wing.TAPER_RATIO] = (
+            -0.4
+            * (
+                c_wing_mass
+                * c_material
+                * c_eng_pos
+                * c_gear_loc
+                * foo
+                * wingspan_mod**1.049
+                * (1.0 + taper_ratio) ** (-0.6)
+            )
+            / GRAV_ENGLISH_LBM
+            / (100000.0 * tc_ratio_root**0.4 * np.cos(half_sweep) ** 1.535)
+        )
+        J['isolated_wing_mass', Aircraft.Wing.THICKNESS_TO_CHORD_ROOT] = (
+            0.4
+            * (
+                c_wing_mass
+                * c_material
+                * c_eng_pos
+                * c_gear_loc
+                * foo
+                * wingspan_mod**1.049
+                * (1.0 + taper_ratio) ** 0.4
+            )
+            / GRAV_ENGLISH_LBM
+            / (100000.0 * tc_ratio_root**1.4 * np.cos(half_sweep) ** 1.535)
+        )
+        J['isolated_wing_mass', 'half_sweep'] = (
+            1.535
+            * (
+                c_wing_mass
+                * c_material
+                * c_eng_pos
+                * c_gear_loc
+                * foo
+                * wingspan_mod**1.049
+                * (1.0 + taper_ratio) ** 0.4
+            )
+            / GRAV_ENGLISH_LBM
+            / (100000.0 * tc_ratio_root**0.4 * np.cos(half_sweep) ** 2.535)
+            * (-np.sin(half_sweep))
+        )
+        J['isolated_wing_mass', 'isolated_wing_mass'] = (
+            1
+            - (
+                c_wing_mass
+                * c_material
+                * c_eng_pos
+                * c_gear_loc
+                * wingspan_mod**1.049
+                * (1.0 + taper_ratio) ** 0.4
+            )
+            / (100000.0 * tc_ratio_root**0.4 * np.cos(half_sweep) ** 1.535)
+            * 0.757
+            * (foo_numer / foo_denom) ** (-0.243)
+            * (-0.8)
+            * c_strut_braced
+            / foo_denom
+            * ULF
+        )
+
+
+class WingMassGroup(om.Group):
+    """Group to compute wing mass for GASP-based mass."""
+
+    def initialize(self):
         add_aviary_option(self, Aircraft.Wing.HAS_FOLD)
         add_aviary_option(self, Aircraft.Wing.HAS_STRUT)
-        add_aviary_option(self, Settings.VERBOSITY)
 
     def setup(self):
-        verbosity = self.options[Settings.VERBOSITY]
-        has_fold = self.options[Aircraft.Wing.HAS_FOLD]
-        has_strut = self.options[Aircraft.Wing.HAS_STRUT]
-
-        if has_strut:
-            if verbosity >= 1:
-                print('BWB does not have strut implemented.')
-        if not self.options[Aircraft.Wing.CHOOSE_FOLD_LOCATION]:
-            raise ('There is no strut. Aircraft.Wing.CHOOSE_FOLD_LOCATION must be True.')
+        # variables that are calculated at a higher level
+        higher_level_inputs_isolated = [
+            'c_strut_braced',
+            'c_gear_loc',
+            'half_sweep',
+        ]
+        if self.options[Aircraft.Wing.HAS_FOLD] or self.options[Aircraft.Wing.HAS_STRUT]:
+            higher_level_inputs_total = ['aircraft:*']
+        else:
+            higher_level_inputs_total = []
+
+        # variables that are passed within the group but not used at a higher level
+        connected_outputs_isolated = [
+            'isolated_wing_mass',
+        ]
+        connected_inputs_total = [
+            'isolated_wing_mass',
+        ]
+
+        isolated_mass = self.add_subsystem(
+            'isolated_mass',
+            WingMassSolve(),
+            promotes_inputs=higher_level_inputs_isolated + ['aircraft:*', 'mission:*'],
+            promotes_outputs=connected_outputs_isolated,
+        )
 
         self.add_subsystem(
-            'size',
-            WingSize(),
-            promotes_inputs=['aircraft:*', 'mission:*'],
+            'total_mass',
+            WingMassTotal(),
+            promotes_inputs=connected_inputs_total + higher_level_inputs_total,
             promotes_outputs=['aircraft:*'],
         )
 
-        if has_fold:
-            self.add_subsystem(
-                'dimensionless_calcs',
-                DimensionalNonDimensionalInterchange(),
-                promotes_inputs=['aircraft:*'],
-                promotes_outputs=['aircraft:*'],
-            )
+        newton = isolated_mass.nonlinear_solver = om.NewtonSolver()
+
+        newton.options['atol'] = 1e-9
+        newton.options['rtol'] = 1e-9
+        newton.options['iprint'] = 2
+        newton.options['maxiter'] = 10
+        newton.options['solve_subsystems'] = True
+        newton.options['max_sub_solves'] = 10
+        newton.options['err_on_non_converge'] = True
+        newton.options['reraise_child_analysiserror'] = False
+        newton.linesearch = om.BoundsEnforceLS()
+        newton.linesearch.options['bound_enforcement'] = 'scalar'
+        newton.linesearch.options['iprint'] = -1
+        newton.options['err_on_non_converge'] = False
+
+        isolated_mass.linear_solver = om.DirectSolver(assemble_jac=True)
+
+
+class BWBWingMassGroup(om.Group):
+    """
+    Group to compute wing mass for GASP-based mass.
+    """
+
+    def initialize(self):
+        add_aviary_option(self, Aircraft.Wing.HAS_FOLD)
+        add_aviary_option(self, Aircraft.Wing.HAS_STRUT)
+
+    def setup(self):
+        # variables that are calculated at a higher level
+        higher_level_inputs_isolated = [
+            'c_strut_braced',
+            'c_gear_loc',
+            'half_sweep',
+        ]
+        if self.options[Aircraft.Wing.HAS_FOLD] or self.options[Aircraft.Wing.HAS_STRUT]:
+            higher_level_inputs_total = ['aircraft:*']
+        else:
+            higher_level_inputs_total = []
+
+        # variables that are passed within the group but not used at a higher level
+        connected_outputs_isolated = [
+            'isolated_wing_mass',
+        ]
+        connected_inputs_total = [
+            'isolated_wing_mass',
+        ]
+
+        isolated_mass = self.add_subsystem(
+            'isolated_mass',
+            BWBWingMassSolve(),
+            promotes_inputs=higher_level_inputs_isolated + ['aircraft:*', 'mission:*'],
+            promotes_outputs=connected_outputs_isolated,
+        )
 
         self.add_subsystem(
-            'parameters',
-            WingParameters(),
-            promotes_inputs=['aircraft:*'],
+            'total_mass',
+            WingMassTotal(),
+            promotes_inputs=connected_inputs_total + higher_level_inputs_total,
             promotes_outputs=['aircraft:*'],
         )
 
-        self.add_subsystem(
-            'wing_vol',
-            BWBWingVolume(),
-            promotes_inputs=['aircraft:*'],
-        )
-        if has_fold:
-            self.promotes('wing_vol', outputs=['wing_volume_no_fold'])
-        else:
-            self.promotes('wing_vol', outputs=['aircraft:*'])
-
-        if has_fold:
-            self.add_subsystem(
-                'fold_area',
-                WingFoldArea(),
-                promotes_inputs=['aircraft:*'],
-                promotes_outputs=['aircraft:*'],
-            )
-            self.add_subsystem(
-                'fold_vol',
-                BWBWingFoldVolume(),
-                promotes_inputs=['aircraft:*', 'wing_volume_no_fold'],
-                promotes_outputs=['aircraft:*'],
-            )
-
-        self.add_subsystem(
-            'exposed_wing',
-            ExposedWing(),
-            promotes_inputs=['aircraft:*'],
-            promotes_outputs=['aircraft:*'],
-        )
-=======
-        else:
-            self.add_subsystem(
-                'wing_vol',
-                WingVolume(),
-                promotes_inputs=['aircraft:*'],
-                promotes_outputs=['aircraft:*'],
-            )
->>>>>>> fc0f2b9a
-
-
-epsilon = 0.05
-
-
-def f(x):
-    """Valid for x in [0.0, 1.0]."""
-    diff = 0.5 - x
-    y = np.sqrt(0.25 - diff**2)
-    return y
-
-
-def df(x):
-    """First derivative of f(x), valid for x in (0.0, 1.0)."""
-    diff = 0.5 - x
-    dy = (0.5 - x) / np.sqrt(0.25 - diff**2)
-    return dy
-
-
-def d2f(x):
-    """Second derivative of f(x), valid for x in (0.0, 1.0)."""
-    diff = 0.5 - x
-    d2y = -0.25 / np.sqrt(0.25 - diff**2) ** 3
-    return d2y
-
-
-def g1(x):
-    """
-    Returns a cubic function g1(x) such that:
-    g1(0.0) = 0.0
-    g1(ε) = f(ε)
-    g1'(ε) = f'(ε)
-    g1"(ε) = f"(ε).
-    """
-    A1 = f(epsilon)
-    B1 = df(epsilon)
-    C1 = d2f(epsilon)
-    d1 = (A1 - epsilon * B1 + 0.5 * epsilon**2 * C1) / epsilon**3
-    c1 = (C1 - 6.0 * d1 * epsilon) / 2.0
-    b1 = B1 - epsilon * C1 + 3 * d1 * epsilon**2
-    a1 = 0.0
-    y = a1 + b1 * x + c1 * x**2 + d1 * x**3
-    return y
-
-
-def dg1(x):
-    """First derivative of g1(x)."""
-    A1 = f(epsilon)
-    B1 = df(epsilon)
-    C1 = d2f(epsilon)
-    d1 = (A1 - epsilon * B1 + 0.5 * epsilon**2 * C1) / epsilon**3
-    c1 = (C1 - 6.0 * d1 * epsilon) / 2.0
-    b1 = B1 - epsilon * C1 + 3.0 * d1 * epsilon**2
-    dy = b1 + 2.0 * c1 * x + 3.0 * d1 * x**2
-    return dy
-
-
-def g2(x):
-    """
-    Returns a cubic function g2(x) such that:
-    g2(1.0) = 0.0
-    g2(ε) = f(1.0-ε)
-    g2'(ε) = f'(1.0-ε)
-    g2"(ε) = f"(1.0-ε).
-    """
-    delta = 1.0 - epsilon
-    A2 = f(delta)
-    B2 = df(delta)
-    C2 = d2f(delta)
-    d2 = -(A2 + B2 * epsilon + 0.5 * C2 * epsilon**2) / epsilon**3
-    c2 = (C2 - 6.0 * d2 * delta) / 2.0
-    b2 = B2 - C2 * delta + 3.0 * d2 * delta**2
-    a2 = -(b2 + c2 + d2)
-    y = a2 + b2 * x + c2 * x**2 + d2 * x**3
-    return y
-
-
-def dg2(x):
-    """First derivative of g2(x)."""
-    delta = 1.0 - epsilon
-    A2 = f(delta)
-    B2 = df(delta)
-    C2 = d2f(delta)
-    d2 = -(A2 + B2 * epsilon + 0.5 * C2 * epsilon**2) / epsilon**3
-    c2 = (C2 - 6 * d2 * delta) / 2.0
-    b2 = B2 - C2 * delta + 3.0 * d2 * delta**2
-    dy = b2 + 2.0 * c2 * x + 3.0 * d2 * x**2
-    return dy
-
-
-class ExposedWing(om.ExplicitComponent):
-    """
-    Computation of exposed wing area. This is useful for BWB,
-    but is available to tube + wing model too.
-    """
-
-    def initialize(self):
-        add_aviary_option(self, Aircraft.Design.TYPE)
-        add_aviary_option(self, Settings.VERBOSITY)
-
-    def setup(self):
-        add_aviary_input(
-            self, Aircraft.Wing.VERTICAL_MOUNT_LOCATION, units='unitless', desc='HWING'
-        )
-        add_aviary_input(self, Aircraft.Fuselage.AVG_DIAMETER, units='ft', desc='SWF')
-        add_aviary_input(
-            self, Aircraft.Fuselage.HEIGHT_TO_WIDTH_RATIO, units='unitless', desc='HGTqWID'
-        )
-        add_aviary_input(self, Aircraft.Wing.SPAN, units='ft', desc='B')
-        add_aviary_input(self, Aircraft.Wing.TAPER_RATIO, units='unitless', desc='SLM')
-        add_aviary_input(self, Aircraft.Wing.AREA, units='ft**2', desc='SW')
-
-        add_aviary_output(self, Aircraft.Wing.EXPOSED_AREA, units='ft**2', desc='SW_EXP')
-
-    def setup_partials(self):
-        design_type = self.options[Aircraft.Design.TYPE]
-
-        self.declare_partials(
-            Aircraft.Wing.EXPOSED_AREA,
-            [
-                Aircraft.Wing.VERTICAL_MOUNT_LOCATION,
-                Aircraft.Fuselage.AVG_DIAMETER,
-                Aircraft.Wing.SPAN,
-                Aircraft.Wing.TAPER_RATIO,
-                Aircraft.Wing.AREA,
-            ],
-        )
-
-        if design_type is AircraftTypes.BLENDED_WING_BODY:
-            self.declare_partials(
-                Aircraft.Wing.EXPOSED_AREA,
-                [
-                    Aircraft.Fuselage.HEIGHT_TO_WIDTH_RATIO,
-                ],
-            )
-
-    def compute(self, inputs, outputs):
-        design_type = self.options[Aircraft.Design.TYPE]
-        verbosity = self.options[Settings.VERBOSITY]
-
-        h_wing = inputs[Aircraft.Wing.VERTICAL_MOUNT_LOCATION]
-        body_width = inputs[Aircraft.Fuselage.AVG_DIAMETER]
-
-        if h_wing >= epsilon and h_wing <= 1.0 - epsilon:
-            sqt = np.sqrt(0.25 - (0.5 - h_wing) ** 2)
-        elif h_wing >= 0.0 and h_wing < epsilon:
-            sqt = g1(h_wing)
-        elif h_wing <= 1.0 and h_wing > 1.0 - epsilon:
-            sqt = g2(h_wing)
-        else:
-            raise 'The given parameter Aircraft.Wing.VERTICAL_MOUNT_LOCATION is out of range.'
-
-        if design_type is AircraftTypes.BLENDED_WING_BODY:
-            cabin_height = body_width * inputs[Aircraft.Fuselage.HEIGHT_TO_WIDTH_RATIO]
-            b_fus = 0.5 * (body_width - cabin_height) + cabin_height * sqt
-        else:
-            b_fus = body_width * sqt
-
-        wingspan = inputs[Aircraft.Wing.SPAN]
-        wing_area = inputs[Aircraft.Wing.AREA]
-        taper_ratio = inputs[Aircraft.Wing.TAPER_RATIO]
-        if wingspan <= 0:
-            if verbosity > Verbosity.BRIEF:
-                print('Aircraft.Wing.SPAN must be positive.')
-        if taper_ratio <= 0:
-            if verbosity > Verbosity.BRIEF:
-                print('Aircraft.Wing.TAPER_RATIO must be positive.')
-
-        root_chord_wing = 2.0 * wing_area / (wingspan * (1.0 + taper_ratio))
-        tip_chord = taper_ratio * root_chord_wing
-        c_fus = root_chord_wing + 2.0 * b_fus * (tip_chord - root_chord_wing) / wingspan
-
-        exp_wing_area = (wingspan / 2.0 - b_fus) * (c_fus + tip_chord)
-        outputs[Aircraft.Wing.EXPOSED_AREA] = exp_wing_area
-
-    def compute_partials(self, inputs, J):
-        design_type = self.options[Aircraft.Design.TYPE]
-
-        h_wing = inputs[Aircraft.Wing.VERTICAL_MOUNT_LOCATION]
-        body_width = inputs[Aircraft.Fuselage.AVG_DIAMETER]
-        height_to_width = inputs[Aircraft.Fuselage.HEIGHT_TO_WIDTH_RATIO]
-
-        if h_wing >= epsilon and h_wing <= 1.0 - epsilon:
-            sqt = np.sqrt(0.25 - (0.5 - h_wing) ** 2)
-            d_sqt = df(h_wing)
-        elif h_wing >= 0.0 and h_wing < epsilon:
-            sqt = g1(h_wing)
-            d_sqt = dg1(h_wing)
-        elif h_wing <= 1.0 and h_wing > 1.0 - epsilon:
-            sqt = g2(h_wing)
-            d_sqt = dg2(h_wing)
-        else:
-            raise 'The given parameter Aircraft.Wing.VERTICAL_MOUNT_LOCATION is out of range.'
-
-        if design_type is AircraftTypes.BLENDED_WING_BODY:
-            cabin_height = body_width * height_to_width
-            b_fus = 0.5 * (body_width - cabin_height) + cabin_height * sqt
-        else:
-            b_fus = body_width * sqt
-
-        wingspan = inputs[Aircraft.Wing.SPAN]
-        wing_area = inputs[Aircraft.Wing.AREA]
-        taper_ratio = inputs[Aircraft.Wing.TAPER_RATIO]
-
-        root_chord_wing = 2.0 * wing_area / (wingspan * (1.0 + taper_ratio))
-        tip_chord = taper_ratio * root_chord_wing
-        c_fus = root_chord_wing + 2.0 * b_fus * (tip_chord - root_chord_wing) / wingspan
-
-        if design_type is AircraftTypes.BLENDED_WING_BODY:
-            d_b_fus_d_hwing = body_width * height_to_width * d_sqt
-            d_b_fus_d_body_width = 0.5 * (1.0 - height_to_width) + height_to_width * sqt
-            d_b_fus_d_height_to_width = -0.5 * body_width + body_width * sqt
-            d_c_fus_d_height_to_width = (
-                4
-                * d_b_fus_d_height_to_width
-                * (taper_ratio - 1.0)
-                / (taper_ratio + 1.0)
-                * wing_area
-                / wingspan**2
-            )
-
-            d_exp_area_d_height_to_width = (
-                -d_b_fus_d_height_to_width * c_fus
-                + (wingspan * 0.5 - b_fus) * d_c_fus_d_height_to_width
-                - d_b_fus_d_height_to_width
-                * 2.0
-                * wing_area
-                * taper_ratio
-                / wingspan
-                / (1.0 + taper_ratio)
-            )
-            J[Aircraft.Wing.EXPOSED_AREA, Aircraft.Fuselage.HEIGHT_TO_WIDTH_RATIO] = (
-                d_exp_area_d_height_to_width
-            )
-
-        else:
-            d_b_fus_d_hwing = body_width * d_sqt
-            d_b_fus_d_body_width = sqt
-
-        d_c_fus_d_hwing = (
-            4.0
-            * d_b_fus_d_hwing
-            * (taper_ratio - 1.0)
-            / (taper_ratio + 1.0)
-            * wing_area
-            / wingspan**2
-        )
-        d_c_fus_d_body_width = (
-            4.0
-            * d_b_fus_d_body_width
-            * (taper_ratio - 1.0)
-            / (taper_ratio + 1.0)
-            * wing_area
-            / wingspan**2
-        )
-        d_c_fus_d_wing_area = (
-            2.0
-            / (1.0 + taper_ratio)
-            * (1.0 / wingspan + b_fus * 2 * (taper_ratio - 1.0) / wingspan**2)
-        )
-        d_c_fus_d_wingspan = (
-            -2.0
-            * wing_area
-            / (1.0 + taper_ratio)
-            * (1.0 / wingspan**2 + b_fus * 4.0 * (taper_ratio - 1.0) / wingspan**3)
-        )
-        d_c_fus_d_taper_ratio = (
-            -2.0 * wing_area / (1.0 + taper_ratio) ** 2 / wingspan
-            + b_fus * 8.0 * wing_area / wingspan**2 / (taper_ratio + 1) ** 2
-        )
-
-        d_exp_area_d_hwing = (
-            -d_b_fus_d_hwing * c_fus
-            + (wingspan * 0.5 - b_fus) * d_c_fus_d_hwing
-            - d_b_fus_d_hwing * 2.0 * wing_area * taper_ratio / wingspan / (1.0 + taper_ratio)
-        )
-        J[Aircraft.Wing.EXPOSED_AREA, Aircraft.Wing.VERTICAL_MOUNT_LOCATION] = d_exp_area_d_hwing
-
-        d_exp_area_d_body_width = (
-            -d_b_fus_d_body_width * c_fus
-            + (wingspan * 0.5 - b_fus) * d_c_fus_d_body_width
-            - d_b_fus_d_body_width * 2.0 * wing_area * taper_ratio / wingspan / (1 + taper_ratio)
-        )
-        J[Aircraft.Wing.EXPOSED_AREA, Aircraft.Fuselage.AVG_DIAMETER] = d_exp_area_d_body_width
-
-        d_exp_area_d_wingspan = (
-            0.5 * c_fus
-            + (0.5 * wingspan - b_fus) * d_c_fus_d_wingspan
-            + b_fus * 2.0 * wing_area * taper_ratio / wingspan**2 / (1.0 + taper_ratio)
-        )
-        J[Aircraft.Wing.EXPOSED_AREA, Aircraft.Wing.SPAN] = d_exp_area_d_wingspan
-
-        d_exp_area_d_taper_ratio = (
-            (0.5 * wingspan - b_fus) * d_c_fus_d_taper_ratio
-            + wing_area / (1.0 + taper_ratio) ** 2
-            - b_fus * 2.0 * wing_area / wingspan / (1.0 + taper_ratio) ** 2
-        )
-        J[Aircraft.Wing.EXPOSED_AREA, Aircraft.Wing.TAPER_RATIO] = d_exp_area_d_taper_ratio
-
-        d_exp_area_d_wing_area = (
-            (0.5 * wingspan - b_fus) * d_c_fus_d_wing_area
-            + taper_ratio / (1.0 + taper_ratio)
-            - b_fus * 2.0 * taper_ratio / wingspan / (1.0 + taper_ratio)
-        )
-        J[Aircraft.Wing.EXPOSED_AREA, Aircraft.Wing.AREA] = d_exp_area_d_wing_area+        newton = isolated_mass.nonlinear_solver = om.NewtonSolver()
+
+        newton.options['atol'] = 1e-9
+        newton.options['rtol'] = 1e-9
+        newton.options['iprint'] = 2
+        newton.options['maxiter'] = 10
+        newton.options['solve_subsystems'] = True
+        newton.options['max_sub_solves'] = 10
+        newton.options['err_on_non_converge'] = True
+        newton.options['reraise_child_analysiserror'] = False
+        newton.linesearch = om.BoundsEnforceLS()
+        newton.linesearch.options['bound_enforcement'] = 'scalar'
+        newton.linesearch.options['iprint'] = -1
+        newton.options['err_on_non_converge'] = False
+
+        isolated_mass.linear_solver = om.DirectSolver(assemble_jac=True)