--- conflicted
+++ resolved
@@ -3,21 +3,19 @@
 import openmdao.api as om
 from openmdao.utils.assert_utils import assert_check_partials, assert_near_equal
 
-<<<<<<< HEAD
 from aviary.subsystems.geometry.gasp_based.fuselage import (
     FuselageGroup,
     FuselageParameters,
     FuselageSize,
 )
-=======
-from aviary.subsystems.geometry.gasp_based.fuselage import (FuselageGroup,
-                                                            FuselageParameters,
-                                                            FuselageSize)
 from aviary.subsystems.geometry.gasp_based.fuselage import (
-    BWBFuselageParameters1, BWBCabinLayout, BWBFuselageParameters2,
-    BWBFuselageSize, BWBFuselageGroup)
+    BWBFuselageParameters1,
+    BWBCabinLayout,
+    BWBFuselageParameters2,
+    BWBFuselageSize,
+    BWBFuselageGroup,
+)
 from aviary.utils.aviary_values import AviaryValues
->>>>>>> 92f19b7c
 from aviary.variable_info.functions import setup_model_options
 from aviary.variable_info.options import get_option_defaults
 from aviary.variable_info.variables import Aircraft, Settings
@@ -384,12 +382,8 @@
         assert_check_partials(partial_data, atol=1e-8, rtol=1e-8)
 
 
-<<<<<<< HEAD
-if __name__ == '__main__':
-=======
 class BWBFuselageParameters1TestCase(unittest.TestCase):
     def setUp(self):
-
         self.prob = om.Problem()
 
         self.aviary_options = AviaryValues()
@@ -403,16 +397,17 @@
         self.aviary_options.set_val(Settings.VERBOSITY, 1, units='unitless')
 
         self.prob.model.add_subsystem(
-            "bwb_fuselage_parameters1", BWBFuselageParameters1(), promotes=["*"])
-
-        self.prob.model.set_input_defaults(Aircraft.Fuselage.DELTA_DIAMETER, 5.0,
-                                           units='ft')
-        self.prob.model.set_input_defaults(Aircraft.Fuselage.HEIGHT_TO_WIDTH_RATIO, 0.25970,
-                                           units='unitless')
-        self.prob.model.set_input_defaults(Aircraft.Fuselage.PRESSURIZED_WIDTH_ADDITIONAL, 0.0,
-                                           units='ft')
-        self.prob.model.set_input_defaults(Aircraft.Fuselage.NOSE_FINENESS, 0.6,
-                                           units='unitless')
+            'bwb_fuselage_parameters1', BWBFuselageParameters1(), promotes=['*']
+        )
+
+        self.prob.model.set_input_defaults(Aircraft.Fuselage.DELTA_DIAMETER, 5.0, units='ft')
+        self.prob.model.set_input_defaults(
+            Aircraft.Fuselage.HEIGHT_TO_WIDTH_RATIO, 0.25970, units='unitless'
+        )
+        self.prob.model.set_input_defaults(
+            Aircraft.Fuselage.PRESSURIZED_WIDTH_ADDITIONAL, 0.0, units='ft'
+        )
+        self.prob.model.set_input_defaults(Aircraft.Fuselage.NOSE_FINENESS, 0.6, units='unitless')
 
         setup_model_options(self.prob, self.aviary_options)
 
@@ -424,21 +419,18 @@
         self.prob.run_model()
 
         tol = 1e-7
-        assert_near_equal(
-            self.prob[Aircraft.Fuselage.AVG_DIAMETER], 38.0, tol)
-        assert_near_equal(
-            self.prob[Aircraft.Fuselage.HYDRAULIC_DIAMETER], 19.36509231, tol)
+        assert_near_equal(self.prob[Aircraft.Fuselage.AVG_DIAMETER], 38.0, tol)
+        assert_near_equal(self.prob[Aircraft.Fuselage.HYDRAULIC_DIAMETER], 19.36509231, tol)
         assert_near_equal(self.prob['cabin_height'], 9.86859989, tol)
         assert_near_equal(self.prob['nose_height'], 4.86859989, tol)
         assert_near_equal(self.prob['nose_length'], 2.92115998, tol)
 
-        partial_data = self.prob.check_partials(out_stream=None, method="cs")
+        partial_data = self.prob.check_partials(out_stream=None, method='cs')
         assert_check_partials(partial_data, atol=1e-5, rtol=1e-5)
 
 
 class BWBLayoutTestCase(unittest.TestCase):
     def setUp(self):
-
         self.prob = om.Problem()
 
         self.aviary_options = AviaryValues()
@@ -452,17 +444,18 @@
         self.aviary_options.set_val(Aircraft.CrewPayload.Design.NUM_FIRST_CLASS, 11)
         self.aviary_options.set_val(Settings.VERBOSITY, 1, units='unitless')
 
-        self.prob.model.add_subsystem(
-            "bwb_cabin_layout", BWBCabinLayout(), promotes=["*"])
-
-        self.prob.model.set_input_defaults(Aircraft.BWB.PASSENGER_LEADING_EDGE_SWEEP, 65.0,
-                                           units='deg')
-        self.prob.model.set_input_defaults(Aircraft.Fuselage.PILOT_COMPARTMENT_LENGTH, 7.5,
-                                           units='ft')
-        self.prob.model.set_input_defaults(Aircraft.Fuselage.PRESSURIZED_WIDTH_ADDITIONAL, 0.0,
-                                           units='ft')
-        self.prob.model.set_input_defaults(Aircraft.Fuselage.AVG_DIAMETER, 38.0,
-                                           units='ft')
+        self.prob.model.add_subsystem('bwb_cabin_layout', BWBCabinLayout(), promotes=['*'])
+
+        self.prob.model.set_input_defaults(
+            Aircraft.BWB.PASSENGER_LEADING_EDGE_SWEEP, 65.0, units='deg'
+        )
+        self.prob.model.set_input_defaults(
+            Aircraft.Fuselage.PILOT_COMPARTMENT_LENGTH, 7.5, units='ft'
+        )
+        self.prob.model.set_input_defaults(
+            Aircraft.Fuselage.PRESSURIZED_WIDTH_ADDITIONAL, 0.0, units='ft'
+        )
+        self.prob.model.set_input_defaults(Aircraft.Fuselage.AVG_DIAMETER, 38.0, units='ft')
         self.prob.model.set_input_defaults('nose_length', 2.92115998, units='ft')
 
         setup_model_options(self.prob, self.aviary_options)
@@ -475,16 +468,14 @@
         self.prob.run_model()
 
         tol = 1e-7
-        assert_near_equal(
-            self.prob['fuselage_station_aft'], 54.25449, tol
-        )
+        assert_near_equal(self.prob['fuselage_station_aft'], 54.25449, tol)
 
         partial_data = self.prob.check_partials(
             out_stream=None,
             compact_print=True,
             show_only_incorrect=True,
             form='central',
-            method="fd",
+            method='fd',
             minimum_step=1e-12,
             abs_err_tol=5.0e-4,
             rel_err_tol=5.0e-5,
@@ -504,16 +495,14 @@
         self.prob.run_model()
 
         tol = 1e-7
-        assert_near_equal(
-            self.prob['fuselage_station_aft'], 51.25449, tol
-        )
+        assert_near_equal(self.prob['fuselage_station_aft'], 51.25449, tol)
 
         partial_data = self.prob.check_partials(
             out_stream=None,
             compact_print=True,
             show_only_incorrect=True,
             form='central',
-            method="fd",
+            method='fd',
             minimum_step=1e-12,
             abs_err_tol=5.0e-4,
             rel_err_tol=5.0e-5,
@@ -523,23 +512,23 @@
 
 class BWBFuselageParameters2TestCase(unittest.TestCase):
     def setUp(self):
-
         self.prob = om.Problem()
 
         self.aviary_options = AviaryValues()
         self.aviary_options.set_val(Settings.VERBOSITY, 1, units='unitless')
 
         self.prob.model.add_subsystem(
-            "bwb_fuselage_parameters2", BWBFuselageParameters2(), promotes=["*"])
-
-        self.prob.model.set_input_defaults(Aircraft.BWB.PASSENGER_LEADING_EDGE_SWEEP, 65.0,
-                                           units='deg')
-        self.prob.model.set_input_defaults(Aircraft.Fuselage.PILOT_COMPARTMENT_LENGTH, 7.5,
-                                           units='ft')
-        self.prob.model.set_input_defaults(Aircraft.Fuselage.TAIL_FINENESS, 1.75,
-                                           units='unitless')
-        self.prob.model.set_input_defaults(Aircraft.Fuselage.AVG_DIAMETER, 38.0,
-                                           units='ft')
+            'bwb_fuselage_parameters2', BWBFuselageParameters2(), promotes=['*']
+        )
+
+        self.prob.model.set_input_defaults(
+            Aircraft.BWB.PASSENGER_LEADING_EDGE_SWEEP, 65.0, units='deg'
+        )
+        self.prob.model.set_input_defaults(
+            Aircraft.Fuselage.PILOT_COMPARTMENT_LENGTH, 7.5, units='ft'
+        )
+        self.prob.model.set_input_defaults(Aircraft.Fuselage.TAIL_FINENESS, 1.75, units='unitless')
+        self.prob.model.set_input_defaults(Aircraft.Fuselage.AVG_DIAMETER, 38.0, units='ft')
         self.prob.model.set_input_defaults('nose_length', 2.92115998, units='ft')
         self.prob.model.set_input_defaults('cabin_height', 9.86859989, units='ft')
         self.prob.model.set_input_defaults('fuselage_station_aft', 54.254501, units='ft')
@@ -558,36 +547,36 @@
         assert_near_equal(self.prob[Aircraft.BWB.CABIN_AREA], 1283.52497, tol)
         assert_near_equal(self.prob['cabin_len'], 43.83334, tol)
 
-        partial_data = self.prob.check_partials(out_stream=None, method="cs")
+        partial_data = self.prob.check_partials(out_stream=None, method='cs')
         assert_check_partials(partial_data, atol=1e-5, rtol=1e-5)
 
 
 class BWBFuselageSizeTestCase(unittest.TestCase):
     def setUp(self):
-
         self.prob = om.Problem()
 
         self.aviary_options = AviaryValues()
         self.aviary_options.set_val(Settings.VERBOSITY, 1, units='unitless')
 
-        self.prob.model.add_subsystem(
-            "bwb_fuselage_size", BWBFuselageSize(), promotes=["*"])
-
-        self.prob.model.set_input_defaults(
-            Aircraft.Fuselage.AVG_DIAMETER, 38.0, units="ft")
-        self.prob.model.set_input_defaults(
-            Aircraft.Fuselage.PRESSURIZED_WIDTH_ADDITIONAL, 0.0, units="ft")
-        self.prob.model.set_input_defaults(
-            Aircraft.Fuselage.WETTED_AREA_SCALER, 1.0, units="unitless")
-        self.prob.model.set_input_defaults(
-            Aircraft.Fuselage.PILOT_COMPARTMENT_LENGTH, 7.5, units="ft")
-        self.prob.model.set_input_defaults("cabin_height", 9.86859989, units="ft")
-        self.prob.model.set_input_defaults("forebody_len", 40.7456322, units="ft")
-        self.prob.model.set_input_defaults("fuselage_station_aft", 54.254501, units="ft")
-        self.prob.model.set_input_defaults("nose_area", 3.97908521, units="ft**2")
-        self.prob.model.set_input_defaults("aftbody_len", 17.27005, units="ft")
-        self.prob.model.set_input_defaults("nose_length", 2.921159934, units='ft')
-        self.prob.model.set_input_defaults("cabin_len", 43.8333397, units='ft')
+        self.prob.model.add_subsystem('bwb_fuselage_size', BWBFuselageSize(), promotes=['*'])
+
+        self.prob.model.set_input_defaults(Aircraft.Fuselage.AVG_DIAMETER, 38.0, units='ft')
+        self.prob.model.set_input_defaults(
+            Aircraft.Fuselage.PRESSURIZED_WIDTH_ADDITIONAL, 0.0, units='ft'
+        )
+        self.prob.model.set_input_defaults(
+            Aircraft.Fuselage.WETTED_AREA_SCALER, 1.0, units='unitless'
+        )
+        self.prob.model.set_input_defaults(
+            Aircraft.Fuselage.PILOT_COMPARTMENT_LENGTH, 7.5, units='ft'
+        )
+        self.prob.model.set_input_defaults('cabin_height', 9.86859989, units='ft')
+        self.prob.model.set_input_defaults('forebody_len', 40.7456322, units='ft')
+        self.prob.model.set_input_defaults('fuselage_station_aft', 54.254501, units='ft')
+        self.prob.model.set_input_defaults('nose_area', 3.97908521, units='ft**2')
+        self.prob.model.set_input_defaults('aftbody_len', 17.27005, units='ft')
+        self.prob.model.set_input_defaults('nose_length', 2.921159934, units='ft')
+        self.prob.model.set_input_defaults('cabin_len', 43.8333397, units='ft')
 
         setup_model_options(self.prob, self.aviary_options)
 
@@ -603,7 +592,7 @@
         assert_near_equal(self.prob[Aircraft.Fuselage.LENGTH], 71.5245514, tol)
         assert_near_equal(self.prob[Aircraft.TailBoom.LENGTH], 71.5245514, tol)
 
-        partial_data = self.prob.check_partials(out_stream=None, method="cs")
+        partial_data = self.prob.check_partials(out_stream=None, method='cs')
         assert_check_partials(partial_data, atol=1e-5, rtol=1e-5)
 
 
@@ -613,7 +602,6 @@
     """
 
     def setUp(self):
-
         options = get_option_defaults()
         options.set_val(Aircraft.Fuselage.NUM_SEATS_ABREAST, 18)
         options.set_val(Aircraft.Fuselage.SEAT_WIDTH, 21, units='inch')
@@ -627,27 +615,29 @@
 
         self.prob = om.Problem()
         self.prob.model.add_subsystem(
-            "group",
+            'group',
             BWBFuselageGroup(),
-            promotes=["*"],
-        )
-
-        self.prob.model.set_input_defaults(Aircraft.Fuselage.DELTA_DIAMETER, 5.0,
-                                           units='ft')
-        self.prob.model.set_input_defaults(Aircraft.Fuselage.HEIGHT_TO_WIDTH_RATIO, 0.25970,
-                                           units='unitless')
-        self.prob.model.set_input_defaults(Aircraft.Fuselage.PRESSURIZED_WIDTH_ADDITIONAL, 0.0,
-                                           units='ft')
-        self.prob.model.set_input_defaults(Aircraft.Fuselage.NOSE_FINENESS, 0.6,
-                                           units='unitless')
-        self.prob.model.set_input_defaults(Aircraft.BWB.PASSENGER_LEADING_EDGE_SWEEP, 65.0,
-                                           units='deg')
-        self.prob.model.set_input_defaults(Aircraft.Fuselage.PILOT_COMPARTMENT_LENGTH, 7.5,
-                                           units='ft')
-        self.prob.model.set_input_defaults(Aircraft.Fuselage.TAIL_FINENESS, 1.75,
-                                           units='unitless')
-        self.prob.model.set_input_defaults(
-            Aircraft.Fuselage.WETTED_AREA_SCALER, 1.0, units="unitless")
+            promotes=['*'],
+        )
+
+        self.prob.model.set_input_defaults(Aircraft.Fuselage.DELTA_DIAMETER, 5.0, units='ft')
+        self.prob.model.set_input_defaults(
+            Aircraft.Fuselage.HEIGHT_TO_WIDTH_RATIO, 0.25970, units='unitless'
+        )
+        self.prob.model.set_input_defaults(
+            Aircraft.Fuselage.PRESSURIZED_WIDTH_ADDITIONAL, 0.0, units='ft'
+        )
+        self.prob.model.set_input_defaults(Aircraft.Fuselage.NOSE_FINENESS, 0.6, units='unitless')
+        self.prob.model.set_input_defaults(
+            Aircraft.BWB.PASSENGER_LEADING_EDGE_SWEEP, 65.0, units='deg'
+        )
+        self.prob.model.set_input_defaults(
+            Aircraft.Fuselage.PILOT_COMPARTMENT_LENGTH, 7.5, units='ft'
+        )
+        self.prob.model.set_input_defaults(Aircraft.Fuselage.TAIL_FINENESS, 1.75, units='unitless')
+        self.prob.model.set_input_defaults(
+            Aircraft.Fuselage.WETTED_AREA_SCALER, 1.0, units='unitless'
+        )
 
         setup_model_options(self.prob, options)
 
@@ -663,20 +653,16 @@
         assert_near_equal(self.prob[Aircraft.Fuselage.HYDRAULIC_DIAMETER], 19.36509, tol)
         assert_near_equal(self.prob[Aircraft.BWB.CABIN_AREA], 1283.52497, tol)
         assert_near_equal(self.prob[Aircraft.Fuselage.PLANFORM_AREA], 1943.76594, tol)
-        assert_near_equal(
-            self.prob[Aircraft.Fuselage.LENGTH], 71.5245514, tol
-        )
+        assert_near_equal(self.prob[Aircraft.Fuselage.LENGTH], 71.5245514, tol)
         assert_near_equal(self.prob[Aircraft.Fuselage.WETTED_AREA], 4573.42510, tol)
-        assert_near_equal(
-            self.prob[Aircraft.TailBoom.LENGTH], 71.5245514, tol
-        )
+        assert_near_equal(self.prob[Aircraft.TailBoom.LENGTH], 71.5245514, tol)
 
         partial_data = self.prob.check_partials(
             out_stream=None,
             compact_print=True,
             show_only_incorrect=True,
             form='central',
-            method="fd",
+            method='fd',
             minimum_step=1e-12,
             abs_err_tol=5.0e-4,
             rel_err_tol=5.0e-5,
@@ -684,6 +670,5 @@
         assert_check_partials(partial_data, atol=1e-6, rtol=1e-6)
 
 
-if __name__ == "__main__":
->>>>>>> 92f19b7c
+if __name__ == '__main__':
     unittest.main()