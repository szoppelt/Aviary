--- conflicted
+++ resolved
@@ -83,10 +83,6 @@
         # fixed mass values:
         assert_near_equal(
             self.prob[Aircraft.LandingGear.MAIN_GEAR_MASS], 6384.35, tol)
-<<<<<<< HEAD
-=======
-        # self.prob["total_mass.fixed_mass.main_gear_mass"], 6384.35, tol)
->>>>>>> 8c8bcdfe
         assert_near_equal(
             self.prob["total_mass.fixed_mass.tail.loc_MAC_vtail"], 0.44959578484694906, tol
         )
