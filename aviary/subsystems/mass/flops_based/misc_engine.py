import numpy as np
import openmdao.api as om
import numpy as np

from aviary.utils.aviary_values import AviaryValues
from aviary.variable_info.functions import add_aviary_input, add_aviary_output
from aviary.variable_info.variables import Aircraft


class EngineMiscMass(om.ExplicitComponent):
    '''
    Calculates miscellaneous mass for a set of a engine model.

    Assumptions
    -----------
    Calculates total sum of all misc engine mass on the aircraft

    Currently using engine-level additional mass (scaled by num_engines)
    and propulsion-level starter and controls mass, not multi-engine safe!
    '''

    def initialize(self):
        self.options.declare(
            'aviary_options', types=AviaryValues,
            desc='collection of Aircraft/Mission specific options')

    def setup(self):
<<<<<<< HEAD
        engine_count = len(self.options['aviary_options'].get_val(
            Aircraft.Engine.NUM_ENGINES))

        add_aviary_input(
            self, Aircraft.Engine.ADDITIONAL_MASS, val=np.zeros(engine_count))
=======
        count = len(self.options['aviary_options'].get_val('engine_models'))

        add_aviary_input(self, Aircraft.Engine.ADDITIONAL_MASS, val=np.zeros(count))
>>>>>>> 86ccab91
        add_aviary_input(self, Aircraft.Propulsion.MISC_MASS_SCALER, val=0.0)
        add_aviary_input(self, Aircraft.Propulsion.TOTAL_ENGINE_CONTROLS_MASS, val=0.0)
        add_aviary_input(self, Aircraft.Propulsion.TOTAL_STARTER_MASS, val=0.0)

        add_aviary_output(self, Aircraft.Propulsion.TOTAL_MISC_MASS, val=0.0)

        self.declare_partials(
            of=Aircraft.Propulsion.TOTAL_MISC_MASS,
            wrt=[Aircraft.Propulsion.TOTAL_ENGINE_CONTROLS_MASS,
                 Aircraft.Propulsion.TOTAL_STARTER_MASS,
                 Aircraft.Engine.ADDITIONAL_MASS,
                 Aircraft.Propulsion.MISC_MASS_SCALER],
            val=1
        )

    def compute(self, inputs, outputs):
        # TODO temporarily using engine-level additional mass and multiplying
        #      by num_engines to get propulsion-level additional mass
        options: AviaryValues = self.options['aviary_options']
        num_engines = options.get_val(Aircraft.Engine.NUM_ENGINES)

        addtl_mass = sum(inputs[Aircraft.Engine.ADDITIONAL_MASS] * num_engines)
        ctrl_mass = inputs[Aircraft.Propulsion.TOTAL_ENGINE_CONTROLS_MASS]
        starter_mass = inputs[Aircraft.Propulsion.TOTAL_STARTER_MASS]
        scaler = inputs[Aircraft.Propulsion.MISC_MASS_SCALER]

        misc_mass = (starter_mass + addtl_mass + ctrl_mass) * scaler

        outputs[Aircraft.Propulsion.TOTAL_MISC_MASS] = misc_mass

    def compute_partials(self, inputs, J):
        # TODO temporarily using engine-level additional mass and multiplying
        #      by num_engines to get propulsion-level additional mass
        options: AviaryValues = self.options['aviary_options']
        num_engines = options.get_val(Aircraft.Engine.NUM_ENGINES)

        addtl_mass = inputs[Aircraft.Engine.ADDITIONAL_MASS] * num_engines
        ctrl_mass = inputs[Aircraft.Propulsion.TOTAL_ENGINE_CONTROLS_MASS]
        starter_mass = inputs[Aircraft.Propulsion.TOTAL_STARTER_MASS]
        scaler = inputs[Aircraft.Propulsion.MISC_MASS_SCALER]

        J[Aircraft.Propulsion.TOTAL_MISC_MASS,
          Aircraft.Propulsion.TOTAL_ENGINE_CONTROLS_MASS
          ] = scaler

        J[Aircraft.Propulsion.TOTAL_MISC_MASS,
          Aircraft.Propulsion.TOTAL_STARTER_MASS
          ] = scaler

        J[Aircraft.Propulsion.TOTAL_MISC_MASS,
          Aircraft.Engine.ADDITIONAL_MASS
          ] = scaler * num_engines

        J[Aircraft.Propulsion.TOTAL_MISC_MASS,
          Aircraft.Propulsion.MISC_MASS_SCALER
          ] = starter_mass + sum(addtl_mass) + ctrl_mass<|MERGE_RESOLUTION|>--- conflicted
+++ resolved
@@ -25,17 +25,11 @@
             desc='collection of Aircraft/Mission specific options')
 
     def setup(self):
-<<<<<<< HEAD
         engine_count = len(self.options['aviary_options'].get_val(
             Aircraft.Engine.NUM_ENGINES))
 
         add_aviary_input(
             self, Aircraft.Engine.ADDITIONAL_MASS, val=np.zeros(engine_count))
-=======
-        count = len(self.options['aviary_options'].get_val('engine_models'))
-
-        add_aviary_input(self, Aircraft.Engine.ADDITIONAL_MASS, val=np.zeros(count))
->>>>>>> 86ccab91
         add_aviary_input(self, Aircraft.Propulsion.MISC_MASS_SCALER, val=0.0)
         add_aviary_input(self, Aircraft.Propulsion.TOTAL_ENGINE_CONTROLS_MASS, val=0.0)
         add_aviary_input(self, Aircraft.Propulsion.TOTAL_STARTER_MASS, val=0.0)
