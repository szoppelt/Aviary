import numpy as np
import openmdao.api as om

from aviary.constants import GRAV_ENGLISH_LBM
from aviary.subsystems.mass.flops_based.distributed_prop import nacelle_count_factor
from aviary.utils.aviary_values import AviaryValues
from aviary.variable_info.functions import add_aviary_input, add_aviary_output
from aviary.variable_info.variables import Aircraft


class ThrustReverserMass(om.ExplicitComponent):
    '''
    Calculates mass of thrust reversers for entire set of an engine model.
    The methodology is based on the FLOPS weight equations, modified to
    output mass instead of weight.

    Assumptions
    -----------
    Total propulsion level thrust is the same as engine set's thrust

    Currently assumed engine set level thrust reversers is the same
    as propulsion-level total sum of thrust reverser masses
    '''

    def initialize(self):
        self.options.declare(
            'aviary_options', types=AviaryValues,
            desc='collection of Aircraft/Mission specific options')

    def setup(self):
<<<<<<< HEAD
        engine_count = len(self.options['aviary_options'].get_val(
            Aircraft.Engine.NUM_ENGINES))

        add_aviary_input(
            self, Aircraft.Engine.THRUST_REVERSERS_MASS_SCALER, val=np.zeros(engine_count))
        add_aviary_input(
            self, Aircraft.Engine.SCALED_SLS_THRUST, val=np.zeros(engine_count))

        add_aviary_output(
            self, Aircraft.Engine.THRUST_REVERSERS_MASS, val=np.zeros(engine_count))
=======
        num_engine_type = len(self.options['aviary_options'].get_val(
            Aircraft.Engine.NUM_ENGINES))

        add_aviary_input(
            self, Aircraft.Engine.THRUST_REVERSERS_MASS_SCALER, val=np.zeros(num_engine_type))
        add_aviary_input(
            self, Aircraft.Engine.SCALED_SLS_THRUST, val=np.zeros(num_engine_type))

        add_aviary_output(
            self, Aircraft.Engine.THRUST_REVERSERS_MASS, val=np.zeros(num_engine_type))
>>>>>>> 7bd3f9f1
        add_aviary_output(
            self, Aircraft.Propulsion.TOTAL_THRUST_REVERSERS_MASS, val=0)

    def setup_partials(self):
        # derivatives w.r.t vectorized engine inputs have known sparsity pattern
<<<<<<< HEAD
        engine_count = len(self.options['aviary_options'].get_val(
            Aircraft.Engine.NUM_ENGINES))
        shape = np.arange(engine_count)
=======
        num_engine_type = len(self.options['aviary_options'].get_val(
            Aircraft.Engine.NUM_ENGINES))
        shape = np.arange(num_engine_type)
>>>>>>> 7bd3f9f1

        self.declare_partials(Aircraft.Engine.THRUST_REVERSERS_MASS,
                              Aircraft.Engine.THRUST_REVERSERS_MASS_SCALER,
                              rows=shape, cols=shape, val=1.0)

        self.declare_partials(Aircraft.Engine.THRUST_REVERSERS_MASS,
                              Aircraft.Engine.SCALED_SLS_THRUST,
                              rows=shape, cols=shape, val=1.0)

        self.declare_partials(Aircraft.Propulsion.TOTAL_THRUST_REVERSERS_MASS,
                              Aircraft.Engine.THRUST_REVERSERS_MASS_SCALER,
                              val=1.0)

        self.declare_partials(Aircraft.Propulsion.TOTAL_THRUST_REVERSERS_MASS,
                              Aircraft.Engine.SCALED_SLS_THRUST,
                              val=1.0)

    def compute(self, inputs, outputs):
        aviary_options: AviaryValues = self.options['aviary_options']
        num_eng = aviary_options.get_val(Aircraft.Engine.NUM_ENGINES)
        scaler = inputs[Aircraft.Engine.THRUST_REVERSERS_MASS_SCALER]
        max_thrust = inputs[Aircraft.Engine.SCALED_SLS_THRUST]
        nac_count = nacelle_count_factor(num_eng)

        thrust_reverser_mass = .034 * max_thrust * nac_count * scaler / GRAV_ENGLISH_LBM
        outputs[Aircraft.Engine.THRUST_REVERSERS_MASS] = thrust_reverser_mass
        outputs[Aircraft.Propulsion.TOTAL_THRUST_REVERSERS_MASS] = sum(
            thrust_reverser_mass)

    def compute_partials(self, inputs, J):
        aviary_options: AviaryValues = self.options['aviary_options']
        num_eng = aviary_options.get_val(Aircraft.Engine.NUM_ENGINES)
        scaler = inputs[Aircraft.Engine.THRUST_REVERSERS_MASS_SCALER]
        max_thrust = inputs[Aircraft.Engine.SCALED_SLS_THRUST]
        nac_count = nacelle_count_factor(num_eng)

        J[Aircraft.Engine.THRUST_REVERSERS_MASS,
            Aircraft.Engine.THRUST_REVERSERS_MASS_SCALER] = \
            .034 * max_thrust * nac_count / GRAV_ENGLISH_LBM
        J[Aircraft.Engine.THRUST_REVERSERS_MASS,
            Aircraft.Engine.SCALED_SLS_THRUST] = .034*nac_count * scaler / GRAV_ENGLISH_LBM

        J[Aircraft.Propulsion.TOTAL_THRUST_REVERSERS_MASS,
            Aircraft.Engine.THRUST_REVERSERS_MASS_SCALER] = \
            .034 * max_thrust * nac_count / GRAV_ENGLISH_LBM
        J[Aircraft.Propulsion.TOTAL_THRUST_REVERSERS_MASS,
            Aircraft.Engine.SCALED_SLS_THRUST] = .034*nac_count * scaler / GRAV_ENGLISH_LBM<|MERGE_RESOLUTION|>--- conflicted
+++ resolved
@@ -28,18 +28,6 @@
             desc='collection of Aircraft/Mission specific options')
 
     def setup(self):
-<<<<<<< HEAD
-        engine_count = len(self.options['aviary_options'].get_val(
-            Aircraft.Engine.NUM_ENGINES))
-
-        add_aviary_input(
-            self, Aircraft.Engine.THRUST_REVERSERS_MASS_SCALER, val=np.zeros(engine_count))
-        add_aviary_input(
-            self, Aircraft.Engine.SCALED_SLS_THRUST, val=np.zeros(engine_count))
-
-        add_aviary_output(
-            self, Aircraft.Engine.THRUST_REVERSERS_MASS, val=np.zeros(engine_count))
-=======
         num_engine_type = len(self.options['aviary_options'].get_val(
             Aircraft.Engine.NUM_ENGINES))
 
@@ -50,21 +38,14 @@
 
         add_aviary_output(
             self, Aircraft.Engine.THRUST_REVERSERS_MASS, val=np.zeros(num_engine_type))
->>>>>>> 7bd3f9f1
         add_aviary_output(
             self, Aircraft.Propulsion.TOTAL_THRUST_REVERSERS_MASS, val=0)
 
     def setup_partials(self):
         # derivatives w.r.t vectorized engine inputs have known sparsity pattern
-<<<<<<< HEAD
-        engine_count = len(self.options['aviary_options'].get_val(
-            Aircraft.Engine.NUM_ENGINES))
-        shape = np.arange(engine_count)
-=======
         num_engine_type = len(self.options['aviary_options'].get_val(
             Aircraft.Engine.NUM_ENGINES))
         shape = np.arange(num_engine_type)
->>>>>>> 7bd3f9f1
 
         self.declare_partials(Aircraft.Engine.THRUST_REVERSERS_MASS,
                               Aircraft.Engine.THRUST_REVERSERS_MASS_SCALER,
