--- conflicted
+++ resolved
@@ -40,13 +40,10 @@
 
 
 class PreMissionComp(om.ExplicitComponent):
-<<<<<<< HEAD
 
     def initialize(self):
         self.options.declare('shape', default=(2, 3))
 
-=======
->>>>>>> 94866703
     def setup(self):
         shape = self.options['shape']
         self.add_output('for_climb', np.ones(shape), units='ft')
@@ -54,21 +51,14 @@
         self.add_output('for_descent', np.ones(shape), units='ft')
 
     def compute(self, inputs, outputs):
-<<<<<<< HEAD
         shape = self.options['shape']
         outputs['for_climb'] = np.random.random(shape)
         outputs['for_cruise'] = np.random.random(shape)
         outputs['for_descent'] = np.random.random(shape)
-=======
-        outputs['for_climb'] = np.array([[3.1], [1.7]])
-        outputs['for_cruise'] = np.array([[1.2], [4.1]])
-        outputs['for_descent'] = np.array([[3.0], [8.0]])
->>>>>>> 94866703
 
 
 class MissionComp(om.ExplicitComponent):
     def initialize(self):
-<<<<<<< HEAD
         self.options.declare('shape', default=1)
         self.options.declare('num_nodes', default=1)
 
@@ -91,9 +81,6 @@
         self.options.declare('do_the_zz_thing', types=bool, default=False)
         self.options.declare('shape', default=(2, 3))
         self.options.declare('num_nodes', default=1)
-=======
-        self.options.declare('shape', default=(1,))
->>>>>>> 94866703
 
     def setup(self):
         shape = self.options['shape']
@@ -111,14 +98,11 @@
 
 
 class CustomBuilder(SubsystemBuilderBase):
-<<<<<<< HEAD
 
     def __init__(self, name, mangle_names=False):
         self.mangle_names = mangle_names
         super().__init__(name)
 
-=======
->>>>>>> 94866703
     def build_pre_mission(self, aviary_inputs):
         shape = (aviary_inputs.get_val("the_shape_for_the_thing_dim0"),
                  aviary_inputs.get_val("the_shape_for_the_thing_dim1"))
@@ -137,7 +121,6 @@
 
     def build_mission(self, num_nodes, aviary_inputs):
         sub_group = om.Group()
-<<<<<<< HEAD
         shape = (aviary_inputs.get_val("the_shape_for_the_thing_dim0"),
                  aviary_inputs.get_val("the_shape_for_the_thing_dim1"))
         comp = MissionComp(shape=shape, num_nodes=num_nodes)
@@ -207,38 +190,6 @@
                     "phases": ['descent']
                 },
             }
-=======
-        sub_group.add_subsystem(
-            'electric',
-            MissionComp(shape=(2, 1)),
-            promotes_inputs=['*'],
-            promotes_outputs=['*'],
-        )
-        return sub_group
-
-    def get_bus_variables(self):
-        vars_to_connect = {
-            'test.for_climb': {
-                'mission_name': ['test.xx'],
-                'units': 'ft',
-                'shape': (2, 1),
-                'phases': ['climb'],
-            },
-            'test.for_cruise': {
-                'mission_name': ['test.xx'],
-                'units': 'ft',
-                'shape': (2, 1),
-                'phases': ['cruise'],
-            },
-            'test.for_descent': {
-                'mission_name': ['test.xx'],
-                'units': 'ft',
-                'shape': (2, 1),
-                'phases': ['descent'],
-            },
-        }
->>>>>>> 94866703
-
         return vars_to_connect
 
     def get_post_mission_bus_variables(self, aviary_inputs, phase_info):
@@ -319,7 +270,6 @@
         # Just run once to pass data.
         prob.run_model()
 
-<<<<<<< HEAD
         # Make sure the values are correct.
         yy_actual = prob.model.get_val('traj.climb.rhs_all.test.yy')
         xx = prob.model.get_val('pre_mission.test.for_climb')
@@ -395,21 +345,6 @@
         xx = prob.model.get_val('pre_mission.test2.test2_for_descent')
         zzz_expected = np.sum(xx)
         assert_near_equal(zzz_actual, zzz_expected)
-=======
-        # Each phase should have a different value passed from pre using the bus.
-        assert_near_equal(
-            prob.model.get_val('traj.climb.rhs_all.test.yy'),
-            2.0 * np.array([[3.1], [1.7]]),
-        )
-        assert_near_equal(
-            prob.model.get_val('traj.cruise.rhs_all.test.yy'),
-            2.0 * np.array([[1.2], [4.1]]),
-        )
-        assert_near_equal(
-            prob.model.get_val('traj.descent.rhs_all.test.yy'),
-            2.0 * np.array([[3.0], [8.0]]),
-        )
->>>>>>> 94866703
 
 
 if __name__ == '__main__':
