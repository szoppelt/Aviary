import unittest
from parameterized import parameterized

import openmdao.api as om
from openmdao.utils.assert_utils import assert_near_equal, assert_check_partials

from aviary.subsystems.premission import CorePreMission
from aviary.subsystems.propulsion.utils import build_engine_deck
from aviary.utils.aviary_values import AviaryValues
from aviary.utils.functions import set_aviary_initial_values
from aviary.utils.preprocessors import preprocess_options
from aviary.utils.test_utils.default_subsystems import get_default_premission_subsystems
from aviary.validation_cases.validation_tests import (
    flops_validation_test,
    get_flops_inputs,
    get_flops_outputs,
    get_flops_case_names,
    print_case,
)

from aviary.variable_info.functions import setup_model_options
from aviary.variable_info.variables import Aircraft, Mission, Settings


class PreMissionGroupTest(unittest.TestCase):
    def setUp(self):
        self.prob = om.Problem()

    @parameterized.expand(get_flops_case_names(), name_func=print_case)
    def test_case(self, case_name):
        flops_inputs = get_flops_inputs(case_name)
        flops_outputs = get_flops_outputs(case_name)
        flops_inputs.set_val(
            Aircraft.Propulsion.TOTAL_NUM_WING_ENGINES,
            flops_outputs.get_val(Aircraft.Propulsion.TOTAL_NUM_WING_ENGINES),
        )
        flops_inputs.set_val(Settings.VERBOSITY, 0)

<<<<<<< HEAD
        engines = [build_engine_deck(flops_inputs)]
        preprocess_options(flops_inputs, engine_models=engines)
        default_premission_subsystems = get_default_premission_subsystems(
            'FLOPS', engines
        )
=======
        engine = build_engine_deck(flops_inputs)
        preprocess_options(flops_inputs, engine_models=engine)
        default_premission_subsystems = get_default_premission_subsystems('FLOPS', engine)
>>>>>>> 62c20687

        prob = self.prob

        prob.model.add_subsystem(
            'pre_mission',
            CorePreMission(aviary_options=flops_inputs, subsystems=default_premission_subsystems),
            promotes_inputs=['*'],
            promotes_outputs=['*'],
        )

        setup_model_options(prob, flops_inputs)

        # prob.model.set_input_defaults(
        #     Aircraft.Engine.SCALE_FACTOR,
        #     flops_inputs.get_val(
        #         Aircraft.Engine.SCALE_FACTOR))

        prob.setup(check=False, force_alloc_complex=True)
        prob.set_solver_print(2)

        # Initial guess for gross weight.
        # We set it to an unconverged value to test convergence.
        prob.set_val(Mission.Design.GROSS_MASS, val=1000.0)

        set_aviary_initial_values(prob, flops_inputs)

        if case_name in ['LargeSingleAisle1FLOPS', 'LargeSingleAisle2FLOPSdw']:
            # We set these so that their derivatives are defined.
            # The ref values are not set in our test models.
            prob[Aircraft.Wing.ASPECT_RATIO_REF] = prob[Aircraft.Wing.ASPECT_RATIO]
            prob[Aircraft.Wing.THICKNESS_TO_CHORD_REF] = prob[Aircraft.Wing.THICKNESS_TO_CHORD]

        prob[Aircraft.Propulsion.TOTAL_ENGINE_MASS] = flops_outputs.get_val(
            Aircraft.Propulsion.TOTAL_ENGINE_MASS, units='lbm'
        )
        prob[Aircraft.Propulsion.TOTAL_ENGINE_CONTROLS_MASS] = flops_outputs.get_val(
            Aircraft.Propulsion.TOTAL_ENGINE_CONTROLS_MASS, units='lbm'
        )

        flops_validation_test(
            prob,
            case_name,
            input_keys=[],
            output_keys=[
                Aircraft.Design.STRUCTURE_MASS,
                Aircraft.Propulsion.MASS,
                Aircraft.Design.SYSTEMS_EQUIP_MASS,
                Aircraft.Design.EMPTY_MASS,
                Aircraft.Design.OPERATING_MASS,
                Aircraft.Design.ZERO_FUEL_MASS,
                Mission.Design.FUEL_MASS,
            ],
            step=1.01e-40,
            atol=1e-8,
            rtol=1e-10,
        )

    def test_diff_configuration_mass(self):
        # This standalone test provides coverage for some features unique to this
        # model.
        from aviary.models.large_single_aisle_2.large_single_aisle_2_FLOPS_data import (
            LargeSingleAisle2FLOPS,
        )

        prob = om.Problem()

        flops_inputs = get_flops_inputs('LargeSingleAisle2FLOPS')
        flops_outputs = get_flops_outputs('LargeSingleAisle2FLOPS')
        flops_inputs.set_val(Settings.VERBOSITY, 0)

<<<<<<< HEAD
        engines = [build_engine_deck(flops_inputs)]
        preprocess_options(flops_inputs, engine_models=engines)
        default_premission_subsystems = get_default_premission_subsystems(
            'FLOPS', engines
        )
=======
        engine = build_engine_deck(flops_inputs)
        preprocess_options(flops_inputs, engine_models=engine)
        default_premission_subsystems = get_default_premission_subsystems('FLOPS', engine)
>>>>>>> 62c20687

        prob.model.add_subsystem(
            'pre_mission',
            CorePreMission(aviary_options=flops_inputs, subsystems=default_premission_subsystems),
            promotes_inputs=['*'],
            promotes_outputs=['*'],
        )

        setup_model_options(prob, flops_inputs)

        prob.setup(check=False)

        set_aviary_initial_values(prob, flops_inputs)

        flops_validation_test(
            prob,
            'LargeSingleAisle2FLOPS',
            input_keys=[],
            output_keys=[Mission.Design.FUEL_MASS],
            atol=1e-4,
            rtol=1e-4,
            check_partials=False,
            flops_inputs=flops_inputs,
            flops_outputs=flops_outputs,
        )


if __name__ == '__main__':
    unittest.main()
    # test = PreMissionGroupTest()
    # test.setUp()
    # test.test_diff_configuration_mass()<|MERGE_RESOLUTION|>--- conflicted
+++ resolved
@@ -36,17 +36,9 @@
         )
         flops_inputs.set_val(Settings.VERBOSITY, 0)
 
-<<<<<<< HEAD
         engines = [build_engine_deck(flops_inputs)]
         preprocess_options(flops_inputs, engine_models=engines)
-        default_premission_subsystems = get_default_premission_subsystems(
-            'FLOPS', engines
-        )
-=======
-        engine = build_engine_deck(flops_inputs)
-        preprocess_options(flops_inputs, engine_models=engine)
-        default_premission_subsystems = get_default_premission_subsystems('FLOPS', engine)
->>>>>>> 62c20687
+        default_premission_subsystems = get_default_premission_subsystems('FLOPS', engines)
 
         prob = self.prob
 
@@ -117,17 +109,9 @@
         flops_outputs = get_flops_outputs('LargeSingleAisle2FLOPS')
         flops_inputs.set_val(Settings.VERBOSITY, 0)
 
-<<<<<<< HEAD
         engines = [build_engine_deck(flops_inputs)]
         preprocess_options(flops_inputs, engine_models=engines)
-        default_premission_subsystems = get_default_premission_subsystems(
-            'FLOPS', engines
-        )
-=======
-        engine = build_engine_deck(flops_inputs)
-        preprocess_options(flops_inputs, engine_models=engine)
-        default_premission_subsystems = get_default_premission_subsystems('FLOPS', engine)
->>>>>>> 62c20687
+        default_premission_subsystems = get_default_premission_subsystems('FLOPS', engines)
 
         prob.model.add_subsystem(
             'pre_mission',
