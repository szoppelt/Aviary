import math
import warnings

import numpy as np
import openmdao.api as om

from aviary.utils.aviary_values import AviaryValues
from aviary.variable_info.enums import Verbosity
from aviary.variable_info.variables import Aircraft, Dynamic, Settings
from aviary.constants import RHO_SEA_LEVEL_ENGLISH
from aviary.utils.functions import add_aviary_input, add_aviary_output


def _unint(xa, ya, x):
    """
    univariate table routine with seperate arrays for x and y
    This routine interpolates over a 4 point interval using a
    variation of 3nd degree interpolation to produce a continuity
    of slope between adjacent intervals.
    """

    Lmt = 0
    n = len(xa)
    # test for off low end
    if (xa[0] > x):
        Lmt = 1  # off low end
        y = ya[0]
    elif (xa[0] == x):
        y = ya[0]  # at low end
    else:
        ifnd = 0
        idx = 0
        for i in range(1, n):
            if (xa[i] == x):
                ifnd = 1  # at a node
                idx = i
                break
            elif (xa[i] > x):
                ifnd = 2  # between (xa[i-1],xa[i])
                idx = i
                break
        if (ifnd == 0):
            idx = n
            Lmt = 2  # off high end
            y = ya[n-1]
        elif (ifnd == 1):
            y = ya[idx]
        elif (ifnd == 2):
            # jx1: the first point of four points
            if (idx == 1):
                # first interval
                jx1 = 0
                ra = 1.0
            elif (idx == n-1):
                # last interval
                jx1 = n - 4
                ra = 0.0
            else:
                jx1 = idx - 2
                ra = (xa[idx] - x)/(xa[idx] - xa[idx-1])
            rb = 1.0 - ra

            # get coefficeints and results
            p1 = xa[jx1+1] - xa[jx1]
            p2 = xa[jx1+2] - xa[jx1+1]
            p3 = xa[jx1+3] - xa[jx1+2]
            p4 = p1 + p2
            p5 = p2 + p3
            d1 = x - xa[jx1]
            d2 = x - xa[jx1+1]
            d3 = x - xa[jx1+2]
            d4 = x - xa[jx1+3]
            c1 = ra / p1 * d2 / p4 * d3
            c2 = -ra / p1 * d1 / p2 * d3 + rb / p2 * d3 / p5 * d4
            c3 = ra / p2 * d1 / p4 * d2 - rb / p2 * d2 / p3 * d4
            c4 = rb / p5 * d2 / p3 * d3
            y = ya[jx1]*c1 + ya[jx1+1]*c2 + ya[jx1+2]*c3 + ya[jx1+3]*c4

            # we don't want y to be an array
            try:
                y = y[0]
            # floats/ints will give TypeError, numpy versions give IndexError
            except (TypeError, IndexError):
                pass

    return y, Lmt


def _biquad(T, i, xi, yi):
    """
    This routine interpolates over a 4 point interval using a 
    variation of 2nd degree interpolation to produce a continuity
    of slope between adjacent intervals.

    Table set up:
    T(i)   = table number
    T(i+1) = number of x values in xi array
    T(i+2) = number of y values in yi array
    T(i+3) = values of x in ascending order
    """

    lmt = 0
    nx = int(T[i])
    ny = int(T[i+1])
    j1 = int(i + 2)
    j2 = j1 + nx - 1
    # search in x sense
    # jx1 = subscript of 1st x
    # search routine - input j1, j2, xi
    #                - output ra_x, rb_x, kx, jx1
    z = 0.0
    x = xi
    kx = 0
    ifnd_x = 0
    jn = 0
    xc = [0, 0, 0, 0]
    for j in range(j1, j2+1):
        if (T[j] >= x):
            ifnd_x = 1
            jn = j
            break
    if (ifnd_x == 0):
        # off high end
        x = T[j2]
        kx = 2
        # the last 4 points and curve B
        jx1 = j2 - 3
        ra_x = 0.0
    else:
        # test for -- off low end, first interval, other
        if (jn < j1+1):
            if (T[jn] != x):
                kx = 1
                x = T[j1]
        if (jn <= j1+1):
            jx1 = j1
            ra_x = 1.0
        else:
            # test for last interval
            if (j == j2):
                jx1 = j2 - 3
                ra_x = 0.0
            else:
                jx1 = jn - 2
                ra_x = (T[jn] - x)/(T[jn] - T[jn-1])
        rb_x = 1. - ra_x

        # return here from search of x
        lmt = kx
        jx = jx1
        # The following code puts x values in xc blocks
        for j in range(4):
            xc[j] = T[jx1+j]
        # get coeff. in x sense
        # coefficient routine - input x,x1,x2,x3,x4,ra_x,rb_x
        p1 = xc[1] - xc[0]
        p2 = xc[2] - xc[1]
        p3 = xc[3] - xc[2]
        p4 = p1 + p2
        p5 = p2 + p3
        d1 = x - xc[0]
        d2 = x - xc[1]
        d3 = x - xc[2]
        d4 = x - xc[3]
        cx1 = ra_x/p1*d2/p4*d3
        cx2 = -ra_x/p1*d1/p2*d3 + rb_x/p2*d3/p5*d4
        cx3 = ra_x/p2*d1/p4*d2 - rb_x/p2*d2/p3*d4
        cx4 = rb_x/p5*d2/p3*d3
        # return to main body

        # return here with coeff. test for univariate or bivariate
        if (ny == 0):
            z = 0.0
            jy = jx + nx
            z = cx1*T[jy] + cx2*T[jy+1] + cx3*T[jy+2] + cx4*T[jy+3]
        else:
            # bivariate table
            y = yi
            j3 = j2 + 1
            j4 = j3 + ny - 1
            # search in y sense
            # jy1 = subscript of 1st y
            # search routine - input j3,j4,y
            #                - output ra_y,rb_y,ky,,jy1
            ky = 0
            ifnd_y = 0
            for j in range(j3, j4+1):
                if (T[j] >= y):
                    ifnd_y = 1
                    break
            if (ifnd_y == 0):
                # off high end
                y = T[j4]
                ky = 2
                # use last 4 points and curve B
                jy1 = j4 - 3
                ra_y = 0.0
            else:
                # test for off low end, first interval
                if (j < j3 + 1):
                    if (T[j] != y):
                        ky = 1
                        y = T[j3]
                if (j <= j3 + 1):
                    jy1 = j3
                    ra_y = 1.0
                else:
                    # test for last interval
                    if (j == j4):
                        jy1 = j4 - 3
                        ra_y = 0.0
                    else:
                        jy1 = j - 2
                        ra_y = (T[j] - y)/(T[j] - T[j-1])
            rb_y = 1.0 - ra_y

            lmt = lmt + 3*ky
            # interpolate in y sense
            # subscript - base, num. of col., num. of y's
            jy = (j4 + 1) + (jx - i - 2)*ny + (jy1 - j3)
            yt = [0, 0, 0, 0]
            for m in range(4):
                jx = jy
                yt[m] = cx1*T[jx] + cx2*T[jx+ny] + cx3*T[jx+2*ny] + cx4*T[jx+3*ny]
                jy = jy + 1

            # the following code puts y values in yc block
            yc = [0, 0, 0, 0]
            for j in range(4):
                yc[j] = T[jy1]
                jy1 = jy1 + 1
            # get coeff. in y sense
            # coeffient routine - input y, y1, y2, y3, y4, ra_y, rb_y
            p1 = yc[1] - yc[0]
            p2 = yc[2] - yc[1]
            p3 = yc[3] - yc[2]
            p4 = p1 + p2
            p5 = p2 + p3
            d1 = y - yc[0]
            d2 = y - yc[1]
            d3 = y - yc[2]
            d4 = y - yc[3]
            cy1 = ra_y/p1*d2/p4*d3
            cy2 = -ra_y/p1*d1/p2*d3 + rb_y/p2*d3/p5*d4
            cy3 = ra_y/p2*d1/p4*d2 - rb_y/p2*d2/p3*d4
            cy4 = rb_y/p5*d2/p3*d3
            z = cy1*yt[0] + cy2*yt[1] + cy3*yt[2] + cy4*yt[3]

    return z, lmt


# DO NOT AUTO-FORMAT TABLES
# autopep8: off
# fmt: off
CP_Angle_table = np.array([
    [  # 2 blades
        [0.0158, 0.0165, .0188, .0230, .0369,
            .0588, .0914, .1340, .1816, .22730],  # advance_ratio = 0.0
        [0.0215, 0.0459, .0829, .1305, .1906,
            .2554, 0.000, 0.000, 0.000, 0.0000],  # advance_ratio = 0.5
        [-.0149, -.0088, .0173, .0744, .1414,
            .2177, .3011, .3803, 0.000, 0.0000],  # advance_ratio = 1.0
        [-.0670, -.0385, .0285, .1304, .2376,
            .3536, .4674, .5535, 0.000, 0.0000],  # advance_ratio = 1.5
        [-.1150, -.0281, .1086, .2646, .4213,
            .5860, .7091, 0.000, 0.000, 0.0000],  # advance_ratio = 2.0
        [-.1151, 0.0070, .1436, .2910, .4345,
            .5744, .7142, .8506, .9870, 1.1175],  # advance_ratio = 3.0
        [-.2427, 0.0782, .4242, .7770, 1.1164,
            1.4443, 0.000, 0.000, 0.000, 0.000],  # advance_ratio = 5.0
    ],
    [  # 4 blades
        [.0311, .0320, .0360, .0434, .0691, .1074, .1560, .2249, .3108, .4026],
        [.0380, .0800, .1494, .2364, .3486, .4760, 0.0, 0.0, 0.0, 0.0],
        [-.0228, -.0109, .0324, .1326, .2578, .399, .5664, .7227, 0.0, 0.0],
        [-.1252, -.0661, .0535, .2388, .4396, .6554, .8916, 1.0753, 0.0, 0.0],
        [-.2113, -.0480, .1993, .4901, .7884, 1.099, 1.3707, 0.0, 0.0, 0.0],
        [-.2077, .0153, .2657, .5387, .8107, 1.075, 1.3418, 1.5989, 1.8697, 2.1238],
        [-.4508, .1426, .7858, 1.448, 2.0899, 2.713, 0.0, 0.0, 0.0, 0.0],
    ],
    [  # 6 blades
        [.0450, .0461, .0511, .0602, .0943, .1475, .2138, .2969, .4015, .5237],
        [.0520, .1063, .2019, .3230, .4774, .6607, 0.0, 0.0, 0.0, 0.0],
        [-.0168, -.0085, .0457, .1774, .3520, .5506, .7833, 1.0236, 0.0, 0.0],
        [-.1678, -.0840, .0752, .3262, .6085, .9127, 1.2449, 1.5430, 0.0, 0.0],
        [-.2903, -.0603, .2746, .6803, 1.0989, 1.5353, 1.9747, 0.0, 0.0, 0.0],
        [-.2783, .0259, .3665, .7413, 1.1215, 1.4923, 1.8655, 2.2375, 2.6058, 2.9831],
        [-.6181, .1946, 1.0758, 1.9951, 2.8977, 3.7748, 0.0, 0.0, 0.0, 0.0],
    ],
    [  # 8 blades
        [.0577, .0591, .0648, .0751, .1141, .1783, .2599, .3551, .4682, .5952],
        [.0650, .1277, .2441, .3947, .5803, .8063, 0.0, 0.0, 0.0, 0.0],
        [-.0079, -.0025, .0595, .2134, .4266, .6708, .9519, 1.2706, 0.0, 0.0],
        [-.1894, -.0908, .0956, .3942, .7416, 1.1207, 1.5308, 1.9459, 0.0, 0.0],
        [-.3390, -.0632, .3350, .8315, 1.3494, 1.890, 2.4565, 0.0, 0.0, 0.0],
        [-.3267, .0404, .4520, .9088, 1.3783, 1.8424, 2.306, 2.7782, 3.2292, 3.7058],
        [-.7508, .2395, 1.315, 2.4469, 3.5711, 4.6638, 0.0, 0.0, 0.0, 0.0],
    ],
])
CT_Angle_table = np.array([
    [  # 2 blades
        [.0303, .0444, .0586, .0743, .1065, .1369, .1608, .1767, 0.1848, 0.1858],
        [.0205, .0691, .1141, .1529, .1785, .1860, 0.000, 0.000, 0.0000, 0.0000],
        [-.0976, -.0566, .0055, .0645, .1156, .1589, .1864, .1905, 0.000, 0.000],
        [-.1133, -.0624, .0111, .0772, .1329, .1776, .202, .2045, 0.000, 0.0000],
        [-.1132, -.0356, .0479, .1161, .1711, .2111, .2150, 0.000, 0.000, 0.000],
        [-.0776, -.0159, .0391, .0868, .1279, .1646, .1964, .2213, .2414, .2505],
        [-.1228, -.0221, .0633, .1309, .1858, .2314, 0.000, 0.000, 0.000, 0.000],
    ],
    [  # 4 blades
        [.0426, .0633, .0853, .1101, .1649, .2204, .2678, .3071, .3318, .3416],
        [.0318, .1116, .1909, .2650, .3241, .3423, 0.0, 0.0, 0.0, 0.0],
        [-.1761, -.0960, .0083, .1114, .2032, .2834, .3487, .3596, 0.0, 0.0],
        [-.2155, -.1129, .0188, .1420, .2401, .3231, .3850, .390, 0.0, 0.0],
        [-.2137, -.0657, .0859, .2108, .3141, .3894, .4095, 0.0, 0.0, 0.0],
        [-.1447, -.0314, .0698, .1577, .2342, .3013, .3611, .4067, .4457, .4681],
        [-.2338, -.0471, .1108, .2357, .3357, .4174, 0.0, 0.0, 0.0, 0.0],
    ],
    [  # 6 blades
        [.0488, .0732, .0999, .1301, .2005, .2731, .3398, .3982, .4427, .4648],
        [.0375, .1393, .2448, .3457, .4356, .4931, 0.0, 0.0, 0.0, 0.0],
        [-.2295, -.1240, .0087, .1443, .2687, .3808, .4739, .5256, 0.0, 0.0],
        [-.2999, -.1527, .0235, .1853, .3246, .4410, .5290, .5467, 0.0, 0.0],
        [-.3019, -.0907, .1154, .2871, .429, .5338, .5954, 0.0, 0.0, 0.0],
        [-.2012, -.0461, .0922, .2125, .3174, .4083, .4891, .5549, .6043, .6415],
        [-.3307, -.0749, .1411, .3118, .4466, .5548, 0.0, 0.0, 0.0, 0.0],
    ],
    [  # 8 blades
        [.0534, .0795, .1084, .1421, .2221, .3054, .3831, .4508, .5035, .5392],
        [.0423, .1588, .2841, .4056, .5157, .6042, 0.0, 0.0, 0.0, 0.0],
        [-.2606, -.1416, .0097, .1685, .3172, .4526, .5655, .6536, 0.0, 0.0],
        [-.3615, -.1804, .0267, .2193, .3870, .5312, .6410, .7032, 0.0, 0.0],
        [-.3674, -.1096, .1369, .3447, .5165, .6454, .7308, 0.0, 0.0, 0.0],
        [-.2473, -.0594, .1086, .2552, .3830, .4933, .5899, .6722, .7302, .7761],
        [-.4165, -.1040, .1597, .3671, .5289, .6556, 0.0, 0.0, 0.0, 0.0],
    ],
])
AFCPC = np.array([
    [1.67, 1.37, 1.165, 1.0, .881, .81],
    [1.55, 1.33, 1.149, 1.0, .890, .82],
])
AFCTC = np.array([
    [1.39, 1.27, 1.123, 1.0, .915, .865],
    [1.49, 1.30, 1.143, 1.0, .915, .865],
])
Act_Factor_arr = np.array([80., 100., 125., 150., 175., 200.])
Blade_angle_table = np.array([
    [0.0, 2.0, 4.0, 6.0, 10.0, 14.0, 18.0, 22.0, 26.0, 30.],  # advance_ratio = 0.0
    [10.0, 15.0, 20.0, 25.0, 30.0, 35., 0.0, 0.0, 0.0, 0.0],  # advance_ratio = 0.5
    [10.0, 15.0, 20.0, 25.0, 30.0, 35., 40., 45., 0.0, 0.0],  # advance_ratio = 1.0
    [20.0, 25.0, 30.0, 35.0, 40.0, 45., 50., 55., 0.0, 0.0],  # advance_ratio = 1.5
    [30.0, 35.0, 40.0, 45.0, 50.0, 55., 60., 0.0, 0.0, 0.0],  # advance_ratio = 2.0
    [45., 47.5, 50., 52.5, 55., 57.5, 60., 62.5, 65., 67.5],  # advance_ratio = 3.0
    [57.5, 60.0, 62.5, 65., 67.5, 70.0, 0.0, 0.0, 0.0, 0.0],  # advance_ratio = 5.0
])
BL_P_corr_table = np.array([
    [1.84, 1.775, 1.75, 1.74, 1.76, 1.78, 1.80,
        1.81, 1.835, 1.85, 1.865, 1.875, 1.88, 1.88],  # 2 blades
    [1.00, 1.00, 1.00, 1.00, 1.00, 1.00, 1.00,
        1.00, 1.00, 1.00, 1.00, 1.000, 1.000, 1.000],  # 4 blades
    [.585, .635, .675, .710, .738, .745, .758,
        .755, .705, .735, .710, .7250, .7250, .7250],  # 6 blades
    [.415, .460, .505, .535, .560, .575, .600,
        .610, .630, .630, .610, .6050, .6000, .6000],  # 8 blades
])
BL_T_corr_table = np.array([
    [1.58, 1.685, 1.73, 1.758, 1.777, 1.802, 1.828,
        1.839, 1.848, 1.850, 1.850, 1.850, 1.850, 1.850],  # 2 blades
    [1.00, 1.00, 1.00, 1.00, 1.00, 1.00, 1.00,
        1.000, 1.000, 1.000, 1.000, 1.000, 1.000, 1.000],  # 4 blades
    [.918, .874, .844, .821, .802, .781, .764,
        0.752, 0.750, 0.750, 0.750, 0.750, 0.750, 0.750],  # 6 blades
    [.864, .797, .758, .728, .701, .677, .652,
        0.640, 0.630, 0.622, 0.620, 0.620, 0.620, 0.620],  # 8 blades
])
CL_arr = np.array([0.3, 0.4, 0.5, 0.6, 0.7, 0.8])
CP_CLi_table = np.array([
    [0.0114, 0.0294, .0491, .0698, .0913, .1486, .2110,
        .2802, .3589, .4443, 0.5368, 0.6255, 0.00, 0.00, 0.00],  # CLI = 0.3
    [0.016, 0.020, .0294, .0478, .0678, .0893, .1118,
        .1702, .2335, .3018, .3775, .4610, .5505, .6331, 0.00],  # CLI = 0.4
    [0.00, 0.0324, .0486, .0671, .0875, .1094, .1326,
        .1935, .2576, .3259, .3990, .4805, .5664, .6438, 0.00],  # CLI = 0.5
    [0.00, 0.029, 0.043, 0.048, 0.049, .0524, .0684, .0868,
        .1074, .1298, .1537, .2169, .3512, .5025, .6605],  # CLI = 0.6
    [0.00, .0510, .0743, .0891, .1074, .1281, .1509, .1753,
        .2407, .3083, .3775, .4496, .5265, .6065, .6826],  # CLI = 0.7
    [0.00, .0670, .0973, .1114, .1290, .1494, .1723, .1972,
        .2646, .3345, .4047, .4772, .5532, .6307, .7092],  # CLI = 0.8
])
CPEC = np.array(
    [.01, .02, .03, .04, .05, .06, .08, .10, .15, .20, .25, .30, .35, .40])
CT_CLi_table = np.array([
    [0.0013, 0.0211, .0407, .0600, .0789, .1251, .1702,
        .2117, .2501, .2840, 0.3148, 0.3316, 0.00, 0.00],  # CLI = 0.3
    [0.005, 0.010, .0158, .0362, .0563, .0761, .0954,
        .1419, .1868, .2278, .2669, .3013, .3317, .3460],  # CLI = 0.4
    [0.00, 0.0083, .0297, .0507, .0713, .0916, .1114,
        .1585, .2032, .2456, .2834, .3191, .3487, .3626],  # CLI = 0.5
    [.0130, .0208, .0428, .0645, .0857, .1064, .1267,
        .1748, .2195, .2619, .2995, .3350, .3647, .3802],  # CLI = 0.6
    [0.026, .0331, .0552, .0776, .0994, .1207, .1415,
        .1907, .2357, .2778, .3156, .3505, .3808, .3990],  # CLI = 0.7
    [.0365, .0449, .0672, .0899, .1125, .1344, .1556,
        .2061, .2517, .2937, .3315, .3656, .3963, .4186],  # CLI = 0.8
])
CTEC = np.array(
    [.01, .03, .05, .07, .09, .12, .16, .20, .24, .28, .32, .36, .40, .44])
# array length for CP_Angle_table and CT_Angle_table
ang_arr_len = np.array([10, 6, 8, 8, 7, 10, 6])
# array length for CP_CLi_table and CT_CLi_table
cli_arr_len = np.array([12, 14, 14, 15, 15, 15])
# integrated design lift coefficient adjustment factor to power coefficient
PF_CLI_arr = np.array([1.68, 1.405, 1.0, .655, .442, .255, .102])
# integrated design lift coefficient adjustment factor to thrust coefficient
TF_CLI_arr = np.array([1.22, 1.105, 1.0, .882, .792, .665, .540])
num_blades_arr = np.array([2.0, 4.0, 6.0, 8.0])
XPCLI = np.array([
    [4.26, 2.285, 1.780, 1.568, 1.452, 1.300, 1.220,
        1.160, 1.110, 1.085, 1.054, 1.048, 0.000, 0.000, 0.0],  # CL = 0.3
    [2.0, 1.88, 1.652, 1.408, 1.292, 1.228, 1.188,
        1.132, 1.105, 1.08, 1.058, 1.042, 1.029, 1.0220, 0.0],  # CL = 0.4
    [1.0, 1.0, 1.0, 1.0, 1.0, 1.0, 1.0,
        1.000, 1.000, 1.000, 1.000, 1.000, 1.000, 1.000, 0.0],  # CL = 0.5
    [0.0, 0.065, .40, .52, .551, .619, .712, .775,
        0.815, 0.845, 0.865, 0.891, 0.928, 0.958, 0.975],  # CL = 0.6
    [0.00, 0.250, .436, .545, .625, .682, .726, .755,
        0.804, 0.835, 0.864, 0.889, 0.914, 0.935, 0.944],  # CL = 0.7
    [0.00, 0.110, .333, .436, .520, .585, .635, .670,
        0.730, 0.770, 0.807, 0.835, 0.871, 0.897, 0.909],  # CL = 0.8
])
XTCLI = np.array([
    [22.85, 2.40, 1.75, 1.529, 1.412, 1.268, 1.191,
        1.158, 1.130, 1.122, 1.108, 1.108, 0.000, 0.000],  # CL = 0.3
    [5.5, 2.27, 1.880, 1.40, 1.268, 1.208, 1.170,
        1.110, 1.089, 1.071, 1.060, 1.054, 1.051, 1.048],  # CL = 0.4
    [1.0, 1.0, 1.0, 1.0, 1.0, 1.0, 1.0,
        1.000, 1.000, 1.000, 1.000, 1.000, 1.000, 1.000],  # CL = 0.5
    [.295, .399, .694, .787, .831, .860, .881,
        0.908, 0.926, 0.940, 0.945, 0.951, 0.958, 0.958],  # CL = 0.6
    [.166, .251, .539, .654, .719, .760, .788,
        0.831, 0.865, 0.885, 0.900, 0.910, 0.916, 0.916],  # CL = 0.7
    [0.042, .1852, .442, .565, .635, .681, .716,
        0.769, 0.809, 0.838, 0.855, 0.874, 0.881, 0.881],  # CL = 0.8
])
advance_ratio_array2 = ([0.0, 0.5, 1.0, 1.5, 2.0, 2.5, 3.0, 3.5, 4.0, 4.5, 5.0])
advance_ratio_array = np.array([0.0, 0.5, 1.0, 1.5, 2.0, 3.0, 5.0])
mach_tip_corr_arr = np.array([0.928, 0.916, 0.901, 0.884, 0.865, 0.845])
mach_corr_table = np.array([  # ZMCRL
    [.0, .151, .299, .415, .505, .578, .620, .630, .630, .630, .630],  # CL = 0.3
    [.0, .146, .287, .400, .487, .556, .595, .605, .605, .605, .605],  # CL = 0.4
    [.0, .140, .276, .387, .469, .534, .571, .579, .579, .579, .579],  # CL = 0.5
    [.0, .135, .265, .372, .452, .512, .547, .554, .554, .554, .554],  # CL = 0.6
    [.0, .130, .252, .357, .434, .490, .522, .526, .526, .526, .526],  # CL = 0.7
    [.0, .125, .240, .339, .416, .469, .498, .500, .500, .500, .500],  # CL = 0.8
])
comp_mach_CT_arr = np.array([
    # table number, number of X array, number of Y array, X array
    1, 9, 12, .0, .02, .04, .06, .08, .10, .15, .20, .30,
    # Y array (CTE)
    0.01, 0.02, 0.04, 0.08, 0.12, 0.16, 0.20, 0.24, 0.28, 0.32, 0.36, 0.40,
    # Mach
    1.00, 1.00, 1.00, 1.00, 1.00, 1.00, 1.00, 1.00, 1.00, 1.00, 1.00, 1.00,  # X = 0.00
    .979, .981, .984, .987, .990, .993, .996, 1.00, 1.00, 1.00, 1.00, 1.00,  # X = 0.02
    .944, .945, .950, .958, .966, .975, .984, .990, .996, .999, 1.00, 1.00,  # X = 0.04
    .901, .905, .912, .927, .942, .954, .964, .974, .984, .990, .900, .900,  # X = 0.06
    .862, .866, .875, .892, .909, .926, .942, .957, .970, .980, .984, .984,  # X = 0.08
    .806, .813, .825, .851, .877, .904, .924, .939, .952, .961, .971, .976,  # X = 0.10
    .675, .685, .700, .735, .777, .810, .845, .870, .890, .905, .920, .930,  # X = 0.15
    .525, .540, .565, .615, .670, .710, .745, .790, .825, .860, .880, .895,  # X = 0.20
    .225, .260, .320, .375, .430, .495, .550, .610, .660, .710, .740, .775,  # X = 0.30
])
# autopep8: on
# fmt: on


class PreHamiltonStandard(om.ExplicitComponent):
    """
    Pre-process parameters needed by HamiltonStandard component
    """

    def initialize(self):
        self.options.declare('num_nodes', default=1, types=int)

    def setup(self):
        nn = self.options['num_nodes']

        add_aviary_input(self, Aircraft.Engine.PROPELLER_DIAMETER, val=0.0, units='ft')
        add_aviary_input(
            self, Dynamic.Mission.PROPELLER_TIP_SPEED, val=np.zeros(nn), units='ft/s'
        )
        add_aviary_input(
            self, Dynamic.Mission.SHAFT_POWER, val=np.zeros(nn), units='hp'
        )
        add_aviary_input(
            self, Dynamic.Mission.DENSITY, val=np.zeros(nn), units='slug/ft**3'
        )
        add_aviary_input(self, Dynamic.Mission.VELOCITY, val=np.zeros(nn), units='ft/s')
        add_aviary_input(
            self, Dynamic.Mission.SPEED_OF_SOUND, val=np.zeros(nn), units='ft/s'
        )

        self.add_output('power_coefficient', val=np.zeros(nn), units='unitless')
        self.add_output('advance_ratio', val=np.zeros(nn), units='unitless')
        self.add_output('tip_mach', val=np.zeros(nn), units='unitless')
        # TODO this conflicts with 2DOF phases that also output density ratio
        # Right now repeating calculation in post-HS component where it is also used
        # self.add_output('density_ratio', val=np.zeros(nn), units='unitless')

    def setup_partials(self):
        arange = np.arange(self.options['num_nodes'])

        # self.declare_partials(
        #     'density_ratio', Dynamic.Mission.DENSITY, rows=arange, cols=arange)
        self.declare_partials(
            'tip_mach',
            [
                Dynamic.Mission.PROPELLER_TIP_SPEED,
                Dynamic.Mission.SPEED_OF_SOUND,
            ],
            rows=arange,
            cols=arange,
        )
        self.declare_partials('advance_ratio', [
            Dynamic.Mission.VELOCITY,
            Dynamic.Mission.PROPELLER_TIP_SPEED,
        ], rows=arange, cols=arange)
        self.declare_partials('power_coefficient', [
            Dynamic.Mission.SHAFT_POWER,
            Dynamic.Mission.DENSITY,
            Dynamic.Mission.PROPELLER_TIP_SPEED,
        ], rows=arange, cols=arange)
        self.declare_partials('power_coefficient', Aircraft.Engine.PROPELLER_DIAMETER)

    def compute(self, inputs, outputs):
        diam_prop = inputs[Aircraft.Engine.PROPELLER_DIAMETER]
        shp = inputs[Dynamic.Mission.SHAFT_POWER]
        vtas = inputs[Dynamic.Mission.VELOCITY]
        tipspd = inputs[Dynamic.Mission.PROPELLER_TIP_SPEED]
        sos = inputs[Dynamic.Mission.SPEED_OF_SOUND]

        # arbitrarily small number to keep advance ratio nonzero, which allows for static thrust prediction
        vtas[np.where(vtas <= 1e-6)] = 1e-6
        density_ratio = inputs[Dynamic.Mission.DENSITY] / RHO_SEA_LEVEL_ENGLISH

        if diam_prop <= 0.0:
            raise om.AnalysisError(
                "Aircraft.Engine.PROPELLER_DIAMETER must be positive.")
        if any(tipspd) <= 0.0:
            raise om.AnalysisError(
                "Dynamic.Mission.PROPELLER_TIP_SPEED must be positive.")
        if any(sos) <= 0.0:
            raise om.AnalysisError(
                "Dynamic.Mission.SPEED_OF_SOUND must be positive.")
        if any(density_ratio) <= 0.0:
            raise om.AnalysisError("Dynamic.Mission.DENSITY must be positive.")
        if any(shp) < 0.0:
            raise om.AnalysisError("Dynamic.Mission.SHAFT_POWER must be non-negative.")

        # outputs['density_ratio'] = density_ratio
        # TODO tip mach was already calculated, revisit this
        outputs['tip_mach'] = tipspd / sos
        outputs['advance_ratio'] = math.pi * vtas / tipspd
        # TODO back out what is going on with unit conversion factor 10e10/(2*6966)
        outputs['power_coefficient'] = (
            shp
            * 10.0e10
            / (2 * 6966.0)
            / density_ratio
            / (tipspd**3 * diam_prop**2)
        )

    def compute_partials(self, inputs, partials):
        vtas = inputs[Dynamic.Mission.VELOCITY]
        tipspd = inputs[Dynamic.Mission.PROPELLER_TIP_SPEED]
        rho = inputs[Dynamic.Mission.DENSITY]
        diam_prop = inputs[Aircraft.Engine.PROPELLER_DIAMETER]
        shp = inputs[Dynamic.Mission.SHAFT_POWER]
        sos = inputs[Dynamic.Mission.SPEED_OF_SOUND]

        unit_conversion_const = 10.E10 / (2 * 6966.)

        # partials["density_ratio", Dynamic.Mission.DENSITY] = 1 / RHO_SEA_LEVEL_ENGLISH
        partials["tip_mach", Dynamic.Mission.PROPELLER_TIP_SPEED] = 1 / sos
        partials["tip_mach", Dynamic.Mission.SPEED_OF_SOUND] = -tipspd / sos**2
        partials["advance_ratio", Dynamic.Mission.VELOCITY] = math.pi / tipspd
        partials["advance_ratio", Dynamic.Mission.PROPELLER_TIP_SPEED] = (
            -math.pi * vtas / (tipspd * tipspd)
        )
        partials["power_coefficient", Dynamic.Mission.SHAFT_POWER] = unit_conversion_const * \
            RHO_SEA_LEVEL_ENGLISH / (rho * tipspd**3*diam_prop**2)
        partials["power_coefficient", Dynamic.Mission.DENSITY] = -unit_conversion_const * shp * \
            RHO_SEA_LEVEL_ENGLISH / (rho * rho * tipspd**3*diam_prop**2)
        partials["power_coefficient", Dynamic.Mission.PROPELLER_TIP_SPEED] = -3 * \
            unit_conversion_const * shp * RHO_SEA_LEVEL_ENGLISH / \
            (rho * tipspd**4*diam_prop**2)
        partials["power_coefficient", Aircraft.Engine.PROPELLER_DIAMETER] = -2 * \
            unit_conversion_const * shp * RHO_SEA_LEVEL_ENGLISH / \
            (rho * tipspd**3*diam_prop**3)


class HamiltonStandard(om.ExplicitComponent):
    """
    This is Hamilton Standard component rewritten from Fortran code. 
    The original documentation is available at 
    https://ntrs.nasa.gov/api/citations/19720010354/downloads/19720010354.pdf
    It computes the thrust coefficient of a propeller blade.
    """

    def initialize(self):
        self.options.declare(
            'aviary_options', types=AviaryValues,
            desc='collection of Aircraft/Mission specific options')
        self.options.declare('num_nodes', default=1, types=int)

    def setup(self):
        nn = self.options['num_nodes']

        self.add_input('power_coefficient', val=np.zeros(nn), units='unitless')
        self.add_input('advance_ratio', val=np.zeros(nn), units='unitless')
        add_aviary_input(self, Dynamic.Mission.MACH, val=np.zeros(nn), units='unitless')
        self.add_input('tip_mach', val=np.zeros(nn), units='unitless')
        add_aviary_input(
            self, Aircraft.Engine.PROPELLER_ACTIVITY_FACTOR, val=0.0, units='unitless'
        )  # Actitivty Factor per Blade
        add_aviary_input(
            self,
            Aircraft.Engine.PROPELLER_INTEGRATED_LIFT_COEFFICIENT,
            val=0.0,
            units='unitless',
        )  # blade integrated lift coeff

        self.add_output('thrust_coefficient', val=np.zeros(nn), units='unitless')
        # propeller tip compressibility loss factor
        self.add_output('comp_tip_loss_factor', val=np.zeros(nn), units='unitless')

        self.declare_partials('*', '*', method='fd', form='forward')

    def compute(self, inputs, outputs):
        verbosity = self.options['aviary_options'].get_val(Settings.VERBOSITY)
        act_factor = inputs[Aircraft.Engine.PROPELLER_ACTIVITY_FACTOR]
        cli = inputs[Aircraft.Engine.PROPELLER_INTEGRATED_LIFT_COEFFICIENT]
        num_blades = self.options['aviary_options'].get_val(
            Aircraft.Engine.NUM_PROPELLER_BLADES
        )
        # TODO verify this works with multiple engine models (i.e. prop mission is
        #      properly slicing these inputs)
        # ensure num_blades is an int, so it can be used as array index later
        try:
            len(num_blades)
        except TypeError:
            num_blades = int(num_blades)
        else:
            num_blades = int(num_blades[0])

        for i_node in range(self.options['num_nodes']):
            ichck = 0
            run_flag = 0
            xft = 1.0
            AF_adj_CP = np.zeros(7)  # AFCP: an AF adjustment of CP to be assigned
            AF_adj_CT = np.zeros(7)  # AFCT: an AF adjustment of CT to be assigned
            CTT = np.zeros(7)
            BLL = np.zeros(7)
            BLLL = np.zeros(7)
            PXCLI = np.zeros(7)
            XFFT = np.zeros(6)
            CTG = np.zeros(11)
            CTG1 = np.zeros(11)
            TXCLI = np.zeros(6)
            CTTT = np.zeros(4)
            XXXFT = np.zeros(4)
<<<<<<< HEAD

=======
            act_factor = inputs[Aircraft.Engine.PROPELLER_ACTIVITY_FACTOR][0]
>>>>>>> 07ca01e2
            for k in range(2):
                AF_adj_CP[k], run_flag = _unint(Act_Factor_arr, AFCPC[k], act_factor)
                AF_adj_CT[k], run_flag = _unint(Act_Factor_arr, AFCTC[k], act_factor)
            for k in range(2, 7):
                AF_adj_CP[k] = AF_adj_CP[1]
                AF_adj_CT[k] = AF_adj_CT[1]
            if (inputs['advance_ratio'][i_node] <= 0.5):
                AFCTE = 2.*inputs['advance_ratio'][i_node] * \
                    (AF_adj_CT[1] - AF_adj_CT[0]) + AF_adj_CT[0]
            else:
                AFCTE = AF_adj_CT[1]

            # bounding J (advance ratio) for setting up interpolation
            if (inputs['advance_ratio'][i_node] <= 1.0):
                J_begin = 0
                J_end = 3
            elif (inputs['advance_ratio'][i_node] <= 1.5):
                J_begin = 1
                J_end = 4
            elif (inputs['advance_ratio'][i_node] <= 2.0):
                J_begin = 2
                J_end = 5
            else:
                J_begin = 3
                J_end = 6

            CL_tab_idx_begin = 0  # NCLT
            CL_tab_idx_end = 0  # NCLTT
            # flag that given lift coeff (cli) does not fall on a node point of CL_arr
            CL_tab_idx_flg = 0  # NCL_flg
            ifnd = 0
<<<<<<< HEAD
=======
            cli = inputs[Aircraft.Engine.PROPELLER_INTEGRATED_LIFT_COEFFICIENT][0]
>>>>>>> 07ca01e2
            power_coefficient = inputs['power_coefficient'][i_node]
            for ii in range(6):
                cl_idx = ii
                if (abs(cli - CL_arr[ii]) <= 0.0009):
                    ifnd = 1
                    break
            if (ifnd == 0):
                if (cli <= 0.6):
                    CL_tab_idx_begin = 0
                    CL_tab_idx_end = 3
                elif (cli <= 0.7):
                    CL_tab_idx_begin = 1
                    CL_tab_idx_end = 4
                else:
                    CL_tab_idx_begin = 2
                    CL_tab_idx_end = 5
            else:
                CL_tab_idx_begin = cl_idx
                CL_tab_idx_end = cl_idx
                # flag that given lift coeff (cli) falls on a node point of CL_arr
                CL_tab_idx_flg = 1

            lmod = (num_blades % 2) + 1
            if (lmod == 1):
                nbb = 1
                idx_blade = int(num_blades / 2)
                # even number of blades idx_blade = 1 if 2 blades;
                #                       idx_blade = 2 if 4 blades;
                #                       idx_blade = 3 if 6 blades;
                #                       idx_blade = 4 if 8 blades.
                idx_blade = idx_blade - 1
            else:
                nbb = 4
                # odd number of blades
                idx_blade = 0  # start from first blade

            for ibb in range(nbb):
                # nbb = 1 even number of blades. No interpolation needed
                # nbb = 4 odd number of blades. So, interpolation done
                #       using 4 sets of even J (advance ratio) interpolation
                for kdx in range(J_begin, J_end+1):
                    CP_Eff = power_coefficient*AF_adj_CP[kdx]
                    PBL, run_flag = _unint(CPEC, BL_P_corr_table[idx_blade], CP_Eff)
                    # PBL = number of blades correction for power_coefficient
                    CPE1 = CP_Eff*PBL*PF_CLI_arr[kdx]
                    CL_tab_idx = CL_tab_idx_begin
                    for kl in range(CL_tab_idx_begin, CL_tab_idx_end+1):
                        CPE1X = CPE1
                        if (CPE1 < CP_CLi_table[CL_tab_idx][0]):
                            CPE1X = CP_CLi_table[CL_tab_idx][0]
                        cli_len = cli_arr_len[CL_tab_idx]
                        PXCLI[kl], run_flag = _unint(
                            CP_CLi_table[CL_tab_idx][:cli_len], XPCLI[CL_tab_idx], CPE1X)
                        if (run_flag == 1):
                            ichck = ichck + 1
                        if verbosity >= Verbosity.DEBUG or ichck <= 1:
                            if (run_flag == 1):
                                warnings.warn(
                                    f"Mach,VTMACH,J,power_coefficient,CP_Eff =: {inputs[Dynamic.Mission.MACH][i_node]},{inputs['tip_mach'][i_node]},{inputs['advance_ratio'][i_node]},{power_coefficient},{CP_Eff}")
                            if (kl == 4 and CPE1 < 0.010):
                                print(
                                    f"Extrapolated data is being used for CLI=.6--CPE1,PXCLI,L= , {CPE1},{PXCLI[kl]},{idx_blade}   Suggest inputting CLI=.5")
                            if (kl == 5 and CPE1 < 0.010):
                                print(
                                    f"Extrapolated data is being used for CLI=.7--CPE1,PXCLI,L= , {CPE1},{PXCLI[kl]},{idx_blade}   Suggest inputting CLI=.5")
                            if (kl == 6 and CPE1 < 0.010):
                                print(
                                    f"Extrapolated data is being used for CLI=.8--CPE1,PXCLI,L= , {CPE1},{PXCLI[kl]},{idx_blade}   Suggest inputting CLI=.5")
                        NERPT = 1
                        CL_tab_idx = CL_tab_idx+1
                    if (CL_tab_idx_flg != 1):
                        PCLI, run_flag = _unint(
                            CL_arr[CL_tab_idx_begin:CL_tab_idx_begin+4], PXCLI[CL_tab_idx_begin:CL_tab_idx_begin+4], inputs[Aircraft.Engine.PROPELLER_INTEGRATED_LIFT_COEFFICIENT][0])
                    else:
                        PCLI = PXCLI[CL_tab_idx_begin]
                        # PCLI = CLI adjustment to power_coefficient
                    CP_Eff = CP_Eff*PCLI  # the effective CP at baseline point for kdx
                    ang_len = ang_arr_len[kdx]
                    BLL[kdx], run_flag = _unint(
                        # blade angle at baseline point for kdx
                        CP_Angle_table[idx_blade][kdx][:ang_len],
                        Blade_angle_table[kdx],
                        CP_Eff,
                    )
                    try:
                        CTT[kdx], run_flag = _unint(
                            # thrust coeff at baseline point for kdx
                            Blade_angle_table[kdx][:ang_len], CT_Angle_table[idx_blade][kdx][:ang_len], BLL[kdx])
                    except IndexError:
                        raise om.AnalysisError(
                            "interp failed for CTT (thrust coefficient) in hamilton_standard.py")
                    if run_flag > 1:
                        NERPT = 2
                        if verbosity >= Verbosity.DEBUG:
                            print(
                                f"ERROR IN PROP. PERF.-- NERPT={NERPT}, run_flag={run_flag}")

                BLLL[ibb], run_flag = _unint(
                    advance_ratio_array[J_begin:J_begin+4], BLL[J_begin:J_begin+4], inputs['advance_ratio'][i_node])
                ang_blade = BLLL[ibb]
                CTTT[ibb], run_flag = _unint(
                    advance_ratio_array[J_begin:J_begin+4], CTT[J_begin:J_begin+4], inputs['advance_ratio'][i_node])

                # make extra correction. CTG is an "error" function, and the iteration (loop counter = "IL") tries to drive CTG/CT to 0
                # ERR_CT = CTG1[il]/CTTT[ibb], where CTG1 =CT_Eff - CTTT(IBB).
                CTG[0] = .100
                CTG[1] = .200
                TFCLII, run_flag = _unint(
                    advance_ratio_array, TF_CLI_arr, inputs['advance_ratio'][i_node])
                NCTG = 10
                ifnd1 = 0
                ifnd2 = 0
                for il in range(NCTG):
                    ct = CTG[il]
                    CT_Eff = CTG[il]*AFCTE
                    TBL, run_flag = _unint(CTEC, BL_T_corr_table[idx_blade], CT_Eff)
                    # TBL = number of blades correction for thrust_coefficient
                    CTE1 = CT_Eff*TBL*TFCLII
                    CL_tab_idx = CL_tab_idx_begin
                    for kl in range(CL_tab_idx_begin, CL_tab_idx_end+1):
                        CTE1X = CTE1
                        if (CTE1 < CT_CLi_table[CL_tab_idx][0]):
                            CTE1X = CT_CLi_table[CL_tab_idx][0]
                        cli_len = cli_arr_len[CL_tab_idx]
                        TXCLI[kl], run_flag = _unint(
                            CT_CLi_table[CL_tab_idx][:cli_len], XTCLI[CL_tab_idx][:cli_len], CTE1X)
                        NERPT = 5
                        if (run_flag == 1):
                            # off lower bound only.
                            if verbosity >= Verbosity.DEBUG:
                                print(
                                    f"ERROR IN PROP. PERF.-- NERPT={NERPT}, run_flag={run_flag}, il = {il}, kl = {kl}")
                        if (inputs['advance_ratio'][i_node] != 0.0):
                            ZMCRT, run_flag = _unint(
                                advance_ratio_array2, mach_corr_table[CL_tab_idx], inputs['advance_ratio'][i_node])
                            DMN = inputs[Dynamic.Mission.MACH][i_node] - ZMCRT
                        else:
                            ZMCRT = mach_tip_corr_arr[CL_tab_idx]
                            DMN = inputs['tip_mach'][i_node] - ZMCRT
                        XFFT[kl] = 1.0  # compressibility tip loss factor
                        if (DMN > 0.0):
                            CTE2 = CT_Eff*TXCLI[kl]*TBL
                            XFFT[kl], run_flag = _biquad(comp_mach_CT_arr, 1, DMN, CTE2)
                        CL_tab_idx = CL_tab_idx + 1
                    if (CL_tab_idx_flg != 1):
                        cli = inputs[Aircraft.Engine.PROPELLER_INTEGRATED_LIFT_COEFFICIENT][0]
                        TCLII, run_flag = _unint(
                            CL_arr[CL_tab_idx_begin:CL_tab_idx_begin+4], TXCLI[CL_tab_idx_begin:CL_tab_idx_begin+4], cli)
                        xft, run_flag = _unint(
                            CL_arr[CL_tab_idx_begin:CL_tab_idx_begin+4], XFFT[CL_tab_idx_begin:CL_tab_idx_begin+4], cli)
                    else:
                        TCLII = TXCLI[CL_tab_idx_begin]
                        xft = XFFT[CL_tab_idx_begin]
                    ct = CTG[il]
                    CT_Eff = CTG[il]*AFCTE*TCLII
                    CTG1[il] = CT_Eff - CTTT[ibb]
                    if (abs(CTG1[il]/CTTT[ibb]) < 0.001):
                        ifnd1 = 1
                        break
                    if (il > 0):
                        CTG[il+1] = -CTG1[il-1] * \
                            (CTG[il] - CTG[il-1])/(CTG1[il] - CTG1[il-1]) + CTG[il-1]
                        if (CTG[il+1] <= 0):
                            ifnd2 = 1
                            break

                if (ifnd1 == 0 and ifnd2 == 0):
                    raise ValueError(
                        "Integrated design cl adjustment not working properly for ct "
                        f"definition (ibb={ibb})"
                    )
                if (ifnd1 == 0 and ifnd2 == 1):
                    ct = 0.0
                CTTT[ibb] = ct
                XXXFT[ibb] = xft
                idx_blade = idx_blade + 1

            if (nbb != 1):
                # interpolation by the number of blades if odd number
                ang_blade, run_flag = _unint(
                    num_blades_arr, BLLL[:4], num_blades)
                ct, run_flag = _unint(num_blades_arr, CTTT, num_blades)
                xft, run_flag = _unint(num_blades_arr, XXXFT, num_blades)

            # NOTE this could be handled via the metamodel comps (extrapolate flag)
            if verbosity >= Verbosity.DEBUG and ichck > 0:
                print(f"  table look-up error = {ichck} (if you go outside the tables.)")

            outputs['thrust_coefficient'][i_node] = ct
            outputs['comp_tip_loss_factor'][i_node] = xft


class PostHamiltonStandard(om.ExplicitComponent):
    """
    Post-process after HamiltonStandard run to get thrust and compressibility
    """

    def initialize(self):
        self.options.declare('num_nodes', default=1, types=int)

    def setup(self):
        nn = self.options['num_nodes']

        add_aviary_input(self, Aircraft.Engine.PROPELLER_DIAMETER, val=0.0, units='ft')
        self.add_input('install_loss_factor',
                       val=np.zeros(nn), units='unitless')
        self.add_input('thrust_coefficient', val=np.zeros(nn), units='unitless')
        self.add_input('comp_tip_loss_factor', val=np.zeros(nn), units='unitless')
        add_aviary_input(
            self, Dynamic.Mission.PROPELLER_TIP_SPEED, val=np.zeros(nn), units='ft/s'
        )
        self.add_input(Dynamic.Mission.DENSITY, val=np.zeros(nn), units='slug/ft**3')
        self.add_input('advance_ratio', val=np.zeros(nn), units='unitless')
        self.add_input('power_coefficient', val=np.zeros(nn), units='unitless')

        self.add_output('thrust_coefficient_comp_loss',
                        val=np.zeros(nn), units='unitless')
        add_aviary_output(self, Dynamic.Mission.THRUST, val=np.zeros(nn), units='lbf')
        # keep them for reporting but don't seem to be required
        self.add_output('propeller_efficiency', val=np.zeros(nn), units='unitless')
        self.add_output('install_efficiency', val=np.zeros(nn), units='unitless')

    def setup_partials(self):
        arange = np.arange(self.options['num_nodes'])

        self.declare_partials('thrust_coefficient_comp_loss', [
            'thrust_coefficient',
            'comp_tip_loss_factor',
        ], rows=arange, cols=arange)
        self.declare_partials(
            Dynamic.Mission.THRUST,
            [
                'thrust_coefficient',
                'comp_tip_loss_factor',
                Dynamic.Mission.PROPELLER_TIP_SPEED,
                Dynamic.Mission.DENSITY,
                'install_loss_factor',
            ],
            rows=arange,
            cols=arange,
        )
        self.declare_partials(Dynamic.Mission.THRUST, [
            Aircraft.Engine.PROPELLER_DIAMETER,
        ])
        self.declare_partials('propeller_efficiency', [
            'advance_ratio',
            'power_coefficient',
            'thrust_coefficient',
            'comp_tip_loss_factor',
        ], rows=arange, cols=arange)
        self.declare_partials('install_efficiency', [
            'advance_ratio',
            'power_coefficient',
            'thrust_coefficient',
            'comp_tip_loss_factor',
            'install_loss_factor',
        ], rows=arange, cols=arange)

    def compute(self, inputs, outputs):
        ctx = inputs['thrust_coefficient']*inputs['comp_tip_loss_factor']
        outputs['thrust_coefficient_comp_loss'] = ctx
        diam_prop = inputs[Aircraft.Engine.PROPELLER_DIAMETER]
        tipspd = inputs[Dynamic.Mission.PROPELLER_TIP_SPEED]
        install_loss_factor = inputs['install_loss_factor']
        density_ratio = inputs[Dynamic.Mission.DENSITY] / RHO_SEA_LEVEL_ENGLISH

        outputs[Dynamic.Mission.THRUST] = (
            ctx
            * tipspd**2
            * diam_prop**2
            * density_ratio
            / (1.515e06)
            * 364.76
            * (1.0 - install_loss_factor)
        )

        # avoid divide by zero when shaft power is zero
        calc_idx = np.where(inputs['power_coefficient'] > 1e-6)  # index where CP > 1e-5
        prop_eff = np.zeros(self.options['num_nodes'])
        prop_eff[calc_idx] = inputs['advance_ratio'][calc_idx] * ctx[calc_idx] \
            / inputs['power_coefficient'][calc_idx]
        outputs['propeller_efficiency'] = prop_eff
        outputs['install_efficiency'] = outputs['propeller_efficiency'] * \
            (1. - install_loss_factor)

    def compute_partials(self, inputs, partials):
        nn = self.options['num_nodes']
        XFT = inputs['comp_tip_loss_factor']
        ctx = inputs['thrust_coefficient']*XFT
        diam_prop = inputs[Aircraft.Engine.PROPELLER_DIAMETER]
        install_loss_factor = inputs['install_loss_factor']
        tipspd = inputs[Dynamic.Mission.PROPELLER_TIP_SPEED]
        density_ratio = inputs[Dynamic.Mission.DENSITY] / RHO_SEA_LEVEL_ENGLISH

        unit_conversion_factor = 364.76 / 1.515E06
        partials["thrust_coefficient_comp_loss", 'thrust_coefficient'] = XFT
        partials["thrust_coefficient_comp_loss",
                 'comp_tip_loss_factor'] = inputs['thrust_coefficient']
        partials[Dynamic.Mission.THRUST, 'thrust_coefficient'] = (
            XFT
            * tipspd**2
            * diam_prop**2
            * density_ratio
            * unit_conversion_factor
            * (1.0 - install_loss_factor)
        )
        partials[Dynamic.Mission.THRUST, 'comp_tip_loss_factor'] = (
            inputs['thrust_coefficient']
            * tipspd**2
            * diam_prop**2
            * density_ratio
            * unit_conversion_factor
            * (1.0 - install_loss_factor)
        )
        partials[Dynamic.Mission.THRUST, Dynamic.Mission.PROPELLER_TIP_SPEED] = (
            2
            * ctx
            * tipspd
            * diam_prop**2
            * density_ratio
            * unit_conversion_factor
            * (1.0 - install_loss_factor)
        )
        partials[Dynamic.Mission.THRUST, Aircraft.Engine.PROPELLER_DIAMETER] = (
            2
            * ctx
            * tipspd**2
            * diam_prop
            * density_ratio
            * unit_conversion_factor
            * (1.0 - install_loss_factor)
        )
        partials[Dynamic.Mission.THRUST, Dynamic.Mission.DENSITY] = (
            ctx
            * tipspd**2
            * diam_prop**2
            * unit_conversion_factor
            * (1.0 - install_loss_factor) / RHO_SEA_LEVEL_ENGLISH
        )
        partials[Dynamic.Mission.THRUST, 'install_loss_factor'] = (
            -ctx * tipspd**2 * diam_prop**2 * density_ratio * unit_conversion_factor
        )

        calc_idx = np.where(inputs['power_coefficient'] > 1e-6)
        pow_coeff = inputs['power_coefficient']
        adv_ratio = inputs['advance_ratio']

        deriv_propeff_adv = np.zeros(nn, dtype=pow_coeff.dtype)
        deriv_propeff_ct = np.zeros(nn, dtype=pow_coeff.dtype)
        deriv_propeff_tip = np.zeros(nn, dtype=pow_coeff.dtype)
        deriv_propeff_cp = np.zeros(nn, dtype=pow_coeff.dtype)

        deriv_propeff_adv[calc_idx] = ctx[calc_idx] / pow_coeff[calc_idx]
        deriv_propeff_ct[calc_idx] = adv_ratio[calc_idx] * \
            XFT[calc_idx]/pow_coeff[calc_idx]
        deriv_propeff_tip[calc_idx] = adv_ratio[calc_idx] * \
            inputs['thrust_coefficient'][calc_idx]/pow_coeff[calc_idx]
        deriv_propeff_cp[calc_idx] = - \
            adv_ratio[calc_idx]*ctx[calc_idx]/pow_coeff[calc_idx]**2

        partials["propeller_efficiency", "advance_ratio"] = deriv_propeff_adv
        partials["propeller_efficiency", "thrust_coefficient"] = deriv_propeff_ct
        partials["propeller_efficiency", "comp_tip_loss_factor"] = deriv_propeff_tip
        partials["propeller_efficiency", "power_coefficient"] = deriv_propeff_cp

        deriv_insteff_adv = np.zeros(nn, dtype=pow_coeff.dtype)
        deriv_insteff_ct = np.zeros(nn, dtype=pow_coeff.dtype)
        deriv_insteff_tip = np.zeros(nn, dtype=pow_coeff.dtype)
        deriv_insteff_cp = np.zeros(nn, dtype=pow_coeff.dtype)
        deriv_insteff_lf = np.zeros(nn, dtype=pow_coeff.dtype)

        deriv_insteff_adv[calc_idx] = ctx[calc_idx] / \
            pow_coeff[calc_idx] * (1. - install_loss_factor[calc_idx])
        deriv_insteff_ct[calc_idx] = adv_ratio[calc_idx] * \
            XFT[calc_idx]/pow_coeff[calc_idx] * (1. - install_loss_factor[calc_idx])
        deriv_insteff_tip[calc_idx] = adv_ratio[calc_idx] * \
            inputs['thrust_coefficient'][calc_idx] / \
            pow_coeff[calc_idx] * (1. - install_loss_factor[calc_idx])
        deriv_insteff_cp[calc_idx] = -adv_ratio[calc_idx] * \
            ctx[calc_idx]/pow_coeff[calc_idx]**2 * (1. - install_loss_factor[calc_idx])
        deriv_insteff_lf[calc_idx] = - \
            adv_ratio[calc_idx]*ctx[calc_idx]/pow_coeff[calc_idx]

        partials["install_efficiency", "advance_ratio"] = deriv_insteff_adv
        partials["install_efficiency", "thrust_coefficient"] = deriv_insteff_ct
        partials["install_efficiency", "comp_tip_loss_factor"] = deriv_insteff_tip
        partials["install_efficiency", "power_coefficient"] = deriv_insteff_cp
        partials["install_efficiency", 'install_loss_factor'] = deriv_insteff_lf<|MERGE_RESOLUTION|>--- conflicted
+++ resolved
@@ -638,8 +638,8 @@
 
     def compute(self, inputs, outputs):
         verbosity = self.options['aviary_options'].get_val(Settings.VERBOSITY)
-        act_factor = inputs[Aircraft.Engine.PROPELLER_ACTIVITY_FACTOR]
-        cli = inputs[Aircraft.Engine.PROPELLER_INTEGRATED_LIFT_COEFFICIENT]
+        act_factor = inputs[Aircraft.Engine.PROPELLER_ACTIVITY_FACTOR][0]
+        cli = inputs[Aircraft.Engine.PROPELLER_INTEGRATED_LIFT_COEFFICIENT][0]
         num_blades = self.options['aviary_options'].get_val(
             Aircraft.Engine.NUM_PROPELLER_BLADES
         )
@@ -669,11 +669,7 @@
             TXCLI = np.zeros(6)
             CTTT = np.zeros(4)
             XXXFT = np.zeros(4)
-<<<<<<< HEAD
-
-=======
-            act_factor = inputs[Aircraft.Engine.PROPELLER_ACTIVITY_FACTOR][0]
->>>>>>> 07ca01e2
+
             for k in range(2):
                 AF_adj_CP[k], run_flag = _unint(Act_Factor_arr, AFCPC[k], act_factor)
                 AF_adj_CT[k], run_flag = _unint(Act_Factor_arr, AFCTC[k], act_factor)
@@ -705,10 +701,7 @@
             # flag that given lift coeff (cli) does not fall on a node point of CL_arr
             CL_tab_idx_flg = 0  # NCL_flg
             ifnd = 0
-<<<<<<< HEAD
-=======
-            cli = inputs[Aircraft.Engine.PROPELLER_INTEGRATED_LIFT_COEFFICIENT][0]
->>>>>>> 07ca01e2
+
             power_coefficient = inputs['power_coefficient'][i_node]
             for ii in range(6):
                 cl_idx = ii
