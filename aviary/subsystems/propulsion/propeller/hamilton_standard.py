--- conflicted
+++ resolved
@@ -672,11 +672,7 @@
             TXCLI = np.zeros(6)
             CTTT = np.zeros(4)
             XXXFT = np.zeros(4)
-<<<<<<< HEAD
-            act_factor = inputs[Aircraft.Engine.Propeller.ACTIVITY_FACTOR]
-=======
-            act_factor = inputs[Aircraft.Engine.PROPELLER_ACTIVITY_FACTOR][0]
->>>>>>> 990527dd
+            act_factor = inputs[Aircraft.Engine.Propeller.ACTIVITY_FACTOR][0]
             for k in range(2):
                 AF_adj_CP[k], run_flag = _unint(Act_Factor_arr, AFCPC[k], act_factor)
                 AF_adj_CT[k], run_flag = _unint(Act_Factor_arr, AFCTC[k], act_factor)
@@ -708,11 +704,7 @@
             # flag that given lift coeff (cli) does not fall on a node point of CL_arr
             CL_tab_idx_flg = 0  # NCL_flg
             ifnd = 0
-<<<<<<< HEAD
-            cli = inputs[Aircraft.Engine.Propeller.INTEGRATED_LIFT_COEFFICIENT]
-=======
-            cli = inputs[Aircraft.Engine.PROPELLER_INTEGRATED_LIFT_COEFFICIENT][0]
->>>>>>> 990527dd
+            cli = inputs[Aircraft.Engine.Propeller.INTEGRATED_LIFT_COEFFICIENT][0]
             power_coefficient = inputs['power_coefficient'][i_node]
             for ii in range(6):
                 cl_idx = ii
@@ -790,11 +782,7 @@
                         CL_tab_idx = CL_tab_idx+1
                     if (CL_tab_idx_flg != 1):
                         PCLI, run_flag = _unint(
-<<<<<<< HEAD
-                            CL_arr[CL_tab_idx_begin:CL_tab_idx_begin+4], PXCLI[CL_tab_idx_begin:CL_tab_idx_begin+4], inputs[Aircraft.Engine.Propeller.INTEGRATED_LIFT_COEFFICIENT])
-=======
-                            CL_arr[CL_tab_idx_begin:CL_tab_idx_begin+4], PXCLI[CL_tab_idx_begin:CL_tab_idx_begin+4], inputs[Aircraft.Engine.PROPELLER_INTEGRATED_LIFT_COEFFICIENT][0])
->>>>>>> 990527dd
+                            CL_arr[CL_tab_idx_begin:CL_tab_idx_begin+4], PXCLI[CL_tab_idx_begin:CL_tab_idx_begin+4], inputs[Aircraft.Engine.Propeller.INTEGRATED_LIFT_COEFFICIENT][0])
                     else:
                         PCLI = PXCLI[CL_tab_idx_begin]
                         # PCLI = CLI adjustment to power_coefficient
@@ -864,11 +852,7 @@
                             XFFT[kl], run_flag = _biquad(comp_mach_CT_arr, 1, DMN, CTE2)
                         CL_tab_idx = CL_tab_idx + 1
                     if (CL_tab_idx_flg != 1):
-<<<<<<< HEAD
-                        cli = inputs[Aircraft.Engine.Propeller.INTEGRATED_LIFT_COEFFICIENT]
-=======
-                        cli = inputs[Aircraft.Engine.PROPELLER_INTEGRATED_LIFT_COEFFICIENT][0]
->>>>>>> 990527dd
+                        cli = inputs[Aircraft.Engine.Propeller.INTEGRATED_LIFT_COEFFICIENT][0]
                         TCLII, run_flag = _unint(
                             CL_arr[CL_tab_idx_begin:CL_tab_idx_begin+4], TXCLI[CL_tab_idx_begin:CL_tab_idx_begin+4], cli)
                         xft, run_flag = _unint(
