--- conflicted
+++ resolved
@@ -4,18 +4,10 @@
 import numpy as np
 import openmdao.api as om
 
-<<<<<<< HEAD
-from aviary.constants import RHO_SEA_LEVEL_ENGLISH, TSLS_DEGR
+from aviary.constants import RHO_SEA_LEVEL_ENGLISH
 from aviary.variable_info.enums import Verbosity
 from aviary.variable_info.variables import Aircraft, Dynamic, Settings
 from aviary.variable_info.functions import add_aviary_input, add_aviary_output, add_aviary_option
-=======
-from aviary.utils.aviary_values import AviaryValues
-from aviary.variable_info.enums import Verbosity
-from aviary.variable_info.variables import Aircraft, Dynamic, Settings
-from aviary.constants import RHO_SEA_LEVEL_ENGLISH
-from aviary.utils.functions import add_aviary_input, add_aviary_output
->>>>>>> 8fc550d1
 
 
 def _unint(xa, ya, x):
@@ -644,16 +636,12 @@
         self.declare_partials('*', '*', method='fd', form='forward')
 
     def compute(self, inputs, outputs):
-<<<<<<< HEAD
         verbosity = self.options[Settings.VERBOSITY]
         num_blades = self.options[Aircraft.Engine.NUM_PROPELLER_BLADES]
-=======
-        verbosity = self.options['aviary_options'].get_val(Settings.VERBOSITY)
+
         act_factor = inputs[Aircraft.Engine.PROPELLER_ACTIVITY_FACTOR][0]
         cli = inputs[Aircraft.Engine.PROPELLER_INTEGRATED_LIFT_COEFFICIENT][0]
-        num_blades = self.options['aviary_options'].get_val(
-            Aircraft.Engine.NUM_PROPELLER_BLADES
-        )
+
         # TODO verify this works with multiple engine models (i.e. prop mission is
         #      properly slicing these inputs)
         # ensure num_blades is an int, so it can be used as array index later
@@ -663,7 +651,6 @@
             num_blades = int(num_blades)
         else:
             num_blades = int(num_blades[0])
->>>>>>> 8fc550d1
 
         for i_node in range(self.options['num_nodes']):
             ichck = 0
