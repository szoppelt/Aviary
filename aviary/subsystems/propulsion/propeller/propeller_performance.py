import math

import numpy as np
import openmdao.api as om
from openmdao.components.ks_comp import KSfunction

from aviary.subsystems.propulsion.propeller.hamilton_standard import (
    HamiltonStandard,
    PostHamiltonStandard,
    PreHamiltonStandard,
)
from aviary.subsystems.propulsion.propeller.propeller_map import PropellerMap
from aviary.utils.aviary_values import AviaryValues
<<<<<<< HEAD
from aviary.utils.functions import smooth_min, d_smooth_min
=======
>>>>>>> 78d98006
from aviary.variable_info.enums import OutMachType
from aviary.variable_info.functions import add_aviary_input, add_aviary_option, add_aviary_output
from aviary.variable_info.variables import Aircraft, Dynamic


<<<<<<< HEAD
=======
def smooth_min(x, b, alpha=100.0):
    """
    Smooth approximation of the min function using the log-sum-exp trick.

    Parameters
    ----------
    x (float or array-like): First value.
    b (float or array-like): Second value.
    alpha (float): The smoothing factor. Higher values make it closer to the true minimum. Try between 75 and 275.

    Returns
    -------
    float or array-like: The smooth approximation of min(x, b).
    """
    sum_log_exp = np.log(np.exp(np.multiply(-alpha, x)) + np.exp(np.multiply(-alpha, b)))
    rv = -(1 / alpha) * sum_log_exp
    return rv


def d_smooth_min(x, b, alpha=100.0):
    """
    Derivative of function smooth_min(x).

    Parameters
    ----------
    x (float or array-like): First value.
    b (float or array-like): Second value.
    alpha (float): The smoothing factor. Higher values make it closer to the true minimum. Try between 75 and 275.

    Returns
    -------
    float or array-like: The smooth approximation of derivative of min(x, b).
    """
    d_sum_log_exp = np.exp(np.multiply(-alpha, x)) / (
        np.exp(np.multiply(-alpha, x)) + np.exp(np.multiply(-alpha, b))
    )
    return d_sum_log_exp


>>>>>>> 78d98006
class TipSpeed(om.ExplicitComponent):
    """
    Compute current propeller speed and allowable max tip speed
    Maximum allowable tip speed is lower of helical tip Mach limited speed and
    tip rotational speed limit.
    """

    def initialize(self):
        self.options.declare(
            'num_nodes',
            types=int,
            default=1,
            desc='Number of nodes to be evaluated in the RHS',
        )

    def setup(self):
        num_nodes = self.options['num_nodes']

        add_aviary_input(self, Dynamic.Mission.VELOCITY, val=np.zeros(num_nodes), units='ft/s')
        add_aviary_input(
            self,
            Dynamic.Atmosphere.SPEED_OF_SOUND,
            val=np.zeros(num_nodes),
            units='ft/s',
        )
        add_aviary_input(self, Dynamic.Vehicle.Propulsion.RPM, val=np.zeros(num_nodes), units='rpm')
        add_aviary_input(self, Aircraft.Engine.Propeller.TIP_MACH_MAX, val=1.0, units='unitless')

        add_aviary_input(self, Aircraft.Engine.Propeller.TIP_SPEED_MAX, val=0.0, units='ft/s')
        add_aviary_input(self, Aircraft.Engine.Propeller.DIAMETER, val=0.0, units='ft')

        add_aviary_output(
            self,
            Dynamic.Vehicle.Propulsion.PROPELLER_TIP_SPEED,
            val=np.zeros(num_nodes),
            units='ft/s',
        )
        self.add_output('propeller_tip_speed_limit', val=np.zeros(num_nodes), units='ft/s')

    def setup_partials(self):
        num_nodes = self.options['num_nodes']

        # matrix derivatives have known sparsity pattern - specified here
        r = np.arange(num_nodes)

        self.declare_partials(
            'propeller_tip_speed_limit',
            [
                Dynamic.Mission.VELOCITY,
                Dynamic.Atmosphere.SPEED_OF_SOUND,
            ],
            rows=r,
            cols=r,
        )
        self.declare_partials(
            'propeller_tip_speed_limit',
            [
                Aircraft.Engine.Propeller.TIP_MACH_MAX,
                Aircraft.Engine.Propeller.TIP_SPEED_MAX,
            ],
        )

        self.declare_partials(
            Dynamic.Vehicle.Propulsion.PROPELLER_TIP_SPEED,
            [
                Dynamic.Vehicle.Propulsion.RPM,
            ],
            rows=r,
            cols=r,
        )

        self.declare_partials(
            Dynamic.Vehicle.Propulsion.PROPELLER_TIP_SPEED,
            [
                Aircraft.Engine.Propeller.DIAMETER,
            ],
        )

    def compute(self, inputs, outputs):
        num_nodes = self.options['num_nodes']

        velocity = inputs[Dynamic.Mission.VELOCITY]
        sos = inputs[Dynamic.Atmosphere.SPEED_OF_SOUND]
        tip_mach_max = inputs[Aircraft.Engine.Propeller.TIP_MACH_MAX]
        tip_speed_max = inputs[Aircraft.Engine.Propeller.TIP_SPEED_MAX]
        rpm = inputs[Dynamic.Vehicle.Propulsion.RPM]
        diam = inputs[Aircraft.Engine.Propeller.DIAMETER]

        tip_speed_mach_limit = ((sos * tip_mach_max) ** 2 - velocity**2) ** 0.5
        # use KSfunction for smooth derivitive across minimum
        tip_speed_max_nn = np.tile(tip_speed_max, num_nodes)
        propeller_tip_speed_limit = -KSfunction.compute(
            -np.stack((tip_speed_max_nn, tip_speed_mach_limit), axis=1)
        ).flatten()
        propeller_tip_speed = rpm * diam * math.pi / 60

        outputs[Dynamic.Vehicle.Propulsion.PROPELLER_TIP_SPEED] = propeller_tip_speed
        outputs['propeller_tip_speed_limit'] = propeller_tip_speed_limit

    def compute_partials(self, inputs, J):
        num_nodes = self.options['num_nodes']

        velocity = inputs[Dynamic.Mission.VELOCITY]
        sos = inputs[Dynamic.Atmosphere.SPEED_OF_SOUND]
        rpm = inputs[Dynamic.Vehicle.Propulsion.RPM]
        tip_mach_max = inputs[Aircraft.Engine.Propeller.TIP_MACH_MAX]
        tip_speed_max = inputs[Aircraft.Engine.Propeller.TIP_SPEED_MAX]
        diam = inputs[Aircraft.Engine.Propeller.DIAMETER]

        tip_speed_max_nn = np.tile(tip_speed_max, num_nodes)

        tip_speed_mach_limit = ((sos * tip_mach_max) ** 2 - velocity**2) ** 0.5
        val = -np.stack((tip_speed_max_nn, tip_speed_mach_limit), axis=1)
        # prop_tip_speed = -KSfunction.compute(val).flatten()

        dKS, _ = KSfunction.derivatives(val)

        dtpml_v = -velocity / tip_speed_mach_limit
        dtpml_s = (tip_mach_max**2 * sos) / tip_speed_mach_limit
        dtpml_m = (tip_mach_max * sos**2) / tip_speed_mach_limit

        dspeed_dv = dKS[:, 1] * dtpml_v
        dspeed_ds = dKS[:, 1] * dtpml_s
        dspeed_dmm = dKS[:, 1] * dtpml_m
        dspeed_dsm = dKS[:, 0]

        J['propeller_tip_speed_limit', Dynamic.Mission.VELOCITY] = dspeed_dv
        J['propeller_tip_speed_limit', Dynamic.Atmosphere.SPEED_OF_SOUND] = dspeed_ds
        J['propeller_tip_speed_limit', Aircraft.Engine.Propeller.TIP_MACH_MAX] = dspeed_dmm
        J['propeller_tip_speed_limit', Aircraft.Engine.Propeller.TIP_SPEED_MAX] = dspeed_dsm

        J[Dynamic.Vehicle.Propulsion.PROPELLER_TIP_SPEED, Dynamic.Vehicle.Propulsion.RPM] = (
            diam * math.pi / 60
        )

        J[Dynamic.Vehicle.Propulsion.PROPELLER_TIP_SPEED, Aircraft.Engine.Propeller.DIAMETER] = (
            rpm * math.pi / 60
        )


class OutMachs(om.ExplicitComponent):
    """
    This utility sets up relations among helical Mach, free stream Mach and propeller tip Mach.
    helical_mach = sqrt(mach^2 + tip_mach^2).
    It computes the value of one from the inputs of the other two.
    """

    def initialize(self):
        self.options.declare('num_nodes', types=int)
        self.options.declare(
            'output_mach_type',
            default=OutMachType.HELICAL_MACH,
            types=OutMachType,
            desc='get one type of Mach number from the other two',
        )

    def setup(self):
        nn = self.options['num_nodes']
        out_type = self.options['output_mach_type']
        arange = np.arange(self.options['num_nodes'])

        if out_type is OutMachType.HELICAL_MACH:
            self.add_input(
                'mach',
                val=np.zeros(nn),
                units='unitless',
                desc='Mach number',
            )
            self.add_input(
                'tip_mach',
                val=np.zeros(nn),
                units='unitless',
                desc='tip Mach number of a blade',
            )
            self.add_output(
                'helical_mach',
                val=np.zeros(nn),
                units='unitless',
                desc='helical Mach number',
            )
            self.declare_partials('helical_mach', ['tip_mach', 'mach'], rows=arange, cols=arange)
        elif out_type is OutMachType.MACH:
            self.add_input(
                'tip_mach',
                val=np.zeros(nn),
                units='unitless',
                desc='tip Mach number of a blade',
            )
            self.add_input(
                'helical_mach',
                val=np.zeros(nn),
                units='unitless',
                desc='helical Mach number',
            )
            self.add_output(
                'mach',
                val=np.zeros(nn),
                units='unitless',
                desc='Mach number',
            )
            self.declare_partials('mach', ['tip_mach', 'helical_mach'], rows=arange, cols=arange)
        elif out_type is OutMachType.TIP_MACH:
            self.add_input(
                'mach',
                val=np.zeros(nn),
                units='unitless',
                desc='Mach number',
            )
            self.add_input(
                'helical_mach',
                val=np.zeros(nn),
                units='unitless',
                desc='helical Mach number',
            )
            self.add_output(
                'tip_mach',
                val=np.zeros(nn),
                units='unitless',
                desc='tip Mach number of a blade',
            )
            self.declare_partials('tip_mach', ['mach', 'helical_mach'], rows=arange, cols=arange)

    def compute(self, inputs, outputs):
        out_type = self.options['output_mach_type']

        if out_type is OutMachType.HELICAL_MACH:
            mach = inputs['mach']
            tip_mach = inputs['tip_mach']
            outputs['helical_mach'] = np.sqrt(mach * mach + tip_mach * tip_mach)
        elif out_type is OutMachType.MACH:
            tip_mach = inputs['tip_mach']
            helical_mach = inputs['helical_mach']
            outputs['mach'] = np.sqrt(helical_mach * helical_mach - tip_mach * tip_mach)
        elif out_type is OutMachType.TIP_MACH:
            mach = inputs['mach']
            helical_mach = inputs['helical_mach']
            outputs['tip_mach'] = np.sqrt(helical_mach * helical_mach - mach * mach)

    def compute_partials(self, inputs, J):
        out_type = self.options['output_mach_type']

        if out_type is OutMachType.HELICAL_MACH:
            mach = inputs['mach']
            tip_mach = inputs['tip_mach']
            J['helical_mach', 'mach'] = mach / np.sqrt(mach * mach + tip_mach * tip_mach)
            J['helical_mach', 'tip_mach'] = tip_mach / np.sqrt(mach * mach + tip_mach * tip_mach)
        elif out_type is OutMachType.MACH:
            tip_mach = inputs['tip_mach']
            helical_mach = inputs['helical_mach']
            J['mach', 'helical_mach'] = helical_mach / np.sqrt(
                helical_mach * helical_mach - tip_mach * tip_mach
            )
            J['mach', 'tip_mach'] = -tip_mach / np.sqrt(
                helical_mach * helical_mach - tip_mach * tip_mach
            )
        elif out_type is OutMachType.TIP_MACH:
            mach = inputs['mach']
            helical_mach = inputs['helical_mach']
            J['tip_mach', 'helical_mach'] = helical_mach / np.sqrt(
                helical_mach * helical_mach - mach * mach
            )
            J['tip_mach', 'mach'] = -mach / np.sqrt(helical_mach * helical_mach - mach * mach)


class AreaSquareRatio(om.ExplicitComponent):
    """Compute the area ratio nacelle and propeller with a maximum 0.5."""

    def initialize(self):
        self.options.declare('num_nodes', types=int)
        self.options.declare('smooth_sqa', default=True, types=bool)
        self.options.declare('mu', default=100.0, types=float)

    def setup(self):
        nn = self.options['num_nodes']
        arange = np.arange(self.options['num_nodes'])
        self.add_input('DiamNac', val=0.0, units='ft')
        self.add_input('DiamProp', val=0.0, units='ft')

        self.add_output('sqa_array', val=np.zeros(nn), units='unitless')

        self.declare_partials(
            'sqa_array',
            [
                'DiamNac',
                'DiamProp',
            ],
            rows=arange,
            cols=np.zeros(nn),
        )

    def compute(self, inputs, outputs):
        nn = self.options['num_nodes']
        diamNac = inputs['DiamNac']
        diamProp = inputs['DiamProp']
        sqa = diamNac**2 / diamProp**2

        smooth = self.options['smooth_sqa']
        if smooth:
            mu = self.options['mu']
            sqa = smooth_min(sqa, 0.50, mu)
        else:
            sqa = np.minimum(sqa, 0.50)
        outputs['sqa_array'] = np.ones(nn) * sqa

    def compute_partials(self, inputs, partials):
        diamNac = inputs['DiamNac']
        diamProp = inputs['DiamProp']
        sqa = diamNac**2 / diamProp**2

        dSQA_dNacDiam = 2 * diamNac / diamProp**2
        dSQA_dPropDiam = -2 * diamNac**2 / diamProp**3

        smooth = self.options['smooth_sqa']
        if smooth:
            mu = self.options['mu']
            dSQA_dNacDiam = d_smooth_min(sqa, 0.50, mu) * dSQA_dNacDiam
            dSQA_dPropDiam = d_smooth_min(sqa, 0.50, mu) * dSQA_dPropDiam
        else:
            dSQA_dNacDiam = np.piecewise(sqa, [sqa < 0.5, sqa >= 0.5], [1, 0]) * dSQA_dNacDiam
            dSQA_dPropDiam = np.piecewise(sqa, [sqa < 0.5, sqa >= 0.5], [1, 0]) * dSQA_dPropDiam
        partials['sqa_array', 'DiamNac'] = dSQA_dNacDiam
        partials['sqa_array', 'DiamProp'] = dSQA_dPropDiam


class AdvanceRatio(om.ExplicitComponent):
    """Compute the advance ratio jze with a maximum 5.0."""

    def initialize(self):
        self.options.declare(
            'num_nodes', types=int, default=1, desc='Number of nodes to be evaluated in the RHS'
        )
        self.options.declare('smooth_zje', default=True, types=bool)
        self.options.declare('mu', default=100.0, types=float)

    def setup(self):
        nn = self.options['num_nodes']
        range = np.arange(nn)
        self.add_input('vtas', val=np.zeros(nn), units='ft/s')
        self.add_input('tipspd', val=np.zeros(nn), units='ft/s')
        self.add_input('sqa_array', val=np.zeros(nn), units='unitless')
        self.add_output('equiv_adv_ratio', val=np.zeros(nn), units='unitless')

        self.declare_partials('equiv_adv_ratio', ['vtas', 'tipspd'], rows=range, cols=range)

        self.declare_partials('equiv_adv_ratio', ['sqa_array'], rows=range, cols=range)

    def compute(self, inputs, outputs):
        nn = self.options['num_nodes']
        vtas = inputs['vtas']
        tipspd = inputs['tipspd']
        sqa_array = inputs['sqa_array']
        equiv_adv_ratio = (1.0 - 0.254 * sqa_array) * math.pi * vtas / tipspd

        smooth = self.options['smooth_zje']
        if smooth:
            mu = self.options['mu']
            jze = smooth_min(equiv_adv_ratio, np.ones(nn) * 5.0, mu)
        else:
            jze = np.minimum(equiv_adv_ratio, np.ones(nn) * 5.0)
        outputs['equiv_adv_ratio'] = jze

    def compute_partials(self, inputs, partials):
        nn = self.options['num_nodes']
        vtas = inputs['vtas']
        tipspd = inputs['tipspd']
        sqa_array = inputs['sqa_array']
        jze = (1.0 - 0.254 * sqa_array) * math.pi * vtas / tipspd

        djze_dsqa = -0.254 * math.pi * vtas / tipspd
        djze_dvtas = (1.0 - 0.254 * sqa_array) * math.pi / tipspd
        djze_dtipspd = -(1.0 - 0.254 * sqa_array) * math.pi * vtas / tipspd**2

        smooth = self.options['smooth_zje']
        if smooth:
            mu = self.options['mu']
            djze_dsqa = d_smooth_min(jze, np.ones(nn) * 5.0, mu) * djze_dsqa
            djze_dvtas = d_smooth_min(jze, np.ones(nn) * 5.0, mu) * djze_dvtas
            djze_dtipspd = d_smooth_min(jze, np.ones(nn) * 5.0, mu) * djze_dtipspd
        else:
            djze_dsqa = np.piecewise(jze, [jze < 5, jze >= 5], [1, 0]) * djze_dsqa
            djze_dvtas = np.piecewise(jze, [jze < 5, jze >= 5], [1, 0]) * djze_dvtas
            djze_dtipspd = np.piecewise(jze, [jze < 5, jze >= 5], [1, 0]) * djze_dtipspd
        partials['equiv_adv_ratio', 'sqa_array'] = djze_dsqa
        partials['equiv_adv_ratio', 'vtas'] = djze_dvtas
        partials['equiv_adv_ratio', 'tipspd'] = djze_dtipspd


class AreaSquareRatio(om.ExplicitComponent):
    """Compute the area ratio nacelle and propeller with a maximum 0.5."""

    def initialize(self):
        self.options.declare('num_nodes', types=int)
        self.options.declare('smooth_sqa', default=True, types=bool)
        self.options.declare('mu', default=100.0, types=float)

    def setup(self):
        nn = self.options['num_nodes']
        arange = np.arange(self.options['num_nodes'])
        self.add_input('DiamNac', val=0.0, units='ft')
        self.add_input('DiamProp', val=0.0, units='ft')

        self.add_output('sqa_array', val=np.zeros(nn), units='unitless')

        self.declare_partials(
            'sqa_array',
            [
                'DiamNac',
                'DiamProp',
            ],
            rows=arange,
            cols=np.zeros(nn),
        )

    def compute(self, inputs, outputs):
        nn = self.options['num_nodes']
        diamNac = inputs['DiamNac']
        diamProp = inputs['DiamProp']
        sqa = diamNac**2 / diamProp**2

        smooth = self.options['smooth_sqa']
        if smooth:
            mu = self.options['mu']
            sqa = smooth_min(sqa, 0.50, mu)
        else:
            sqa = np.minimum(sqa, 0.50)
        outputs['sqa_array'] = np.ones(nn) * sqa

    def compute_partials(self, inputs, partials):
        diamNac = inputs['DiamNac']
        diamProp = inputs['DiamProp']
        sqa = diamNac**2 / diamProp**2

        dSQA_dNacDiam = 2 * diamNac / diamProp**2
        dSQA_dPropDiam = -2 * diamNac**2 / diamProp**3

        smooth = self.options['smooth_sqa']
        if smooth:
            mu = self.options['mu']
            dSQA_dNacDiam = d_smooth_min(sqa, 0.50, mu) * dSQA_dNacDiam
            dSQA_dPropDiam = d_smooth_min(sqa, 0.50, mu) * dSQA_dPropDiam
        else:
            dSQA_dNacDiam = np.piecewise(sqa, [sqa < 0.5, sqa >= 0.5], [1, 0]) * dSQA_dNacDiam
            dSQA_dPropDiam = np.piecewise(sqa, [sqa < 0.5, sqa >= 0.5], [1, 0]) * dSQA_dPropDiam
        partials['sqa_array', 'DiamNac'] = dSQA_dNacDiam
        partials['sqa_array', 'DiamProp'] = dSQA_dPropDiam


class AdvanceRatio(om.ExplicitComponent):
    """Compute the advance ratio jze with a maximum 5.0."""

    def initialize(self):
        self.options.declare(
            'num_nodes', types=int, default=1, desc='Number of nodes to be evaluated in the RHS'
        )
        self.options.declare('smooth_zje', default=True, types=bool)
        self.options.declare('mu', default=100.0, types=float)

    def setup(self):
        nn = self.options['num_nodes']
        range = np.arange(nn)
        self.add_input('vtas', val=np.zeros(nn), units='ft/s')
        self.add_input('tipspd', val=np.zeros(nn), units='ft/s')
        self.add_input('sqa_array', val=np.zeros(nn), units='unitless')
        self.add_output('equiv_adv_ratio', val=np.zeros(nn), units='unitless')

        self.declare_partials('equiv_adv_ratio', ['vtas', 'tipspd'], rows=range, cols=range)

        self.declare_partials('equiv_adv_ratio', ['sqa_array'], rows=range, cols=range)

    def compute(self, inputs, outputs):
        nn = self.options['num_nodes']
        vtas = inputs['vtas']
        tipspd = inputs['tipspd']
        sqa_array = inputs['sqa_array']
        equiv_adv_ratio = (1.0 - 0.254 * sqa_array) * math.pi * vtas / tipspd

        smooth = self.options['smooth_zje']
        if smooth:
            mu = self.options['mu']
            jze = smooth_min(equiv_adv_ratio, np.ones(nn) * 5.0, mu)
        else:
            jze = np.minimum(equiv_adv_ratio, np.ones(nn) * 5.0)
        outputs['equiv_adv_ratio'] = jze

    def compute_partials(self, inputs, partials):
        nn = self.options['num_nodes']
        vtas = inputs['vtas']
        tipspd = inputs['tipspd']
        sqa_array = inputs['sqa_array']
        jze = (1.0 - 0.254 * sqa_array) * math.pi * vtas / tipspd

        djze_dsqa = -0.254 * math.pi * vtas / tipspd
        djze_dvtas = (1.0 - 0.254 * sqa_array) * math.pi / tipspd
        djze_dtipspd = -(1.0 - 0.254 * sqa_array) * math.pi * vtas / tipspd**2

        smooth = self.options['smooth_zje']
        if smooth:
            mu = self.options['mu']
            djze_dsqa = d_smooth_min(jze, np.ones(nn) * 5.0, mu) * djze_dsqa
            djze_dvtas = d_smooth_min(jze, np.ones(nn) * 5.0, mu) * djze_dvtas
            djze_dtipspd = d_smooth_min(jze, np.ones(nn) * 5.0, mu) * djze_dtipspd
        else:
            djze_dsqa = np.piecewise(jze, [jze < 5, jze >= 5], [1, 0]) * djze_dsqa
            djze_dvtas = np.piecewise(jze, [jze < 5, jze >= 5], [1, 0]) * djze_dvtas
            djze_dtipspd = np.piecewise(jze, [jze < 5, jze >= 5], [1, 0]) * djze_dtipspd
        partials['equiv_adv_ratio', 'sqa_array'] = djze_dsqa
        partials['equiv_adv_ratio', 'vtas'] = djze_dvtas
        partials['equiv_adv_ratio', 'tipspd'] = djze_dtipspd


class InstallLoss(om.Group):
    """Compute installation loss."""

    def initialize(self):
        self.options.declare(
            'num_nodes',
            types=int,
            default=1,
            desc='Number of nodes to be evaluated in the RHS',
        )

    def setup(self):
        nn = self.options['num_nodes']
        self.add_subsystem(
            name='sqa_comp',
            subsys=AreaSquareRatio(num_nodes=nn, smooth_sqa=True),
            promotes_inputs=[
                ('DiamNac', Aircraft.Nacelle.AVG_DIAMETER),
                ('DiamProp', Aircraft.Engine.Propeller.DIAMETER),
            ],
            promotes_outputs=['sqa_array'],
        )

        self.add_subsystem(
            name='zje_comp',
            subsys=AdvanceRatio(num_nodes=nn, smooth_zje=True),
            promotes_inputs=[
                'sqa_array',
                ('vtas', Dynamic.Mission.VELOCITY),
                ('tipspd', Dynamic.Vehicle.Propulsion.PROPELLER_TIP_SPEED),
            ],
            promotes_outputs=['equiv_adv_ratio'],
        )

        self.blockage_factor_interp = self.add_subsystem(
            'blockage_factor_interp',
            om.MetaModelStructuredComp(method='2D-slinear', extrapolate=True, vec_size=nn),
            promotes_inputs=['sqa_array', 'equiv_adv_ratio'],
            promotes_outputs=[
                'blockage_factor',
            ],
        )

        self.blockage_factor_interp.add_input(
            'sqa_array',
            0.0,
            training_data=[0.00, 0.04, 0.08, 0.12, 0.16, 0.20, 0.24, 0.28, 0.32, 0.50],
            units='unitless',
            desc='square of DiamNac/DiamProp',
        )

        self.blockage_factor_interp.add_input(
            'equiv_adv_ratio',
            0.0,
            training_data=[0.0, 0.5, 1.0, 2.0, 3.0, 4.0, 5.0],
            units='unitless',
            desc='square of DiamNac vs DiamProp',
        )

        self.blockage_factor_interp.add_output(
            'blockage_factor',
            0.765,
            units='unitless',
            desc='blockage factor',
            training_data=np.array(
                [
                    [1.0, 1.0, 1.0, 1.0, 1.0, 1.0, 1.0],
                    [0.992, 0.991, 0.988, 0.983, 0.976, 0.970, 0.963],
                    [0.986, 0.982, 0.977, 0.965, 0.953, 0.940, 0.927],
                    [0.979, 0.974, 0.967, 0.948, 0.929, 0.908, 0.887],
                    [0.972, 0.965, 0.955, 0.932, 0.905, 0.872, 0.835],
                    [0.964, 0.954, 0.943, 0.912, 0.876, 0.834, 0.786],
                    [0.955, 0.943, 0.928, 0.892, 0.848, 0.801, 0.751],
                    [0.948, 0.935, 0.917, 0.872, 0.820, 0.763, 0.706],
                    [0.940, 0.924, 0.902, 0.848, 0.790, 0.726, 0.662],
                    [0.904, 0.875, 0.835, 0.740, 0.655, 0.560, 0.464],
                ]
            ),
        )

        self.add_subsystem(
            name='installation_loss_factor',
            subsys=om.ExecComp(
                'install_loss_factor = 1 - blockage_factor',
                blockage_factor={'units': 'unitless', 'val': np.zeros(nn)},
                install_loss_factor={'units': 'unitless', 'val': np.zeros(nn)},
                has_diag_partials=True,
            ),
            promotes_inputs=['blockage_factor'],
            promotes_outputs=['install_loss_factor'],
        )


class PropellerPerformance(om.Group):
    """
    Computation of propeller thrust coefficient based on the Hamilton Standard model or a user
    provided propeller map. Note that a propeller map allows either the helical Mach number or
    free stream Mach number as input. This infomation will be detected automatically when the
    propeller map is loaded into memory.
    The installation loss factor is either a user input or computed internally.
    """

    def initialize(self):
        self.options.declare(
            'num_nodes',
            types=int,
            default=1,
            desc='Number of nodes to be evaluated in the RHS',
        )

        self.options.declare(
            'aviary_options',
            types=AviaryValues,
            desc='collection of Aircraft/Mission specific options',
        )

        add_aviary_option(self, Aircraft.Engine.Propeller.COMPUTE_INSTALLATION_LOSS)
        add_aviary_option(self, Aircraft.Engine.Propeller.DATA_FILE)

    def setup(self):
        options = self.options
        nn = options['num_nodes']
        aviary_options = options['aviary_options']

        # TODO options are lists here when using full Aviary problem - need
        # further investigation
        compute_installation_loss = options[Aircraft.Engine.Propeller.COMPUTE_INSTALLATION_LOSS]

        if isinstance(compute_installation_loss, (list, np.ndarray)):
            compute_installation_loss = compute_installation_loss[0]

        try:
            prop_file_path = aviary_options.get_val(Aircraft.Engine.Propeller.DATA_FILE)
        except KeyError:
            prop_file_path = None
        if isinstance(prop_file_path, (list, np.ndarray)):
            prop_file_path = prop_file_path[0]

        # compute the propeller tip speed based on the input RPM and diameter of the propeller
        # NOTE allows for violation of tip speed limits
        # TODO provide warning to user when max tip speeds are violated
        self.add_subsystem('compute_tip_speed', subsys=TipSpeed(num_nodes=nn), promotes=['*'])

        if compute_installation_loss:
            self.add_subsystem(
                name='install_loss',
                subsys=InstallLoss(num_nodes=nn),
                promotes_inputs=[
                    Aircraft.Nacelle.AVG_DIAMETER,
                    Aircraft.Engine.Propeller.DIAMETER,
                    Dynamic.Mission.VELOCITY,
                    Dynamic.Vehicle.Propulsion.PROPELLER_TIP_SPEED,
                ],
                promotes_outputs=['install_loss_factor'],
            )
        else:
            self.set_input_defaults('install_loss_factor', val=np.ones(nn), units='unitless')

        self.add_subsystem(
            name='pre_hamilton_standard',
            subsys=PreHamiltonStandard(num_nodes=nn),
            promotes_inputs=[
                Dynamic.Atmosphere.DENSITY,
                Dynamic.Atmosphere.SPEED_OF_SOUND,
                Dynamic.Mission.VELOCITY,
                Dynamic.Vehicle.Propulsion.PROPELLER_TIP_SPEED,
                Aircraft.Engine.Propeller.DIAMETER,
                Dynamic.Vehicle.Propulsion.SHAFT_POWER,
            ],
            promotes_outputs=[
                'power_coefficient',
                'advance_ratio',
                'tip_mach',
                # "density_ratio",
            ],
        )

        if prop_file_path is not None:
            prop_model = PropellerMap('prop', aviary_options)
            mach_type = prop_model.read_and_set_mach_type(prop_file_path)
            if mach_type == OutMachType.HELICAL_MACH:
                self.add_subsystem(
                    name='selectedMach',
                    subsys=OutMachs(num_nodes=nn, output_mach_type=OutMachType.HELICAL_MACH),
                    promotes_inputs=[('mach', Dynamic.Atmosphere.MACH), 'tip_mach'],
                    promotes_outputs=[('helical_mach', 'selected_mach')],
                )
            else:
                self.add_subsystem(
                    name='selectedMach',
                    subsys=om.ExecComp(
                        'selected_mach = mach',
                        mach={'units': 'unitless', 'shape': nn},
                        selected_mach={'units': 'unitless', 'shape': nn},
                        has_diag_partials=True,
                    ),
                    promotes_inputs=[
                        ('mach', Dynamic.Atmosphere.MACH),
                    ],
                    promotes_outputs=['selected_mach'],
                )
            propeller = prop_model.build_propeller_interpolator(nn, aviary_options)
            self.add_subsystem(
                name='propeller_map',
                subsys=propeller,
                promotes_inputs=[
                    'selected_mach',
                    'power_coefficient',
                    'advance_ratio',
                ],
                promotes_outputs=[
                    'thrust_coefficient',
                ],
            )

            # propeller map has taken compresibility into account.
            self.set_input_defaults(
                'comp_tip_loss_factor', np.linspace(1.0, 1.0, nn), units='unitless'
            )
        else:
            self.add_subsystem(
                name='hamilton_standard',
                subsys=HamiltonStandard(num_nodes=nn),
                promotes_inputs=[
                    Dynamic.Atmosphere.MACH,
                    'power_coefficient',
                    'advance_ratio',
                    'tip_mach',
                    Aircraft.Engine.Propeller.ACTIVITY_FACTOR,
                    Aircraft.Engine.Propeller.INTEGRATED_LIFT_COEFFICIENT,
                ],
                promotes_outputs=[
                    'thrust_coefficient',
                    'comp_tip_loss_factor',
                ],
            )

        self.add_subsystem(
            name='post_hamilton_standard',
            subsys=PostHamiltonStandard(num_nodes=nn),
            promotes_inputs=[
                'thrust_coefficient',
                'comp_tip_loss_factor',
                Dynamic.Vehicle.Propulsion.PROPELLER_TIP_SPEED,
                Aircraft.Engine.Propeller.DIAMETER,
                Dynamic.Atmosphere.DENSITY,
                'install_loss_factor',
                'advance_ratio',
                'power_coefficient',
            ],
            promotes_outputs=[
                'thrust_coefficient_comp_loss',
                Dynamic.Vehicle.Propulsion.THRUST,
                'propeller_efficiency',
                'install_efficiency',
            ],
        )<|MERGE_RESOLUTION|>--- conflicted
+++ resolved
@@ -11,29 +11,22 @@
 )
 from aviary.subsystems.propulsion.propeller.propeller_map import PropellerMap
 from aviary.utils.aviary_values import AviaryValues
-<<<<<<< HEAD
 from aviary.utils.functions import smooth_min, d_smooth_min
-=======
->>>>>>> 78d98006
 from aviary.variable_info.enums import OutMachType
 from aviary.variable_info.functions import add_aviary_input, add_aviary_option, add_aviary_output
 from aviary.variable_info.variables import Aircraft, Dynamic
 
 
-<<<<<<< HEAD
-=======
 def smooth_min(x, b, alpha=100.0):
     """
     Smooth approximation of the min function using the log-sum-exp trick.
 
-    Parameters
-    ----------
+    Parameters:
     x (float or array-like): First value.
     b (float or array-like): Second value.
     alpha (float): The smoothing factor. Higher values make it closer to the true minimum. Try between 75 and 275.
 
-    Returns
-    -------
+    Returns:
     float or array-like: The smooth approximation of min(x, b).
     """
     sum_log_exp = np.log(np.exp(np.multiply(-alpha, x)) + np.exp(np.multiply(-alpha, b)))
@@ -43,16 +36,14 @@
 
 def d_smooth_min(x, b, alpha=100.0):
     """
-    Derivative of function smooth_min(x).
-
-    Parameters
-    ----------
+    Derivative of function smooth_min(x)
+
+    Parameters:
     x (float or array-like): First value.
     b (float or array-like): Second value.
     alpha (float): The smoothing factor. Higher values make it closer to the true minimum. Try between 75 and 275.
 
-    Returns
-    -------
+    Returns:
     float or array-like: The smooth approximation of derivative of min(x, b).
     """
     d_sum_log_exp = np.exp(np.multiply(-alpha, x)) / (
@@ -61,7 +52,6 @@
     return d_sum_log_exp
 
 
->>>>>>> 78d98006
 class TipSpeed(om.ExplicitComponent):
     """
     Compute current propeller speed and allowable max tip speed
