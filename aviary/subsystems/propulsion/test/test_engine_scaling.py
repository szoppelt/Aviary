import unittest

import numpy as np
import openmdao.api as om
from openmdao.utils.assert_utils import assert_check_partials, assert_near_equal

from aviary.subsystems.propulsion.engine_deck import EngineDeck
from aviary.subsystems.propulsion.engine_scaling import EngineScaling
from aviary.utils.aviary_values import AviaryValues
from aviary.utils.preprocessors import preprocess_propulsion
from aviary.utils.functions import get_path
<<<<<<< HEAD
from aviary.variable_info.variables import Aircraft, Dynamic, Mission, Settings
=======
from aviary.variable_info.functions import setup_model_options
from aviary.variable_info.variables import Aircraft, Dynamic, Mission
>>>>>>> d4cc8057
from aviary.subsystems.propulsion.utils import EngineModelVariables


class EngineScalingTest(unittest.TestCase):
    def setUp(self):
        self.prob = om.Problem(model=om.Group())

    def test_case(self):
        nn = 4
        count = 1

        filename = 'models/engines/turbofan_28k.deck'
        filename = get_path(filename)

        options = AviaryValues()
        options.set_val(Settings.VERBOSITY, 0)
        options.set_val(Aircraft.Engine.DATA_FILE, filename)
        options.set_val(Aircraft.Engine.SUBSONIC_FUEL_FLOW_SCALER, 0.9)
        # make supersonic scaling factor extremely high so it is obvious if it gets used
        options.set_val(Aircraft.Engine.SUPERSONIC_FUEL_FLOW_SCALER, 100)
        options.set_val(Aircraft.Engine.FUEL_FLOW_SCALER_CONSTANT_TERM, 1.15)
        options.set_val(Aircraft.Engine.FUEL_FLOW_SCALER_LINEAR_TERM, 1.05)
        options.set_val(Aircraft.Engine.CONSTANT_FUEL_CONSUMPTION, 10.0, units='lbm/h')
        options.set_val(Aircraft.Engine.SCALE_PERFORMANCE, True)
        options.set_val(Aircraft.Engine.SCALE_FACTOR, 0.9)
        options.set_val(Aircraft.Engine.GENERATE_FLIGHT_IDLE, True)
        options.set_val(Aircraft.Engine.IGNORE_NEGATIVE_THRUST, False)
        options.set_val(Aircraft.Engine.FLIGHT_IDLE_THRUST_FRACTION, 0.0)
        options.set_val(Aircraft.Engine.FLIGHT_IDLE_MAX_FRACTION, 1.0)
        options.set_val(Aircraft.Engine.FLIGHT_IDLE_MIN_FRACTION, 0.08)
        options.set_val(Aircraft.Engine.GEOPOTENTIAL_ALT, False)
        options.set_val(Aircraft.Engine.INTERPOLATION_METHOD, 'slinear')

        # engine1 uses all scaling factors
        engine1 = EngineDeck(options=options)

        preprocess_propulsion(options, [engine1])

        options.set_val(Mission.Summary.FUEL_FLOW_SCALER, 10.0)
        engine_variables = {
            EngineModelVariables.THRUST: 'lbf',
            EngineModelVariables.FUEL_FLOW: 'lbm/h',
            EngineModelVariables.NOX_RATE: 'lbm/h',
        }

        self.prob.model.add_subsystem(
            'engine',
            EngineScaling(
                num_nodes=nn, engine_variables=engine_variables
            ),
            promotes=['*'],
        )

        setup_model_options(self.prob, options)

        self.prob.setup(force_alloc_complex=True)

        self.prob.set_val(
            'thrust_net_unscaled', np.ones([nn, count]) * 1000, units='lbf'
        )
        self.prob.set_val(
            'fuel_flow_rate_unscaled', np.ones([nn, count]) * 100, units='lbm/h'
        )
        self.prob.set_val('nox_rate_unscaled', np.ones([nn, count]) * 10, units='lbm/h')
        self.prob.set_val(
            Dynamic.Atmosphere.MACH, np.linspace(0, 0.75, nn), units='unitless'
        )
        self.prob.set_val(
            Aircraft.Engine.SCALE_FACTOR, options.get_val(Aircraft.Engine.SCALE_FACTOR)
        )

        self.prob.run_model()

        thrust = self.prob.get_val(Dynamic.Vehicle.Propulsion.THRUST)
        fuel_flow = self.prob.get_val(
            Dynamic.Vehicle.Propulsion.FUEL_FLOW_RATE_NEGATIVE
        )
        nox_rate = self.prob.get_val(Dynamic.Vehicle.Propulsion.NOX_RATE)
        # exit_area = self.prob.get_val(Dynamic.Mission.EXIT_AREA)

        thrust_expected = np.array([900.0, 900.0, 900.0, 900])

        fuel_flow_expected = np.array([-1836.55, -1836.55, -1836.55, -1836.55])

        nox_rate_expected = np.array([9.0, 9.0, 9.0, 9])

        assert_near_equal(thrust, thrust_expected, tolerance=1e-10)
        assert_near_equal(fuel_flow, fuel_flow_expected, tolerance=1e-10)
        assert_near_equal(nox_rate, nox_rate_expected, tolerance=1e-10)

        partial_data = self.prob.check_partials(out_stream=None, method="cs")
        assert_check_partials(partial_data, atol=1e-11, rtol=1e-10)


if __name__ == "__main__":
    unittest.main()<|MERGE_RESOLUTION|>--- conflicted
+++ resolved
@@ -9,12 +9,8 @@
 from aviary.utils.aviary_values import AviaryValues
 from aviary.utils.preprocessors import preprocess_propulsion
 from aviary.utils.functions import get_path
-<<<<<<< HEAD
+from aviary.variable_info.functions import setup_model_options
 from aviary.variable_info.variables import Aircraft, Dynamic, Mission, Settings
-=======
-from aviary.variable_info.functions import setup_model_options
-from aviary.variable_info.variables import Aircraft, Dynamic, Mission
->>>>>>> d4cc8057
 from aviary.subsystems.propulsion.utils import EngineModelVariables
 
 
@@ -62,9 +58,7 @@
 
         self.prob.model.add_subsystem(
             'engine',
-            EngineScaling(
-                num_nodes=nn, engine_variables=engine_variables
-            ),
+            EngineScaling(num_nodes=nn, engine_variables=engine_variables),
             promotes=['*'],
         )
 
