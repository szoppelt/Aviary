import openmdao.api as om
import numpy as np

from aviary.variable_info.variables import Aircraft, Dynamic
from aviary.utils.aviary_values import AviaryValues
from aviary.subsystems.propulsion.motor.model.motor_map import MotorMap


class MotorPreMission(om.Group):
    """
    Calculate electric motor mass for a single motor
    """

    def initialize(self):
        self.options.declare(
            "aviary_inputs",
            types=AviaryValues,
            desc="collection of Aircraft/Mission specific options",
            default=None,
        )
        self.name = 'motor_premission'

    def setup(self):
        # Determine max torque of scaled motor

        # We create a set of default inputs for this group so that in pre-mission, the
        #   group can be instantiated with only scale_factor as an input.
<<<<<<< HEAD
        # Without inputs and it will return the max torque based on the non-dimensional
=======
        # Without inputs it will return the max torque based on the non-dimensional
>>>>>>> 8fbdc80d
        #   scale factor chosen by the optimizer.
        # The max torque is then used in pre-mission to determine weight of the system.
        design_rpm = self.options['aviary_inputs'].get_val(
            Aircraft.Engine.RPM_DESIGN, units='rpm'
        )

        self.set_input_defaults(Dynamic.Mission.THROTTLE, 1.0, units=None)
        self.set_input_defaults('design_rpm', design_rpm, units='rpm')

        self.add_subsystem(
            'motor_map',
            MotorMap(num_nodes=1),
            promotes_inputs=[
                Aircraft.Engine.SCALE_FACTOR,
                Dynamic.Mission.THROTTLE,
                (Dynamic.Mission.RPM, 'design_rpm'),
            ],
            promotes_outputs=[
                (Dynamic.Mission.TORQUE, Aircraft.Engine.Motor.TORQUE_MAX)
            ],
        )

        # Motor mass relationship based on continuous torque rating for aerospace motors (Figure 10)
        # Propulsion Scaling Methods in the Era of Electric Flight - Duffy et. al.
        # AIAA Propulsion and Energy Forum, July 9-11, 2018
        self.add_subsystem(
            'motor_mass',
            om.ExecComp(
                'motor_mass = 0.3151 * max_torque**(0.748)',
                motor_mass={'val': 0.0, 'units': 'kg'},
                max_torque={'val': 0.0, 'units': 'N*m'},
            ),
            promotes_inputs=[('max_torque', Aircraft.Engine.Motor.TORQUE_MAX)],
            promotes_outputs=[('motor_mass', Aircraft.Engine.Motor.MASS)],
        )<|MERGE_RESOLUTION|>--- conflicted
+++ resolved
@@ -25,11 +25,7 @@
 
         # We create a set of default inputs for this group so that in pre-mission, the
         #   group can be instantiated with only scale_factor as an input.
-<<<<<<< HEAD
-        # Without inputs and it will return the max torque based on the non-dimensional
-=======
         # Without inputs it will return the max torque based on the non-dimensional
->>>>>>> 8fbdc80d
         #   scale factor chosen by the optimizer.
         # The max torque is then used in pre-mission to determine weight of the system.
         design_rpm = self.options['aviary_inputs'].get_val(
