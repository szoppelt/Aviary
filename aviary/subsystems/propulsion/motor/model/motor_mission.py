import numpy as np

import openmdao.api as om
from aviary.utils.aviary_values import AviaryValues

from aviary.variable_info.variables import Dynamic, Aircraft
from aviary.subsystems.propulsion.motor.model.motor_map import MotorMap


class MotorMission(om.Group):

    '''
    Calculates the mission performance (ODE) of a single electric motor.
    '''

    def initialize(self):
        self.options.declare("num_nodes", types=int)
        self.options.declare(
            'aviary_inputs', types=AviaryValues,
            desc='collection of Aircraft/Mission specific options',
            default=None,
        )
        self.name = 'motor_mission'

    def setup(self):
        nn = self.options["num_nodes"]

        ivc = om.IndepVarComp()
        ivc.add_output('max_throttle', val=np.ones(nn), units='unitless')

        self.add_subsystem('ivc', ivc, promotes=['*'])

        motor_group = om.Group()

        motor_group.add_subsystem(
            'motor_map',
            MotorMap(num_nodes=nn),
            promotes_inputs=[
                Dynamic.Vehicle.Propulsion.THROTTLE,
                Aircraft.Engine.SCALE_FACTOR,
                Dynamic.Vehicle.Propulsion.RPM,
            ],
            promotes_outputs=[
<<<<<<< HEAD
                (Dynamic.Vehicle.Propulsion.TORQUE, 'motor_torque'),
=======
                Dynamic.Mission.TORQUE,
>>>>>>> f56d89ab
                'motor_efficiency',
            ],
        )

        motor_group.add_subsystem(
            'power_comp',
            om.ExecComp(
                'shaft_power = torque * RPM',
                shaft_power={'val': np.ones(nn), 'units': 'kW'},
                torque={'val': np.ones(nn), 'units': 'kN*m'},
                RPM={'val': np.ones(nn), 'units': 'rad/s'},
                has_diag_partials=True,
            ),  # fixed RPM system
<<<<<<< HEAD
            promotes_inputs=[('torque', 'motor_torque'),
                             ('RPM', Dynamic.Vehicle.Propulsion.RPM)],
            promotes_outputs=[('shaft_power', Dynamic.Vehicle.Propulsion.SHAFT_POWER)],
=======
            promotes_inputs=[('RPM', Dynamic.Mission.RPM)],
            promotes_outputs=[('shaft_power', Dynamic.Mission.SHAFT_POWER)],
>>>>>>> f56d89ab
        )

        # Can't promote torque as an input, as it will create a feedback loop with
        # propulsion mux component. Connect it here instead
        motor_group.connect(Dynamic.Mission.TORQUE, 'power_comp.torque')

        motor_group.add_subsystem(
            'energy_comp',
            om.ExecComp(
                'power_elec = shaft_power / efficiency',
                shaft_power={'val': np.ones(nn), 'units': 'kW'},
                power_elec={'val': np.ones(nn), 'units': 'kW'},
                efficiency={'val': np.ones(nn), 'units': 'unitless'},
                has_diag_partials=True,
            ),
<<<<<<< HEAD
            promotes_inputs=[
                #   ('shaft_power', Dynamic.Vehicle.Propulsion.SHAFT_POWER),
                ('efficiency', 'motor_efficiency')
            ],
            promotes_outputs=[
                ('power_elec', Dynamic.Vehicle.Propulsion.ELECTRIC_POWER_IN)],
        )

        motor_group.connect(Dynamic.Vehicle.Propulsion.SHAFT_POWER,
                            'energy_comp.shaft_power')
=======
            promotes_inputs=[('efficiency', 'motor_efficiency')],
            promotes_outputs=[('power_elec', Dynamic.Mission.ELECTRIC_POWER_IN)],
        )

        # Can't promote shaft power as an input, as it will create a feedback loop with
        # propulsion mux component. Connect it here instead
        motor_group.connect(Dynamic.Mission.SHAFT_POWER, 'energy_comp.shaft_power')
>>>>>>> f56d89ab

        self.add_subsystem('motor_group', motor_group,
                           promotes_inputs=['*'],
                           promotes_outputs=['*'])

        # Determine the maximum power available at this flight condition
        # this is used for excess power constraints
        motor_group_max = om.Group()

        # these two groups are the same as those above
        motor_group_max.add_subsystem(
            'motor_map_max',
            MotorMap(num_nodes=nn),
            promotes_inputs=[
                (Dynamic.Vehicle.Propulsion.THROTTLE, 'max_throttle'),
                Aircraft.Engine.SCALE_FACTOR,
                Dynamic.Vehicle.Propulsion.RPM,
            ],
            promotes_outputs=[
<<<<<<< HEAD
                (Dynamic.Vehicle.Propulsion.TORQUE, 'motor_max_torque'),
=======
                (Dynamic.Mission.TORQUE, Dynamic.Mission.TORQUE_MAX),
>>>>>>> f56d89ab
                'motor_efficiency',
            ],
        )

        motor_group_max.add_subsystem(
            'power_comp_max',
            om.ExecComp(
                'max_power = max_torque * pi * RPM / 30',
                max_power={'val': np.ones(nn), 'units': 'kW'},
                max_torque={'val': np.ones(nn), 'units': 'kN*m'},
                RPM={'val': np.ones(nn), 'units': 'rpm'},
                has_diag_partials=True,
            ),
            promotes_inputs=[
<<<<<<< HEAD
                ('max_torque', Aircraft.Engine.Motor.TORQUE_MAX),
                ('RPM', Dynamic.Vehicle.Propulsion.RPM),
=======
                ('max_torque', Dynamic.Mission.TORQUE_MAX),
                ('RPM', Dynamic.Mission.RPM),
>>>>>>> f56d89ab
            ],
            promotes_outputs=[('max_power', Dynamic.Vehicle.Propulsion.SHAFT_POWER_MAX)],
        )

<<<<<<< HEAD
        self.add_subsystem('motor_group_max', motor_group_max,
                           promotes_inputs=['*', 'max_throttle'],
                           promotes_outputs=[Dynamic.Vehicle.Propulsion.SHAFT_POWER_MAX])
=======
        self.add_subsystem(
            'motor_group_max',
            motor_group_max,
            promotes_inputs=['*', 'max_throttle'],
            promotes_outputs=[
                Dynamic.Mission.SHAFT_POWER_MAX,
                Dynamic.Mission.TORQUE_MAX,
            ],
        )
>>>>>>> f56d89ab

        self.set_input_defaults(Dynamic.Vehicle.Propulsion.RPM,
                                val=np.ones(nn), units='rpm')<|MERGE_RESOLUTION|>--- conflicted
+++ resolved
@@ -8,7 +8,6 @@
 
 
 class MotorMission(om.Group):
-
     '''
     Calculates the mission performance (ODE) of a single electric motor.
     '''
@@ -16,7 +15,8 @@
     def initialize(self):
         self.options.declare("num_nodes", types=int)
         self.options.declare(
-            'aviary_inputs', types=AviaryValues,
+            'aviary_inputs',
+            types=AviaryValues,
             desc='collection of Aircraft/Mission specific options',
             default=None,
         )
@@ -41,11 +41,7 @@
                 Dynamic.Vehicle.Propulsion.RPM,
             ],
             promotes_outputs=[
-<<<<<<< HEAD
-                (Dynamic.Vehicle.Propulsion.TORQUE, 'motor_torque'),
-=======
-                Dynamic.Mission.TORQUE,
->>>>>>> f56d89ab
+                Dynamic.Vehicle.Propulsion.TORQUE,
                 'motor_efficiency',
             ],
         )
@@ -59,14 +55,8 @@
                 RPM={'val': np.ones(nn), 'units': 'rad/s'},
                 has_diag_partials=True,
             ),  # fixed RPM system
-<<<<<<< HEAD
-            promotes_inputs=[('torque', 'motor_torque'),
-                             ('RPM', Dynamic.Vehicle.Propulsion.RPM)],
+            promotes_inputs=[('RPM', Dynamic.Vehicle.Propulsion.RPM)],
             promotes_outputs=[('shaft_power', Dynamic.Vehicle.Propulsion.SHAFT_POWER)],
-=======
-            promotes_inputs=[('RPM', Dynamic.Mission.RPM)],
-            promotes_outputs=[('shaft_power', Dynamic.Mission.SHAFT_POWER)],
->>>>>>> f56d89ab
         )
 
         # Can't promote torque as an input, as it will create a feedback loop with
@@ -82,30 +72,21 @@
                 efficiency={'val': np.ones(nn), 'units': 'unitless'},
                 has_diag_partials=True,
             ),
-<<<<<<< HEAD
-            promotes_inputs=[
-                #   ('shaft_power', Dynamic.Vehicle.Propulsion.SHAFT_POWER),
-                ('efficiency', 'motor_efficiency')
+            promotes_inputs=[('efficiency', 'motor_efficiency')],
+            promotes_outputs=[
+                ('power_elec', Dynamic.Vehicle.Propulsion.ELECTRIC_POWER_IN)
             ],
-            promotes_outputs=[
-                ('power_elec', Dynamic.Vehicle.Propulsion.ELECTRIC_POWER_IN)],
-        )
-
-        motor_group.connect(Dynamic.Vehicle.Propulsion.SHAFT_POWER,
-                            'energy_comp.shaft_power')
-=======
-            promotes_inputs=[('efficiency', 'motor_efficiency')],
-            promotes_outputs=[('power_elec', Dynamic.Mission.ELECTRIC_POWER_IN)],
         )
 
         # Can't promote shaft power as an input, as it will create a feedback loop with
         # propulsion mux component. Connect it here instead
-        motor_group.connect(Dynamic.Mission.SHAFT_POWER, 'energy_comp.shaft_power')
->>>>>>> f56d89ab
+        motor_group.connect(
+            Dynamic.Vehicle.Propulsion.SHAFT_POWER, 'energy_comp.shaft_power'
+        )
 
-        self.add_subsystem('motor_group', motor_group,
-                           promotes_inputs=['*'],
-                           promotes_outputs=['*'])
+        self.add_subsystem(
+            'motor_group', motor_group, promotes_inputs=['*'], promotes_outputs=['*']
+        )
 
         # Determine the maximum power available at this flight condition
         # this is used for excess power constraints
@@ -121,11 +102,10 @@
                 Dynamic.Vehicle.Propulsion.RPM,
             ],
             promotes_outputs=[
-<<<<<<< HEAD
-                (Dynamic.Vehicle.Propulsion.TORQUE, 'motor_max_torque'),
-=======
-                (Dynamic.Mission.TORQUE, Dynamic.Mission.TORQUE_MAX),
->>>>>>> f56d89ab
+                (
+                    Dynamic.Vehicle.Propulsion.TORQUE,
+                    Dynamic.Vehicle.Propulsion.TORQUE_MAX,
+                ),
                 'motor_efficiency',
             ],
         )
@@ -140,32 +120,24 @@
                 has_diag_partials=True,
             ),
             promotes_inputs=[
-<<<<<<< HEAD
-                ('max_torque', Aircraft.Engine.Motor.TORQUE_MAX),
-                ('RPM', Dynamic.Vehicle.Propulsion.RPM),
-=======
                 ('max_torque', Dynamic.Mission.TORQUE_MAX),
                 ('RPM', Dynamic.Mission.RPM),
->>>>>>> f56d89ab
             ],
-            promotes_outputs=[('max_power', Dynamic.Vehicle.Propulsion.SHAFT_POWER_MAX)],
+            promotes_outputs=[
+                ('max_power', Dynamic.Vehicle.Propulsion.SHAFT_POWER_MAX)
+            ],
         )
 
-<<<<<<< HEAD
-        self.add_subsystem('motor_group_max', motor_group_max,
-                           promotes_inputs=['*', 'max_throttle'],
-                           promotes_outputs=[Dynamic.Vehicle.Propulsion.SHAFT_POWER_MAX])
-=======
         self.add_subsystem(
             'motor_group_max',
             motor_group_max,
             promotes_inputs=['*', 'max_throttle'],
             promotes_outputs=[
-                Dynamic.Mission.SHAFT_POWER_MAX,
-                Dynamic.Mission.TORQUE_MAX,
+                Dynamic.Vehicle.Propulsion.SHAFT_POWER_MAX,
+                Dynamic.Vehicle.Propulsion.TORQUE_MAX,
             ],
         )
->>>>>>> f56d89ab
 
-        self.set_input_defaults(Dynamic.Vehicle.Propulsion.RPM,
-                                val=np.ones(nn), units='rpm')+        self.set_input_defaults(
+            Dynamic.Vehicle.Propulsion.RPM, val=np.ones(nn), units='rpm'
+        )