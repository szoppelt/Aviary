import argparse
import json
import os
from pathlib import Path
import pathlib
import shutil
import importlib.util
from string import Template
from dataclasses import dataclass
from typing import (
    List,
    Iterator,
    Tuple,
)  # Use typing.List and typing.Tuple for compatibility

import numpy as np
from bokeh.palettes import Category10
import hvplot.pandas  # noqa # need this ! Otherwise hvplot using DataFrames does not work
import pandas as pd
import panel as pn
from panel.theme import DefaultTheme

import openmdao.api as om
from openmdao.utils.general_utils import env_truthy
from openmdao.utils.om_warnings import issue_warning

from aviary.visualization.aircraft_3d_model import Aircraft3DModel

# support getting this function from OpenMDAO post movement of the function to utils
#    but also support its old location
try:
    from openmdao.utils.array_utils import convert_ndarray_to_support_nans_in_json
except ImportError:
    from openmdao.visualization.n2_viewer.n2_viewer import (
        _convert_ndarray_to_support_nans_in_json as convert_ndarray_to_support_nans_in_json,
    )

import aviary.api as av

pn.extension(sizing_mode="stretch_width")
pn.extension('tabulator')


# Constants
aviary_variables_json_file_name = "aviary_vars.json"
documentation_text_align = 'left'

# functions for the aviary command line command


def _dashboard_setup_parser(parser):
    """
    Set up the aviary subparser for the 'aviary dashboard' command.

    Parameters
    ----------
    parser : argparse subparser
        The parser we're adding options to.
    """
    parser.add_argument(
        "script_name",
        type=str,
        help="Name of aviary script that was run (not including .py).",
    )

    parser.add_argument(
        "--problem_recorder",
        type=str,
        help="Problem case recorder file name",
        dest="problem_recorder",
        default="aviary_history.db",
    )
    parser.add_argument(
        "--driver_recorder",
        type=str,
        help="Driver case recorder file name",
        dest="driver_recorder",
        default=None,
    )
    parser.add_argument(
        "--port",
        dest="port",
        type=int,
        default=5000,
        help="dashboard server port ID (default is 5000)",
    )

    # For future use
    parser.add_argument(
        "-d",
        "--debug",
        action="store_true",
        dest="debug_output",
        help="show debugging output",
    )


def _dashboard_cmd(options, user_args):
    """
    Run the dashboard command.

    Parameters
    ----------
    options : argparse Namespace
        Command line options.
    user_args : list of str
        Args to be passed to the user script.
    """
    dashboard(
        options.script_name,
        options.problem_recorder,
        options.driver_recorder,
        options.port,
    )


# functions for creating Panel Panes given different kinds of
#    data inputs
def create_csv_frame(csv_filepath, documentation):
    """
    Create a Panel Pane that contains a tabular display of the data in a CSV file.

    Parameters
    ----------
    csv_filepath : str
        Path to the input CSV file.
    documentation : str
        Explanation of what this tab is showing.

    Returns
    -------
    pane : Panel.Pane or None
        A Panel Pane object showing the tabular display of the CSV file contents. 
        Or None if the CSV file does not exist.
    """
    if os.path.exists(csv_filepath):
        df = pd.read_csv(csv_filepath)
        df_pane = pn.widgets.Tabulator(
            df,
            show_index=False,
            sortable=False,
            layout="fit_data_stretch",
            max_height=600,
            sizing_mode='scale_both',
        )
        report_pane = pn.Column(
            pn.pane.HTML(f"<p>{documentation}</p>",
                         styles={'text-align': documentation_text_align}),
            df_pane
        )
    else:
        report_pane = None

    return report_pane


def create_report_frame(format, text_filepath, documentation):
    """
    Create a Panel Pane that contains an embedded external file in HTML, Markdown, or text format.

    Parameters
    ----------
    format : str
        Format of the file to be embedded. Options are 'html', 'text', 'markdown'.
    text_file_name : str
        Name of the report text file.
    documentation : str
        Explanation of what this tab is showing.

    Returns
    -------
    pane : Panel.Pane or None
        A Panel Pane object to be displayed in the dashboard. Or None if the file
        does not exist.
    """
    if os.path.exists(text_filepath):
        if format == "html":
            iframe_css = 'width=1200px height=800px overflow-x="scroll" overflow="scroll" margin=0px padding=0px border=20px frameBorder=20px scrolling="yes"'
            report_pane = pn.pane.HTML(
                f"<p>{documentation}</p><iframe {iframe_css} src=/home/{text_filepath}></iframe>"
            )
            report_pane = pn.Column(
                pn.pane.HTML(f"<p>{documentation}</p>",
                             styles={'text-align': documentation_text_align}),
                pn.pane.HTML(f"<iframe {iframe_css} src=/home/{text_filepath}></iframe>")
            )
        elif format in ["markdown", "text"]:
            with open(text_filepath, "rb") as f:
                file_text = f.read()
                # need to deal with some encoding errors
                file_text = file_text.decode("latin-1")
            if format == "markdown":
                report_pane = pn.pane.Markdown(file_text)
            elif format == "text":
                report_pane = pn.pane.Markdown(f"```\n{file_text}\n```\n")
            report_pane = pn.Column(
                pn.pane.HTML(f"<p>{documentation}</p>",
                             styles={'text-align': documentation_text_align}),
                report_pane
            )

        else:
            raise RuntimeError(f"Report format of {format} is not supported.")
    else:
        report_pane = None
    return report_pane


def create_aviary_variables_table_data_nested(script_name, recorder_file):
    """
    Create a JSON file with information about Aviary variables.

    The JSON file has one level of hierarchy of the variables. The file
    is written to aviary_vars.json. That file is then read in by the
    aviary/visualization/assets/aviary_vars/script.js script. That is inside the
    aviary/visualization/assets/aviary_vars/index.html file that is embedded in the
    dashboard.

    The information about the variables comes from a case recorder file.

    Parameters
    ----------
    recorder_file : str
        Name of the recorder file containing the Problem cases.

    Returns
    -------
    table_data_nested
        A nested list of information about the Aviary variables.

    """
    cr = om.CaseReader(recorder_file)

    if "final" not in cr.list_cases():
        return None

    case = cr.get_case("final")
    outputs = case.list_outputs(
        explicit=True,
        implicit=True,
        val=True,
        residuals=True,
        residuals_tol=None,
        units=True,
        shape=True,
        bounds=True,
        desc=True,
        scaling=False,
        hierarchical=True,
        print_arrays=True,
        out_stream=None,
        return_format="dict",
    )

    sorted_abs_names = sorted(outputs.keys())

    grouped = {}
    for s in sorted_abs_names:
        prefix = s.split(":")[0]
        if prefix not in grouped:
            grouped[prefix] = []
        grouped[prefix].append(s)

    sorted_group_names = sorted(grouped.keys())

    table_data_nested = []
    for group_name in sorted_group_names:
        if len(grouped[group_name]) == 1:  # a list of one var.
            var_info = grouped[group_name][0]
            prom_name = outputs[var_info]["prom_name"]
            aviary_metadata = av.CoreMetaData.get(prom_name)
            table_data_nested.append(
                {
                    "abs_name": group_name,
                    "prom_name": prom_name,
                    "value": convert_ndarray_to_support_nans_in_json(
                        outputs[var_info]["val"]
                    ),
                    "units": outputs[var_info]["units"],
                    "metadata": json.dumps(aviary_metadata),
                }
            )
        else:
            # create children
            children_list = []
            for children_name in grouped[group_name]:
                prom_name = outputs[children_name]["prom_name"]
                aviary_metadata = av.CoreMetaData.get(prom_name)
                children_list.append(
                    {
                        "abs_name": children_name,
                        "prom_name": prom_name,
                        "value": convert_ndarray_to_support_nans_in_json(
                            outputs[children_name]["val"]
                        ),
                        "units": outputs[children_name]["units"],
                        "metadata": json.dumps(aviary_metadata),
                    }
                )
            table_data_nested.append(  # not a real var, just a group of vars so no values
                {
                    "abs_name": group_name,
                    "prom_name": "",
                    "value": "",
                    "units": "",
                    "_children": children_list,
                }
            )

    aviary_variables_file_path = (
        f"reports/{script_name}/aviary_vars/{aviary_variables_json_file_name}"
    )
    with open(aviary_variables_file_path, "w") as fp:
        json.dump(table_data_nested, fp)

    return table_data_nested


def convert_case_recorder_file_to_df(recorder_file_name):
    """
    Convert a case recorder file into a Pandas data frame.

    Parameters
    ----------
    recorder_file_name : str
        Name of the case recorder file.
    """
    cr = om.CaseReader(recorder_file_name)
    driver_cases = cr.list_cases("driver", out_stream=None)

    df = None
    for i, case in enumerate(driver_cases):
        driver_case = cr.get_case(case)

        desvars = driver_case.get_design_vars(scaled=False)
        objectives = driver_case.get_objectives(scaled=False)
        constraints = driver_case.get_constraints(scaled=False)

        if i == 0:  # Only need to get header of the data frame once
            # Need to worry about the fact that a variable can be in more than one of
            #  desvars, cons, and obj. So filter out the dupes
            initial_desvars_names = list(desvars.keys())
            initial_constraints_names = list(constraints.keys())
            objectives_names = list(objectives.keys())

            # Start with obj, then cons, then desvars
            # Give priority to having a duplicate being in the obj and cons
            #  over being in the desvars
            all_var_names = objectives_names.copy()
            constraints_names = []
            for name in initial_constraints_names:
                if name not in all_var_names:
                    constraints_names.append(name)
                    all_var_names.append(name)
            desvars_names = []
            for name in initial_desvars_names:
                if name not in all_var_names:
                    desvars_names.append(name)
                    all_var_names.append(name)
            header = ["iter_count"] + all_var_names
            df = pd.DataFrame(columns=header)

        # Now fill up a row
        row = [
            i,
        ]
        # important to do in this order since that is the order added to the header
        for varname in objectives_names:
            value = objectives[varname]
            if not np.isscalar(value):
                value = np.linalg.norm(value)
            row.append(value)

        for varname in constraints_names:
            value = constraints[varname]
            if not np.isscalar(value):
                value = np.linalg.norm(value)
            row.append(value)

        for varname in desvars_names:
            value = desvars[varname]
            if not np.isscalar(value):
                value = np.linalg.norm(value)
            row.append(value)
        df.loc[i] = row

    return df

# The main script that generates all the tabs in the dashboard


def create_aircraft_3d_file(recorder_file, reports_dir, outfilepath):
    """
    Create the HTML file with the display of the aircraft design
    in 3D using the A-Frame library.

    Parameters
    ----------
    recorder_file : str
        Name of the case recorder file.
    reports_dir : str
        Path of the directory containing the reports from the run.
    outfilepath : str
        The path to the location where the file should be created.
    """
    # Get the location of the HTML template file for this HTML file
    aviary_dir = pathlib.Path(importlib.util.find_spec("aviary").origin).parent
    aircraft_3d_template_filepath = aviary_dir.joinpath(
        "visualization/assets/aircraft_3d_file_template.html"
    )

    # texture for the aircraft. Need to copy it to the reports directory
    #  next to the HTML file
    shutil.copy(
        aviary_dir.joinpath("visualization/assets/aviary_airlines.png"),
        f"{reports_dir}/aviary_airlines.png",
    )

    aircraft_3d_model = Aircraft3DModel(recorder_file)
    aircraft_3d_model.read_variables()
    aircraft_3d_model.get_aframe_markup()
    aircraft_3d_model.get_camera_entity(aircraft_3d_model.fuselage.length)
    aircraft_3d_model.write_file(aircraft_3d_template_filepath, outfilepath)


def dashboard(script_name, problem_recorder, driver_recorder, port):
    """
    Generate the dashboard app display.

    Parameters
    ----------
    script_name : str
        Name of the script file whose results will be displayed by this dashboard.
    problem_recorder : str
        Name of the recorder file containing the Problem cases.
    driver_recorder : str
        Name of the recorder file containing the Driver cases.
    port : int
        HTTP port used for the dashboard webapp.
    """
    reports_dir = f"reports/{script_name}/"

    if not Path(reports_dir).is_dir():
        raise ValueError(
            f"The script name, '{script_name}', does not have a reports folder associated with it. "
            f"The directory '{reports_dir}' does not exist."
        )

    # TODO - use lists and functions to do this with a lot less code
    ####### Model Tab #######
    model_tabs_list = []

    # Inputs
    inputs_pane = create_report_frame(
        "html", f"{reports_dir}/inputs.html", "Detailed report on the model inputs")
    if inputs_pane:
        model_tabs_list.append(("Inputs", inputs_pane))

    #  Debug Input List
    input_list_pane = create_report_frame("text", "input_list.txt", '''
       A plain text display of the model inputs. Recommended for beginners. Only created if debug_mode is set to True in the input deck.
        The variables are listed in a tree structure. There are three columns. The left column is a list of variable names,
        the middle column is the value, and the right column is the 
        promoted variable name. The hierarchy is phase, subgroups, components, and variables. An input variable can appear under 
        different phases and within different components. Its values can be different because its value has 
        been updated during the computation. On the top-left corner is the total number of inputs. 
        That number counts the duplicates because one variable can appear in different phases
                                          ''')
    if input_list_pane:
        model_tabs_list.append(("Debug Input List", input_list_pane))

    #  Debug Output List
    output_list_pane = create_report_frame("text", "output_list.txt", '''
       A plain text display of the model outputs. Recommended for beginners. Only created if debug_mode is set to True in the input deck.
        The variables are listed in a tree structure. There are three columns. The left column is a list of variable names,
        the middle column is the value, and the right column is the 
        promoted variable name. The hierarchy is phase, subgroups, components, and variables. An output variable can appear under 
        different phases and within different components. Its values can be different because its value has 
        been updated during the computation. On the top-left corner is the total number of outputs. 
        That number counts the duplicates because one variable can appear in different phases
                                           ''')
    if output_list_pane:
        model_tabs_list.append(("Debug Output List", output_list_pane))

    # N2
    n2_pane = create_report_frame("html", f"{reports_dir}/n2.html", '''
        The N2 diagram, sometimes referred to as an eXtended Design Structure Matrix (XDSM), is a 
        powerful tool for understanding your model in OpenMDAO. It is an N-squared diagram in the 
        shape of a matrix representing functional or physical interfaces between system elements. 
        It can be used to systematically identify, 
        define, tabulate, design, and analyze functional and physical interfaces
                                  ''')
    if n2_pane:
        model_tabs_list.append(("N2", n2_pane))

    # Trajectory Linkage
    traj_linkage_report_pane = create_report_frame(
        "html", f"{reports_dir}/traj_linkage_report.html", '''
        This is a Dymos linkage report in a customized N2 diagram. It provides a report detailing how phases 
        are linked together via constraint or connection. The diagram clearly shows how mission phases are linked.
        It can be used to identify errant linkages between fixed quantities
        '''
    )
    if traj_linkage_report_pane:
        model_tabs_list.append(("Trajectory Linkage Report", traj_linkage_report_pane))

    ####### Optimization Tab #######
    optimization_tabs_list = []

    # Driver scaling
    driver_scaling_report_pane = create_report_frame(
        "html", f"{reports_dir}/driver_scaling_report.html", '''
            This report is a summary of driver scaling information. After all design variables, objectives, and constraints 
            are declared and the problem has been set up, this report presents all the design variables and constraints 
            in all phases as well as the objectives. It also shows Jacobian information showing responses with respect to 
            design variables (DV)
        '''
    )
    if driver_scaling_report_pane:
        optimization_tabs_list.append(
            ("Driver Scaling Report", driver_scaling_report_pane)
        )

    # Coloring report
    coloring_report_pane = create_report_frame(
        "html", f"{reports_dir}/total_coloring.html", "The report shows metadata associated with the creation of the coloring"
    )
    if coloring_report_pane:
        optimization_tabs_list.append(("Total Coloring Report", coloring_report_pane))

    # Optimization report
    opt_report_pane = create_report_frame("html", f"{reports_dir}/opt_report.html", '''
        This report is an OpenMDAO Optimization Report. All values are in unscaled, physical units. 
        On the top is a summary of the optimization, followed by the objective, design variables, constraints, 
        and optimizer settings. This report is important when dissecting optimal results produced by Aviary
                                          ''')
    if opt_report_pane:
        optimization_tabs_list.append(("Optimization Report", opt_report_pane))

    # IPOPT report
    ipopt_pane = create_report_frame("text", f"{reports_dir}/IPOPT.out", '''
        This report is generated by the IPOPT optimizer
                                     ''')
    if ipopt_pane:
        optimization_tabs_list.append(("IPOPT Output", ipopt_pane))

    # SNOPT report
    snopt_pane = create_report_frame("text", f"{reports_dir}/SNOPT_print.out", '''
        This report is generated by the SNOPT optimizer
                                     ''')
    if snopt_pane:
        optimization_tabs_list.append(("SNOPT Output", snopt_pane))

    # SNOPT summary
    snopt_summary_pane = create_report_frame("text", f"{reports_dir}/SNOPT_summary.out", '''
        This is a report generated by the SNOPT optimizer that summarizes the optimization results
                                             ''')
    if snopt_summary_pane:
        optimization_tabs_list.append(("SNOPT Summary", snopt_summary_pane))

    # PyOpt report
    pyopt_solution_pane = create_report_frame(
        "text", f"{reports_dir}/pyopt_solution.txt", '''
         This report is generated by the pyOptSparse optimizer
       '''
    )
    if pyopt_solution_pane:
        optimization_tabs_list.append(("PyOpt Solution", pyopt_solution_pane))

    # Desvars, cons, opt interactive plot
    if driver_recorder:
        if os.path.exists(driver_recorder):
            df = convert_case_recorder_file_to_df(f"{driver_recorder}")
            if df is not None:
                variables = pn.widgets.CheckBoxGroup(
                    name="Variables",
                    options=list(df.columns),
                    # just so all of them aren't plotted from the beginning. Skip the iter count
                    value=list(df.columns)[1:2],
                )
                ipipeline = df.interactive()
                ihvplot = ipipeline.hvplot(
                    y=variables,
                    responsive=True,
                    min_height=400,
                    color=list(Category10[10]),
                    yformatter="%.0f",
                    title="Model Optimization using OpenMDAO",
                )
                optimization_plot_pane = pn.Column(
                    pn.Row(
                        pn.Column(
                            variables,
                            pn.VSpacer(height=30),
                            pn.VSpacer(height=30),
                            width=300,
                        ),
                        ihvplot.panel(),
                    )
                )
                optimization_tabs_list.append(
                    ("Desvars, cons, opt", optimization_plot_pane)
                )
            else:
                optimization_plot_pane = pn.pane.Markdown(
                    f"# Recorder file '{driver_recorder}' does not have Driver case recordings"
                )
        else:
            optimization_plot_pane = pn.pane.Markdown(
                f"# Recorder file '{driver_recorder}' not found")

        optimization_plot_pane = pn.Column(
            pn.pane.HTML(f"<p>Plot of design variables, constraints, and objectives</p>",
                         styles={'text-align': documentation_text_align}),
            optimization_plot_pane
        )
        optimization_tabs_list.append(
            ("Desvars, cons, opt", optimization_plot_pane)
        )

    ####### Results Tab #######
    results_tabs_list = []

    # Mission Summary
    mission_summary_pane = create_report_frame(
<<<<<<< HEAD
        "markdown", f"{reports_dir}/mission_summary.md"
    )
=======
        "markdown", f"{reports_dir}/mission_summary.md", "A report of mission results from an Aviary problem")
>>>>>>> 2fade8ba
    if mission_summary_pane:
        results_tabs_list.append(("Mission Summary", mission_summary_pane))

    # Trajectory results
    traj_results_report_pane = create_report_frame(
        "html", f"{reports_dir}/traj_results_report.html", '''
            This is one of the most important reports produced by Aviary. It will help you visualize and 
            understand the optimal trajectory produced by Aviary.
            Users should play with it and try to grasp all possible features. 
            This report contains timeseries and phase parameters in different tabs. 
            On the timeseries tab, users can select which phases to view. 
            Other features include hovering the mouse over the solution points to see solution value and 
            zooming into a particular region for details, etc.
        '''
    )
    if traj_results_report_pane:
        results_tabs_list.append(
            ("Trajectory Results Report", traj_results_report_pane)
        )

    # Make the Aviary variables table pane
    if problem_recorder:
        if os.path.exists(problem_recorder):
            # Make dir reports/script_name/aviary_vars if needed
            aviary_vars_dir = pathlib.Path(f"reports/{script_name}/aviary_vars")
            aviary_vars_dir.mkdir(parents=True, exist_ok=True)

            # copy index.html file to reports/script_name/aviary_vars/index.html
            aviary_dir = pathlib.Path(importlib.util.find_spec("aviary").origin).parent

            shutil.copy(
                aviary_dir.joinpath("visualization/assets/aviary_vars/index.html"),
                aviary_vars_dir.joinpath("index.html"),
            )
            shutil.copy(
                aviary_dir.joinpath("visualization/assets/aviary_vars/script.js"),
                aviary_vars_dir.joinpath("script.js"),
            )
            # copy script.js file to reports/script_name/aviary_vars/index.html.
            # mod the script.js file to point at the json file
            # create the json file and put it in reports/script_name/aviary_vars/aviary_vars.json
<<<<<<< HEAD
            try:
                create_aviary_variables_table_data_nested(
                    script_name, problem_recorder
                )  # create the json file
                aviary_vars_pane = create_report_frame(
                    "html", f"{reports_dir}/aviary_vars/index.html"
                )
                results_tabs_list.append(("Aviary Variables", aviary_vars_pane))
            except Exception as e:
                issue_warning(
                    f"Unable do create Aviary Variables tab in dashboard due to the error: {str(e)}"
                )
    # Aircraft 3d model display
    if problem_recorder:
        if os.path.exists(problem_recorder):
=======
            create_aviary_variables_table_data_nested(
                script_name, problem_recorder
            )  # create the json file
            aviary_vars_pane = create_report_frame(
                "html", f"{reports_dir}/aviary_vars/index.html", '''
                A table of outputs of the model with features for filtering, and copying values
                '''
            )
>>>>>>> 2fade8ba

            try:
                create_aircraft_3d_file(
                    problem_recorder, reports_dir, f"{reports_dir}/aircraft_3d.html"
                )
                aircraft_3d_pane = create_report_frame(
                    "html", f"{reports_dir}/aircraft_3d.html"
                )
                if aircraft_3d_pane:
                    results_tabs_list.append(("Aircraft 3d model", aircraft_3d_pane))
            except Exception as e:
                issue_warning(
                    f"Unable to create aircraft 3D model display due to error {e}"
                )

    # Timeseries Mission Output Report
    mission_timeseries_pane = create_csv_frame(
        f"{reports_dir}/mission_timeseries_data.csv", '''
        The outputs of the aircraft trajectory.
        Any value that is included in the timeseries data is included in this report.
        This data is useful for post-processing, especially those used for acoustic analysis.
        ''')
    if mission_timeseries_pane:
        results_tabs_list.append(
            ("Timeseries Mission Output Report", mission_timeseries_pane)
        )

    ####### Subsystems Tab #######
    subsystem_tabs_list = []

    # Look through subsystems directory for markdown files
    "The subsystems report tab shows selected results for every major subsystem in the Aviary problem."

    for md_file in Path(f"{reports_dir}subsystems").glob("*.md"):
        subsystems_pane = create_report_frame("markdown", str(
            md_file),
            f'''
        The subsystems report tab shows selected results for every major subsystem in the Aviary problem.
        This report is for the {md_file.stem} subsystem. Reports available currently are mass, geometry, and propulsion
            ''')
        subsystem_tabs_list.append((md_file.stem, subsystems_pane))
    model_tabs = pn.Tabs(*model_tabs_list, stylesheets=["assets/aviary_styles.css"])
    optimization_tabs = pn.Tabs(
        *optimization_tabs_list, stylesheets=["assets/aviary_styles.css"]
    )
    results_tabs = pn.Tabs(*results_tabs_list, stylesheets=["assets/aviary_styles.css"])
    if subsystem_tabs_list:
        subsystem_tabs = pn.Tabs(
            *subsystem_tabs_list, stylesheets=["assets/aviary_styles.css"]
        )

    # Add subtabs to tabs
    high_level_tabs = []
    high_level_tabs.append(("Model", model_tabs))
    high_level_tabs.append(("Optimization", optimization_tabs))
    high_level_tabs.append(("Results", results_tabs))
    if subsystem_tabs_list:
        high_level_tabs.append(("Subsystems", subsystem_tabs))
    tabs = pn.Tabs(*high_level_tabs, stylesheets=["assets/aviary_styles.css"])

    template = pn.template.FastListTemplate(
        title=f"Aviary Dashboard for {script_name}",
        logo="assets/aviary_logo.png",
        favicon="assets/aviary_logo.png",
        main=[tabs],
        accent_base_color="black",
        header_background="rgb(0, 212, 169)",
        background_color="white",
        theme=DefaultTheme,
        theme_toggle=False,
        main_layout=None,
        css_files=["assets/aviary_styles.css"],
    )

    if env_truthy("TESTFLO_RUNNING"):
        show = False
        threaded = True
    else:
        show = True
        threaded = False

    assets_dir = pathlib.Path(
        importlib.util.find_spec("aviary").origin
    ).parent.joinpath("visualization/assets/")
    home_dir = "."
    server = pn.serve(
        template,
        port=port,
        address="localhost",
        websocket_origin=f"localhost:{port}",
        show=show,
        threaded=threaded,
        static_dirs={
            "reports": reports_dir,
            "home": home_dir,
            "assets": assets_dir,
        },
    )
    server.stop()


if __name__ == "__main__":
    parser = argparse.ArgumentParser()
    _dashboard_setup_parser(parser)
    args = parser.parse_args()
    _dashboard_cmd(args, None)<|MERGE_RESOLUTION|>--- conflicted
+++ resolved
@@ -389,40 +389,6 @@
 # The main script that generates all the tabs in the dashboard
 
 
-def create_aircraft_3d_file(recorder_file, reports_dir, outfilepath):
-    """
-    Create the HTML file with the display of the aircraft design
-    in 3D using the A-Frame library.
-
-    Parameters
-    ----------
-    recorder_file : str
-        Name of the case recorder file.
-    reports_dir : str
-        Path of the directory containing the reports from the run.
-    outfilepath : str
-        The path to the location where the file should be created.
-    """
-    # Get the location of the HTML template file for this HTML file
-    aviary_dir = pathlib.Path(importlib.util.find_spec("aviary").origin).parent
-    aircraft_3d_template_filepath = aviary_dir.joinpath(
-        "visualization/assets/aircraft_3d_file_template.html"
-    )
-
-    # texture for the aircraft. Need to copy it to the reports directory
-    #  next to the HTML file
-    shutil.copy(
-        aviary_dir.joinpath("visualization/assets/aviary_airlines.png"),
-        f"{reports_dir}/aviary_airlines.png",
-    )
-
-    aircraft_3d_model = Aircraft3DModel(recorder_file)
-    aircraft_3d_model.read_variables()
-    aircraft_3d_model.get_aframe_markup()
-    aircraft_3d_model.get_camera_entity(aircraft_3d_model.fuselage.length)
-    aircraft_3d_model.write_file(aircraft_3d_template_filepath, outfilepath)
-
-
 def dashboard(script_name, problem_recorder, driver_recorder, port):
     """
     Generate the dashboard app display.
@@ -623,12 +589,7 @@
 
     # Mission Summary
     mission_summary_pane = create_report_frame(
-<<<<<<< HEAD
-        "markdown", f"{reports_dir}/mission_summary.md"
-    )
-=======
         "markdown", f"{reports_dir}/mission_summary.md", "A report of mission results from an Aviary problem")
->>>>>>> 2fade8ba
     if mission_summary_pane:
         results_tabs_list.append(("Mission Summary", mission_summary_pane))
 
@@ -670,23 +631,6 @@
             # copy script.js file to reports/script_name/aviary_vars/index.html.
             # mod the script.js file to point at the json file
             # create the json file and put it in reports/script_name/aviary_vars/aviary_vars.json
-<<<<<<< HEAD
-            try:
-                create_aviary_variables_table_data_nested(
-                    script_name, problem_recorder
-                )  # create the json file
-                aviary_vars_pane = create_report_frame(
-                    "html", f"{reports_dir}/aviary_vars/index.html"
-                )
-                results_tabs_list.append(("Aviary Variables", aviary_vars_pane))
-            except Exception as e:
-                issue_warning(
-                    f"Unable do create Aviary Variables tab in dashboard due to the error: {str(e)}"
-                )
-    # Aircraft 3d model display
-    if problem_recorder:
-        if os.path.exists(problem_recorder):
-=======
             create_aviary_variables_table_data_nested(
                 script_name, problem_recorder
             )  # create the json file
@@ -695,21 +639,8 @@
                 A table of outputs of the model with features for filtering, and copying values
                 '''
             )
->>>>>>> 2fade8ba
-
-            try:
-                create_aircraft_3d_file(
-                    problem_recorder, reports_dir, f"{reports_dir}/aircraft_3d.html"
-                )
-                aircraft_3d_pane = create_report_frame(
-                    "html", f"{reports_dir}/aircraft_3d.html"
-                )
-                if aircraft_3d_pane:
-                    results_tabs_list.append(("Aircraft 3d model", aircraft_3d_pane))
-            except Exception as e:
-                issue_warning(
-                    f"Unable to create aircraft 3D model display due to error {e}"
-                )
+
+            results_tabs_list.append(("Aviary Variables", aviary_vars_pane))
 
     # Timeseries Mission Output Report
     mission_timeseries_pane = create_csv_frame(
