--- conflicted
+++ resolved
@@ -68,11 +68,7 @@
         for key in aliases:
             if isinstance(aliases[key], str):
                 aliases[key] = [aliases[key]]
-<<<<<<< HEAD
-            aliases[key] = [re.sub(r'\s', '_', item).lower() for item in aliases[key]]
-=======
             aliases[key] = [re.sub('\\s', '_', item).lower() for item in aliases[key]]
->>>>>>> 6240fca7
 
     with open(filepath, newline=None, encoding='utf-8-sig') as file:
         # csv.reader() and other avaliable packages that can read csv files are not used
@@ -107,13 +103,8 @@
                     for index in range(len(line_data)):
                         item = re.split('[(]', line_data[index])
                         item = [item[i].strip(') ') for i in range(len(item))]
-<<<<<<< HEAD
-                        # openMDAO vars can't have spaces, convert to underscores
-                        name = re.sub(r'\s', '_', item[0])
-=======
                         # OpenMDAO vars can't have spaces, convert to underscores
                         name = re.sub('\\s', '_', item[0])
->>>>>>> 6240fca7
                         if aliases:
                             # "reverse" lookup name in alias dict
                             for key in aliases:
@@ -162,14 +153,6 @@
                             if metadata is not None and default_units != 'unitless':
                                 # units were not provided, but variable should have them
                                 # assume default units for that variable
-<<<<<<< HEAD
-                                warning = (
-                                    f'Units were not provided for column <{name}> while '
-                                    f'reading <{filepath}>. Using default units of '
-                                    f'{default_units}.'
-                                )
-                                warnings.warn(warning)
-=======
                                 if verbosity > Verbosity.BRIEF:  # VERBOSE, DEBUG
                                     warning = (
                                         f'Units were not provided for column <{name}> '
@@ -177,7 +160,6 @@
                                         f'units of {default_units}.'
                                     )
                                     warnings.warn(warning)
->>>>>>> 6240fca7
                             units = default_units
 
                         header[name] = units
@@ -217,11 +199,7 @@
 # filename: (str, Path)
 # comments: (str, list)
 def write_data_file(
-<<<<<<< HEAD
-    filename=None,
-=======
     filename,
->>>>>>> 6240fca7
     data: NamedValues = None,
     comments=[],
     include_timestamp: bool = False,
