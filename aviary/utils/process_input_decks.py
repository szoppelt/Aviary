"""
This module, process_input_decks.py, is responsible for reading vehicle input decks, initializing options,
and setting initial guesses for aircraft design parameters. It works primarily with .csv files,
allowing for the specification of units, comments, and lists within these files.

The module supports various functions like creating a vehicle, parsing input files, updating options based
on inputs, and handling initial guesses for different aircraft design aspects. It heavily relies on the
aviary and openMDAO libraries for processing and interpreting the aircraft design parameters.

Functions:
    create_vehicle(vehicle_deck=''): Create and initialize a vehicle with default or specified parameters.
    parse_inputs(vehicle_deck, aircraft_values): Parse input files and update aircraft values and initial guesses.
    update_options(aircraft_values, initialization_guesses): Update dependent options based on current aircraft values.
    update_dependent_options(aircraft_values, dependent_options): Update options that depend on the value of an input variable.
    initialization_guessing(aircraft_values): Set initial guesses for aircraft parameters based on problem type and other factors.
"""

import warnings
from operator import eq, ge, gt, le, lt, ne

import numpy as np
from openmdao.utils.units import valid_units

from aviary.utils.aviary_values import AviaryValues, get_keys
from aviary.utils.functions import convert_strings_to_data, set_value
from aviary.variable_info.options import get_option_defaults
from aviary.variable_info.enums import ProblemType, Verbosity
from aviary.variable_info.variable_meta_data import _MetaData
from aviary.variable_info.variables import Aircraft, Mission, Settings
from aviary.utils.functions import get_path


operation_dict = {
    "<": lt,
    "<=": le,
    "==": eq,
    "!=": ne,
    ">=": ge,
    ">": gt,
    "isinstance": isinstance,
}
problem_types = {
    'sizing': ProblemType.SIZING,
    'alternate': ProblemType.ALTERNATE,
    'fallout': ProblemType.FALLOUT,
}


def create_vehicle(vehicle_deck='', meta_data=_MetaData, verbosity=Verbosity.BRIEF):
    """
    Creates and initializes a vehicle with default or specified parameters. It sets up the aircraft values
    and initial guesses based on the input from the vehicle deck.

    Parameters
    ----------
    vehicle_deck (str):
        Path to the vehicle deck file. Default is an empty string.
    meta_data (dict):
        Variable metadata used when reading input file for unit validation,
        default values, and other checks

    Returns
    -------
    (aircraft_values, initialization_guesses): (tuple)
        Returns a tuple containing aircraft values and initial guesses.
    """
    aircraft_values = get_option_defaults(engine=False)

    # TODO remove all hardcoded GASP values here, find appropriate place for them
    aircraft_values.set_val('INGASP.JENGSZ', val=4)
    aircraft_values.set_val('test_mode', val=False)
    aircraft_values.set_val('use_surrogates', val=True)
    aircraft_values.set_val('mass_defect', val=10000, units='lbm')
    # TODO problem_type should get set by get_option_defaults??
    aircraft_values.set_val(Settings.PROBLEM_TYPE, val=ProblemType.SIZING)
    aircraft_values.set_val(Aircraft.Electrical.HAS_HYBRID_SYSTEM, val=False)

    initialization_guesses = {
        # initialization_guesses is a dictionary that contains values used to initialize the trajectory
        'actual_takeoff_mass': 0,
        'rotation_mass': 0,
        'operating_empty_mass': 0,
        'fuel_burn_per_passenger_mile': 0,
        'cruise_mass_final': 0,
        'flight_duration': 0,
        'time_to_climb': 0,
        'climb_range': 0,
        'reserves': 0,
    }

    if isinstance(vehicle_deck, AviaryValues):
        for key, (val, units) in vehicle_deck:
            if key.startswith('initialization_guesses:'):
                initialization_guesses[key.removeprefix('initialization_guesses:')] = (
                    val
                )
        aircraft_values.update(vehicle_deck)
    else:
        if verbosity >= 1:  # BRIEF
            verbose = True
        else:
            verbose = False
        vehicle_deck = get_path(vehicle_deck, verbose)
        aircraft_values, initialization_guesses = parse_inputs(
            vehicle_deck=vehicle_deck,
            aircraft_values=aircraft_values,
            initialization_guesses=initialization_guesses,
            meta_data=meta_data,
        )

    # make sure verbosity is always set
    # if verbosity set via parameter, use that
    if verbosity is not None:
        # Enum conversion here, so user can pass either number or actual Enum as parameter
        aircraft_values.set_val(Settings.VERBOSITY, Verbosity(verbosity))
    # else, if verbosity not specified anywhere, use default of BRIEF
    elif verbosity is None and Settings.VERBOSITY not in aircraft_values:
        aircraft_values.set_val(Settings.VERBOSITY, Verbosity.BRIEF)

    return aircraft_values, initialization_guesses


def parse_inputs(
    vehicle_deck,
    aircraft_values: AviaryValues = None,
    initialization_guesses=None,
    meta_data=_MetaData,
):
    """
    Parses the input files and updates the aircraft values and initial guesses. The function reads the
    vehicle deck file, processes each line, and updates the aircraft_values object based on the data found.

    Parameters
    ----------
    vehicle_deck (str): The vehicle deck file path.
    aircraft_values (AviaryValues): An instance of AviaryValues to be updated.
    initialization_guesses: An initialized dictionary of trajectory values to be updated.

    Returns
    -------
    tuple: Updated aircraft values and initial guesses.
    """
    if aircraft_values is None:
        aircraft_values = AviaryValues()
        aircraft_values.set_val(Settings.VERBOSITY, Verbosity.BRIEF)

    if initialization_guesses is None:
        initialization_guesses = {}

    guess_names = list(initialization_guesses.keys())

    with open(vehicle_deck, newline='') as f_in:
        for line in f_in:
            used, data_units = False, None

            tmp = [*line.split('#', 1), '']
            line, comment = tmp[0], tmp[1]  # anything after the first # is a comment

            data = ''.join(line.rstrip(',').split())  # remove all white space

            if len(data) == 0:
                continue  # skip line it contained only commas

            # remove any elements that are empty (caused by trailing commas or extra commas)
            data_list = [dat for dat in data.split(',') if dat != '']

            # continue if there's no data in the line but there are commas
            # this might occur if someone edits a .csv file in Excel
            if len(data_list) == 0:
                continue
            var_name = data_list.pop(0)
            if valid_units(data_list[-1]):
                # if the last element is a unit, remove it from the list and update the variable's units
                data_units = data_list.pop()

            is_array = False
            if '[' in data_list[0]:
                is_array = True

            var_values = convert_strings_to_data(data_list)

            if var_name in meta_data.keys():
                aircraft_values = set_value(
                    var_name,
                    var_values,
                    aircraft_values,
                    units=data_units,
                    is_array=is_array,
                    meta_data=meta_data,
                )
                continue

            elif var_name in guess_names:
                # all initial guesses take only a single value
                # get values from supplied dictionary
                initialization_guesses[var_name] = float(var_values[0])
                continue

            elif var_name.startswith('initialization_guesses:'):
                # get values labelled as initialization_guesses in .csv input file
                initialization_guesses[
                    var_name.removeprefix('initialization_guesses:')
                ] = float(var_values[0])
                continue

            elif ":" in var_name:
                warnings.warn(
                    f"Variable '{var_name}' is not in meta_data nor in 'guess_names'. "
                    "It will be ignored.",
                    UserWarning,
                )
                continue

            if aircraft_values.get_val(Settings.VERBOSITY) >= Verbosity.VERBOSE:
                print('Unused:', var_name, var_values, comment)

    return aircraft_values, initialization_guesses


# TODO this should be a preprocessor, and tasks split to be specific to subsystem
#      e.g. aero preprocessor, mass preprocessor, 2DOF preprocessor, etc.


def update_GASP_options(aircraft_values: AviaryValues):
    """
    Updates options based on the current values in aircraft_values. This function also handles special cases
    and prints debug information if the debug mode is active.

    Parameters
    ----------
    aircraft_values (AviaryValues): An instance of AviaryValues containing current aircraft values.

    Returns
    -------
    tuple: Updated aircraft values and initial guesses.
    """
    # update the options that depend on variables
    update_dependent_options(aircraft_values, dependent_options)

    ## STRUT AND FOLD ##
    if not aircraft_values.get_val(Aircraft.Wing.HAS_STRUT):
        aircraft_values.set_val(
            Aircraft.Strut.DIMENSIONAL_LOCATION_SPECIFIED, val=False
        )

    if aircraft_values.get_val(Aircraft.Wing.HAS_FOLD):
        if not aircraft_values.get_val(Aircraft.Wing.CHOOSE_FOLD_LOCATION):
            aircraft_values.set_val(
                Aircraft.Wing.FOLD_DIMENSIONAL_LOCATION_SPECIFIED, val=True
            )
        else:
            dim_loc_spec = aircraft_values.get_val(
                Aircraft.Strut.DIMENSIONAL_LOCATION_SPECIFIED
            )
            aircraft_values.set_val(
                Aircraft.Wing.FOLD_DIMENSIONAL_LOCATION_SPECIFIED, val=dim_loc_spec
            )
    else:
        aircraft_values.set_val(Aircraft.Wing.CHOOSE_FOLD_LOCATION, val=True)
        aircraft_values.set_val(
            Aircraft.Wing.FOLD_DIMENSIONAL_LOCATION_SPECIFIED, val=False
        )

    if aircraft_values.get_val(Settings.VERBOSITY) >= Verbosity.VERBOSE:
        print('\nOptions')
        for key in get_keys(aircraft_values):
            val, units = aircraft_values.get_item(key)
            print(key, val, units)

    return aircraft_values


def update_dependent_options(aircraft_values: AviaryValues, dependent_options):
    """
    Updates options that are dependent on the value of an input variable or option. The function iterates
    through each dependent option and sets its value based on the current aircraft values.

    Parameters
    ----------
    aircraft_values (AviaryValues): An instance of AviaryValues containing current aircraft values.
    dependent_options (list): A list of dependent options and their dependencies.

    Returns
    -------
    AviaryValues: Updated aircraft values with modified dependent options.
    """
    # gets the names of all the variables that affect dependent options
    for var_name, dependency in dependent_options:
        if var_name in get_keys(aircraft_values):
            var_value, var_units = aircraft_values.get_item(var_name)
            # dependency is a dictionary that contains the target option, the relationship to the variable and the output values
            if dependency['relation'] in operation_dict:
                comp = operation_dict[dependency['relation']]
                outcome = (
                    dependency['result']
                    if comp(var_value, dependency['val'])
                    else dependency['alternate']
                )
            elif dependency['relation'] == "in":
                outcome = (
                    dependency['result']
                    if var_value in dependency['val']
                    else dependency['alternate']
                )
            else:
                warnings.warn(dependency['relation'] + ' is not a valid selection')
            aircraft_values.set_val(dependency['target'], val=outcome)
    return aircraft_values


def initialization_guessing(
    aircraft_values: AviaryValues, initialization_guesses, engine_builders
):
    """
    Sets initial guesses for various aircraft parameters based on the current problem type, aircraft values,
    and other factors. It calculates and sets values like takeoff mass, cruise mass, flight duration, etc.

    Parameters
    ----------
    aircraft_values : AviaryValues
        An instance of AviaryValues containing current aircraft values.

    initialization_guesses : dict
        Initial guesses.

    engine_builders : list or None
        List of engine builders. This is needed if there are multiple engine models.

    Returns
    -------
    tuple
        Updated aircraft values and initial guesses.
    """
    problem_type = aircraft_values.get_val(Settings.PROBLEM_TYPE)
    num_pax = aircraft_values.get_val(Aircraft.CrewPayload.Design.NUM_PASSENGERS)
    reserve_val = aircraft_values.get_val(
        Aircraft.Design.RESERVE_FUEL_ADDITIONAL, units='lbm'
    )
    reserve_frac = aircraft_values.get_val(
        Aircraft.Design.RESERVE_FUEL_FRACTION, units='unitless'
    )

    if initialization_guesses['fuel_burn_per_passenger_mile'] <= 0:
        initialization_guesses['fuel_burn_per_passenger_mile'] = 0.1

    reserves = initialization_guesses['reserves']
    if reserves < 0.0:
        raise ValueError(
            'initialization_guesses["reserves"] must be greater than or equal to 0.'
        )
    elif reserves == 0:
        reserves += reserve_val
        reserves += reserve_frac * (
            num_pax
            * initialization_guesses['fuel_burn_per_passenger_mile']
            * aircraft_values.get_val(Mission.Design.RANGE, units='NM')
        )
    elif reserves < 10:
        reserves *= (
            num_pax
            * initialization_guesses['fuel_burn_per_passenger_mile']
            * aircraft_values.get_val(Mission.Design.RANGE, units='NM')
        )

    initialization_guesses['reserves'] = reserves

    if Mission.Summary.GROSS_MASS in aircraft_values:
        mission_mass = aircraft_values.get_val(Mission.Summary.GROSS_MASS, units='lbm')
    else:
        mission_mass = aircraft_values.get_val(Mission.Design.GROSS_MASS, units='lbm')

    if Mission.Summary.CRUISE_MASS_FINAL in aircraft_values:
        cruise_mass_final = aircraft_values.get_val(
            Mission.Summary.CRUISE_MASS_FINAL, units='lbm'
        )
    else:
        cruise_mass_final = initialization_guesses['cruise_mass_final']

    # takeoff mass not given
    if mission_mass <= 0:
        if problem_type == ProblemType.ALTERNATE:
            fuel_mass = (
                num_pax
                * (
                    initialization_guesses['fuel_burn_per_passenger_mile']
                    * aircraft_values.get_val(Mission.Design.RANGE, units='NM')
                )
                + reserves
            )
            mission_mass = (
                initialization_guesses['operating_empty_mass']
                + (
                    num_pax
                    * aircraft_values.get_val(
                        Aircraft.CrewPayload.PASSENGER_MASS_WITH_BAGS, units='lbm'
                    )
                )
                + fuel_mass
            )
        elif problem_type == ProblemType.FALLOUT or problem_type == ProblemType.SIZING:
            mission_mass = aircraft_values.get_val(
                Mission.Design.GROSS_MASS, units='lbm'
            )
    initialization_guesses['actual_takeoff_mass'] = mission_mass

    if cruise_mass_final == 0:  # no guess given
        if problem_type == ProblemType.SIZING:
            cruise_mass_final = 0.8
        elif problem_type == ProblemType.ALTERNATE:
            cruise_mass_final = -1
    # estimation based on payload and fuel
    if cruise_mass_final <= 0:
        cruise_mass_final = (
            initialization_guesses['operating_empty_mass']
            + num_pax
            * aircraft_values.get_val(
                Aircraft.CrewPayload.PASSENGER_MASS_WITH_BAGS, units='lbm'
            )
            + reserves
        )
    # fraction of takeoff mass
    elif cruise_mass_final <= 1:
        cruise_mass_final = mission_mass * cruise_mass_final
    initialization_guesses['cruise_mass_final'] = cruise_mass_final

    if initialization_guesses['rotation_mass'] <= 0:
        initialization_guesses['rotation_mass'] = 0.99
    if initialization_guesses['rotation_mass'] <= 1:  # fraction of takeoff mass
        initialization_guesses['rotation_mass'] = (
            mission_mass * initialization_guesses['rotation_mass']
        )

    if Mission.Design.MACH in aircraft_values:
        cruise_mach = aircraft_values.get_val(Mission.Design.MACH)
    else:
        cruise_mach = aircraft_values.get_val(Mission.Summary.CRUISE_MACH)

    if initialization_guesses['flight_duration'] <= 0:  # estimation based on mach
        initialization_guesses['flight_duration'] = (
            aircraft_values.get_val(Mission.Design.RANGE, units='NM')
            / (667 * cruise_mach)
            * (60 * 60)
        )
    elif initialization_guesses['flight_duration'] <= 15:  # duration entered in hours
        initialization_guesses['flight_duration'] = initialization_guesses[
            'flight_duration'
        ] * (60 * 60)

    # TODO this does not work at all for mixed-type engines (some propeller and some not)
    try:
        num_engines = aircraft_values.get_val(Aircraft.Engine.NUM_ENGINES)

        # This happens before preprocessing, and we end up with the default when unspecified.
        if isinstance(num_engines, list):
            num_engines = num_engines[0]

        if aircraft_values.get_val(Aircraft.Engine.HAS_PROPELLERS):
            # For large turboprops, 1 pound of thrust per hp at takeoff seems to be close enough
            total_thrust = aircraft_values.get_val(
<<<<<<< HEAD
                Aircraft.Engine.Gearbox.SHAFT_POWER_DESIGN, 'hp'
            ) * aircraft_values.get_val(Aircraft.Engine.NUM_ENGINES)
        else:
            total_thrust = (
                aircraft_values.get_val(Aircraft.Engine.REFERENCE_SLS_THRUST, 'lbf')
                * aircraft_values.get_val(Aircraft.Engine.SCALE_FACTOR)
                * aircraft_values.get_val(Aircraft.Engine.NUM_ENGINES)
            )
=======
                Aircraft.Engine.Gearbox.SHAFT_POWER_DESIGN, 'hp') * num_engines
        else:
            total_thrust = aircraft_values.get_val(
                Aircraft.Engine.SCALED_SLS_THRUST, 'lbf') * num_engines
>>>>>>> 394fb52e

    except KeyError:
        if engine_builders is not None and len(engine_builders) > 1:

            # heterogeneous engine-model case. Get thrust from the engine models instead.
            total_thrust = 0
            for model in engine_builders:
                thrust = model.get_val(
                    Aircraft.Engine.REFERENCE_SLS_THRUST, 'lbf'
                ) * model.get_val(Aircraft.Engine.SCALE_FACTOR)
                num_engines = model.get_val(Aircraft.Engine.NUM_ENGINES)
                total_thrust += thrust * num_engines

        else:
            total_thrust = aircraft_values.get_val(
                Aircraft.Engine.SCALED_SLS_THRUST, 'lbf'
            ) * aircraft_values.get_val(Aircraft.Engine.NUM_ENGINES)

    gamma_guess = np.arcsin(0.5 * total_thrust / mission_mass)
    avg_speed_guess = 0.5 * 667 * cruise_mach  # kts

    if initialization_guesses['time_to_climb'] <= 0:  # no guess given
        initialization_guesses['time_to_climb'] = aircraft_values.get_val(
            Mission.Design.CRUISE_ALTITUDE, units='ft'
        ) / (avg_speed_guess * np.sin(gamma_guess))
    elif initialization_guesses['time_to_climb'] <= 2:  # duration entered in hours
        initialization_guesses['time_to_climb'] = initialization_guesses[
            'time_to_climb'
        ] * (60 * 60)
    elif initialization_guesses['time_to_climb'] <= 200:  # average climb rate in ft/s
        initialization_guesses['time_to_climb'] = (
            aircraft_values.get_val(Mission.Design.CRUISE_ALTITUDE, units='ft')
            / initialization_guesses['time_to_climb']
        )

    # range covered using an average speed from 0 to cruise
    if initialization_guesses['climb_range'] <= 0:
        initialization_guesses['climb_range'] = (
            initialization_guesses['time_to_climb']
            / (60 * 60)
            * (avg_speed_guess * np.cos(gamma_guess))
        )

    if aircraft_values.get_val(Settings.VERBOSITY) >= Verbosity.VERBOSE:
        print('\nInitial Guesses')
        for key, value in initialization_guesses.items():
            print(key, value)

    return initialization_guesses


dependent_options = [
    # dependent_options is a list that is used to update options that depend on the value of
    # an input variable or option.
    # Each dependency comes in the form of a list with the variable name and a dictionary.
    # The dictionary contains a value that the variable will be compared against (val), the
    # particular mathematical comparison (relation), the option that is effected (target), and
    # the value the option should be set to based on whether the relation is true (result) or
    # false (alternate)
    # For example, an aircraft's engines are on the fuselage if the span fraction on the wing is 0.
    # In this case the value of Aircraft.Engine.WING_LOCATIONS is compared to 0. If the span location
    # is exactly equal to zero, engine_on_fuselage is set to to True, otherwise it is set to False.
    # One variable can be used to set the value of any number of options, but an option can only be
    # set by one variable
    # [Aircraft.Engine.WING_LOCATIONS, {
    #     'val': 0, 'relation': '==', 'target': Aircraft.Engine.FUSELAGE_MOUNTED, 'result': True, 'alternate': False}],
    [
        Aircraft.Wing.LOADING,
        {
            'val': 20,
            'relation': '>',
            'target': Aircraft.Wing.LOADING_ABOVE_20,
            'result': True,
            'alternate': False,
        },
    ],
    [
        Aircraft.Strut.ATTACHMENT_LOCATION,
        {
            'val': 0,
            'relation': '!=',
            'target': Aircraft.Wing.HAS_STRUT,
            'result': True,
            'alternate': False,
        },
    ],
    [
        Aircraft.Strut.ATTACHMENT_LOCATION,
        {
            'val': 1,
            'relation': '>',
            'target': Aircraft.Strut.DIMENSIONAL_LOCATION_SPECIFIED,
            'result': True,
            'alternate': False,
        },
    ],
    [
        Aircraft.Wing.FOLD_MASS_COEFFICIENT,
        {
            'val': 0,
            'relation': '>',
            'target': Aircraft.Wing.HAS_FOLD,
            'result': True,
            'alternate': False,
        },
    ],
    [
        Aircraft.Wing.FOLDED_SPAN,
        {
            'val': 1,
            'relation': '>',
            'target': Aircraft.Wing.FOLD_DIMENSIONAL_LOCATION_SPECIFIED,
            'result': True,
            'alternate': False,
        },
    ],
    [
        Aircraft.Design.PART25_STRUCTURAL_CATEGORY,
        {
            'val': 0,
            'relation': '<',
            'target': Aircraft.Design.ULF_CALCULATED_FROM_MANEUVER,
            'result': True,
            'alternate': False,
        },
    ],
    [
        Aircraft.Engine.TYPE,
        {
            'val': [1, 2, 3, 4, 6, 11, 12, 13, 14],
            'relation': 'in',
            'target': Aircraft.Engine.HAS_PROPELLERS,
            'result': True,
            'alternate': False,
        },
    ],
    [
        'JENGSZ',
        {
            'val': 4,
            'relation': '!=',
            'target': Aircraft.Engine.SCALE_PERFORMANCE,
            'result': True,
            'alternate': False,
        },
    ],
    [
        Aircraft.HorizontalTail.VOLUME_COEFFICIENT,
        {
            'val': 0,
            'relation': '==',
            'target': Aircraft.Design.COMPUTE_HTAIL_VOLUME_COEFF,
            'result': True,
            'alternate': False,
        },
    ],
    [
        Aircraft.VerticalTail.VOLUME_COEFFICIENT,
        {
            'val': 0,
            'relation': '==',
            'target': Aircraft.Design.COMPUTE_VTAIL_VOLUME_COEFF,
            'result': True,
            'alternate': False,
        },
    ],
]<|MERGE_RESOLUTION|>--- conflicted
+++ resolved
@@ -457,7 +457,6 @@
         if aircraft_values.get_val(Aircraft.Engine.HAS_PROPELLERS):
             # For large turboprops, 1 pound of thrust per hp at takeoff seems to be close enough
             total_thrust = aircraft_values.get_val(
-<<<<<<< HEAD
                 Aircraft.Engine.Gearbox.SHAFT_POWER_DESIGN, 'hp'
             ) * aircraft_values.get_val(Aircraft.Engine.NUM_ENGINES)
         else:
@@ -466,12 +465,6 @@
                 * aircraft_values.get_val(Aircraft.Engine.SCALE_FACTOR)
                 * aircraft_values.get_val(Aircraft.Engine.NUM_ENGINES)
             )
-=======
-                Aircraft.Engine.Gearbox.SHAFT_POWER_DESIGN, 'hp') * num_engines
-        else:
-            total_thrust = aircraft_values.get_val(
-                Aircraft.Engine.SCALED_SLS_THRUST, 'lbf') * num_engines
->>>>>>> 394fb52e
 
     except KeyError:
         if engine_builders is not None and len(engine_builders) > 1:
