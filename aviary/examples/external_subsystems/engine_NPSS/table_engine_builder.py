--- conflicted
+++ resolved
@@ -2,10 +2,19 @@
 import numpy as np
 import openmdao.api as om
 
-from aviary.examples.external_subsystems.engine_NPSS.engine_variable_meta_data import ExtendedMetaData
-from aviary.examples.external_subsystems.engine_NPSS.engine_variables import Aircraft, Dynamic
-from aviary.examples.external_subsystems.engine_NPSS.NPSS_Model.DesignEngineGroup import DesignEngineGroup
-from aviary.examples.external_subsystems.engine_NPSS.table_engine_connected_variables import vars_to_connect
+from aviary.examples.external_subsystems.engine_NPSS.engine_variable_meta_data import (
+    ExtendedMetaData,
+)
+from aviary.examples.external_subsystems.engine_NPSS.engine_variables import (
+    Aircraft,
+    Dynamic,
+)
+from aviary.examples.external_subsystems.engine_NPSS.NPSS_Model.DesignEngineGroup import (
+    DesignEngineGroup,
+)
+from aviary.examples.external_subsystems.engine_NPSS.table_engine_connected_variables import (
+    vars_to_connect,
+)
 from aviary.subsystems.propulsion.engine_model import EngineModel
 from aviary.utils.aviary_values import AviaryValues
 from aviary.utils.functions import get_aviary_resource_path
@@ -79,16 +88,27 @@
 
         # interpolator object for engine data
         engine = om.MetaModelSemiStructuredComp(
-            method=interp_method, extrapolate=True, vec_size=num_nodes, training_data_gradients=True)
-
-        ref = os.path.join("examples", "external_subsystems", "engine_NPSS",
-                           "NPSS_Model", "Output",  "RefEngine.outputAviary")
+            method=interp_method,
+            extrapolate=True,
+            vec_size=num_nodes,
+            training_data_gradients=True,
+        )
+
+        ref = os.path.join(
+            "examples",
+            "external_subsystems",
+            "engine_NPSS",
+            "NPSS_Model",
+            "Output",
+            "RefEngine.outputAviary",
+        )
         csv_path = get_aviary_resource_path(ref)
         engine_data = np.genfromtxt(csv_path, skip_header=0)
 
         # Sort the data by Mach, then altitude, then throttle
-        engine_data = engine_data[np.lexsort(
-            (engine_data[:, 2], engine_data[:, 1], engine_data[:, 0]))]
+        engine_data = engine_data[
+            np.lexsort((engine_data[:, 2], engine_data[:, 1], engine_data[:, 0]))
+        ]
 
         zeros_array = np.zeros((engine_data.shape[0], 1))
         # create a new array for thrust_max. here we take the values where throttle=1.0
@@ -97,12 +117,16 @@
         # for a given mach, altitude, and hybrid throttle setting, the thrust_max is the value where throttle=1.0
         for i in range(engine_data.shape[0]):
             # find the index of the first instance where throttle=1.0
-            index = np.where((engine_data[:, 0] == engine_data[i, 0]) & (
-                engine_data[:, 1] == engine_data[i, 1]) & (engine_data[:, 2] == 1.0))[0][0]
+            index = np.where(
+                (engine_data[:, 0] == engine_data[i, 0])
+                & (engine_data[:, 1] == engine_data[i, 1])
+                & (engine_data[:, 2] == 1.0)
+            )[0][0]
             thrust_max[i] = engine_data[index, 3]
 
-        print(Dynamic.Vehicle.Propulsion.THRUST,
-              '--------------------------------------')
+        print(
+            Dynamic.Vehicle.Propulsion.THRUST, '--------------------------------------'
+        )
 
         # add inputs and outputs to interpolator
         engine.add_input(
@@ -117,30 +141,42 @@
             units='ft',
             desc='Current flight altitude',
         )
-        engine.add_input(Dynamic.Vehicle.Propulsion.THROTTLE,
-                         engine_data[:, 2],
-                         units='unitless',
-                         desc='Current engine throttle')
-        engine.add_output(Dynamic.Vehicle.Propulsion.THRUST,
-                          engine_data[:, 3],
-                          units='lbf',
-                          desc='Current net thrust produced')
-        engine.add_output(Dynamic.Vehicle.Propulsion.THRUST_MAX,
-                          thrust_max,
-                          units='lbf',
-                          desc='Max net thrust produced')
-        engine.add_output(Dynamic.Vehicle.Propulsion.FUEL_FLOW_RATE_NEGATIVE,
-                          -engine_data[:, 4],
-                          units='lbm/s',
-                          desc='Current fuel flow rate ')
-        engine.add_output(Dynamic.Vehicle.Propulsion.ELECTRIC_POWER_IN,
-                          zeros_array,
-                          units='kW',
-                          desc='Current electric energy rate')
-        engine.add_output(Dynamic.Vehicle.Propulsion.NOX_RATE,
-                          zeros_array,
-                          units='lb/h',
-                          desc='Current NOx emission rate')
+        engine.add_input(
+            Dynamic.Vehicle.Propulsion.THROTTLE,
+            engine_data[:, 2],
+            units='unitless',
+            desc='Current engine throttle',
+        )
+        engine.add_output(
+            Dynamic.Vehicle.Propulsion.THRUST,
+            engine_data[:, 3],
+            units='lbf',
+            desc='Current net thrust produced',
+        )
+        engine.add_output(
+            Dynamic.Vehicle.Propulsion.THRUST_MAX,
+            thrust_max,
+            units='lbf',
+            desc='Max net thrust produced',
+        )
+        engine.add_output(
+            Dynamic.Vehicle.Propulsion.FUEL_FLOW_RATE_NEGATIVE,
+            -engine_data[:, 4],
+            units='lbm/s',
+            desc='Current fuel flow rate ',
+        )
+        engine.add_output(
+            Dynamic.Vehicle.Propulsion.ELECTRIC_POWER_IN,
+            zeros_array,
+            units='kW',
+            desc='Current electric energy rate',
+        )
+        engine.add_output(
+            Dynamic.Vehicle.Propulsion.NOX_RATE,
+            zeros_array,
+            units='lb/h',
+            desc='Current NOx emission rate',
+        )
         engine.add_output(
             Dynamic.Vehicle.Propulsion.TEMPERATURE_T4,
             zeros_array,
@@ -150,11 +186,7 @@
         return engine
 
     def get_bus_variables(self):
-<<<<<<< HEAD
-        # Transfer training data from pre-mission to mission
-=======
         """Transfer training data from pre-mission to mission"""
->>>>>>> fdc0a279
         return vars_to_connect
 
     def get_controls(self, phase_name):
@@ -181,8 +213,12 @@
             Dictionary with keys that are names of variables to be made design variables
             and the values are dictionaries with the keys `units`, `upper`, `lower`, and `ref`.
         '''
-        mass_flow_dict = {'units': 'lbm/s', 'upper': 450, 'lower': 100,
-                          'ref': 450}  # upper and lower are just notional for now
+        mass_flow_dict = {
+            'units': 'lbm/s',
+            'upper': 450,
+            'lower': 100,
+            'ref': 450,
+        }  # upper and lower are just notional for now
         design_vars = {
             Aircraft.Engine.DESIGN_MASS_FLOW: mass_flow_dict,
         }
