import os

import numpy as np
import openmdao.api as om

from aviary.examples.external_subsystems.engine_NPSS.engine_variable_meta_data import (
    ExtendedMetaData,
)
from aviary.examples.external_subsystems.engine_NPSS.engine_variables import Aircraft, Dynamic
from aviary.examples.external_subsystems.engine_NPSS.NPSS_Model.DesignEngineGroup import (
    DesignEngineGroup,
)
from aviary.examples.external_subsystems.engine_NPSS.table_engine_connected_variables import (
    vars_to_connect,
)
from aviary.subsystems.propulsion.engine_model import EngineModel
from aviary.utils.aviary_values import AviaryValues
from aviary.utils.functions import get_aviary_resource_path


class TableEngineBuilder(EngineModel):
    """
    NPSS engine builder from table.

    Attributes
    ----------
    name : str ('NPSS_prop_system')
        object label
    aviary_inputs: AviaryValues
        default Aviary options

    Methods
    -------
    __init__(self, name='NPSS_prop_system', aviary_inputs=AviaryValues()):
        Initializes the TableEngineBuilder object with a given name.
    build_pre_mission(self, aviary_inputs=AviaryValues()) -> openmdao.core.System:
        Builds an OpenMDAO system for the pre-mission computations of the subsystem.
    build_mission(self, num_nodes, aviary_inputs) -> openmdao.core.System:
        Builds an OpenMDAO system for the mission computations of the subsystem.
    get_pre_mission_bus_variables(self) -> dict:
        Transfer training data from pre-mission to mission.
    get_controls(self, phase_name) -> dict:
        Builds dictionary of controls for engine off-design.
    get_design_vars(self) -> dict:
        Builds dictionary of design variables for Engine off-design.
    """

    def __init__(self, name='NPSS_prop_system', aviary_inputs=AviaryValues()):
        super().__init__(name, options=aviary_inputs, meta_data=ExtendedMetaData)

    def build_pre_mission(self, aviary_inputs=AviaryValues()):
        """
        Builds the design (pre-mission) engine model.

        Parameters
        ----------
        aviary_inputs : AviaryValues
            Inputs to Aviary model.

        Returns
        -------
        prob : openmdao.core.Group
            engine model for design.
        """
        return DesignEngineGroup()

    def build_mission(self, num_nodes, aviary_inputs):
        """
        Builds the off-design (mission) engine model.

        Parameters
        ----------
        num_nodes : integer
            Number of points to be evaluated.
        aviary_inputs : AviaryValues
            Inputs to Aviary model.

        Returns
        -------
        prob : openmdao.core.Group
            engine model for off-design.
        """
        interp_method = aviary_inputs.get_val(Aircraft.Engine.INTERPOLATION_METHOD)[0]

        # interpolator object for engine data
        engine = om.MetaModelSemiStructuredComp(
            method=interp_method,
            extrapolate=True,
            vec_size=num_nodes,
            training_data_gradients=True,
        )

        ref = os.path.join(
            'examples',
            'external_subsystems',
            'engine_NPSS',
            'NPSS_Model',
            'Output',
            'RefEngine.outputAviary',
        )
        csv_path = get_aviary_resource_path(ref)
        engine_data = np.genfromtxt(csv_path, skip_header=0)

        # Sort the data by Mach, then altitude, then throttle
        engine_data = engine_data[
            np.lexsort((engine_data[:, 2], engine_data[:, 1], engine_data[:, 0]))
        ]

        zeros_array = np.zeros((engine_data.shape[0], 1))
        # create a new array for thrust_max. here we take the values where throttle=1.0
        thrust_max = np.zeros((engine_data.shape[0], 1))

        # for a given mach, altitude, and hybrid throttle setting, the thrust_max is the value where throttle=1.0
        for i in range(engine_data.shape[0]):
            # find the index of the first instance where throttle=1.0
            index = np.where(
                (engine_data[:, 0] == engine_data[i, 0])
                & (engine_data[:, 1] == engine_data[i, 1])
                & (engine_data[:, 2] == 1.0)
            )[0][0]
            thrust_max[i] = engine_data[index, 3]

        print(Dynamic.Vehicle.Propulsion.THRUST, '--------------------------------------')

        # add inputs and outputs to interpolator
        engine.add_input(
            Dynamic.Atmosphere.MACH,
            engine_data[:, 0],
            units='unitless',
            desc='Current flight Mach number',
        )
        engine.add_input(
            Dynamic.Mission.ALTITUDE,
            engine_data[:, 1],
            units='ft',
            desc='Current flight altitude',
        )
        engine.add_input(
            Dynamic.Vehicle.Propulsion.THROTTLE,
            engine_data[:, 2],
            units='unitless',
            desc='Current engine throttle',
        )
        engine.add_output(
            Dynamic.Vehicle.Propulsion.THRUST,
            engine_data[:, 3],
            units='lbf',
            desc='Current net thrust produced',
        )
        engine.add_output(
            Dynamic.Vehicle.Propulsion.THRUST_MAX,
            thrust_max,
            units='lbf',
            desc='Max net thrust produced',
        )
        engine.add_output(
            Dynamic.Vehicle.Propulsion.FUEL_FLOW_RATE_NEGATIVE,
            -engine_data[:, 4],
            units='lbm/s',
            desc='Current fuel flow rate ',
        )
        engine.add_output(
            Dynamic.Vehicle.Propulsion.ELECTRIC_POWER_IN,
            zeros_array,
            units='kW',
            desc='Current electric energy rate',
        )
        engine.add_output(
            Dynamic.Vehicle.Propulsion.NOX_RATE,
            zeros_array,
            units='lb/h',
            desc='Current NOx emission rate',
        )
        engine.add_output(
            Dynamic.Vehicle.Propulsion.TEMPERATURE_T4,
            zeros_array,
            units='degR',
            desc='Current turbine exit temperature',
        )
        return engine

<<<<<<< HEAD
    def get_pre_mission_bus_variables(self):
        """Transfer training data from pre-mission to mission"""
=======
    def get_bus_variables(self):
        """Transfer training data from pre-mission to mission."""
>>>>>>> 94866703
        return vars_to_connect

    def get_controls(self, phase_name):
        """
        Builds dictionary of controls for engine off-design.

        Returns
        -------
        controls : dict
            Dictionary with keys that are names of variables to be controlled and the
            values are dictionaries with the keys `units`, `upper`, and `lower` which states the units of the
            variable to be controlled.
        """
        return {}

    def get_design_vars(self):
        """
        Builds dictionary of design variables for Engine off-design.

        Returns
        -------
        design_vars : dict
            Dictionary with keys that are names of variables to be made design variables
            and the values are dictionaries with the keys `units`, `upper`, `lower`, and `ref`.
        """
        mass_flow_dict = {
            'units': 'lbm/s',
            'upper': 450,
            'lower': 100,
            'ref': 450,
        }  # upper and lower are just notional for now
        design_vars = {
            Aircraft.Engine.DESIGN_MASS_FLOW: mass_flow_dict,
        }

        return design_vars


"""
inputs: mach, altitude
# rename variables
# deal with multiple engines

"""<|MERGE_RESOLUTION|>--- conflicted
+++ resolved
@@ -179,13 +179,8 @@
         )
         return engine
 
-<<<<<<< HEAD
     def get_pre_mission_bus_variables(self):
         """Transfer training data from pre-mission to mission"""
-=======
-    def get_bus_variables(self):
-        """Transfer training data from pre-mission to mission."""
->>>>>>> 94866703
         return vars_to_connect
 
     def get_controls(self, phase_name):
